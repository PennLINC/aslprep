--- conflicted
+++ resolved
@@ -1,6 +1,3 @@
-<<<<<<< HEAD
-"""Tests for the aslprep.utils.cbf module."""
-=======
 """Tests for the aslprep.utils.cbf module."""
 
 import numpy as np
@@ -64,5 +61,4 @@
         t1tissue=1.3,
         unit_conversion=6000,
         partition_coefficient=0.9,
-    )
->>>>>>> 69ff9f25
+    )