"""Command-line interface tests."""
import os

import pytest
from nipype import config as nipype_config
from pkg_resources import resource_filename as pkgrf

from aslprep.cli.parser import parse_args
from aslprep.cli.workflow import build_boilerplate, build_workflow
from aslprep.niworkflows.reports import generate_reports
from aslprep.tests.utils import (
    check_generated_files,
    download_test_data,
    get_test_data_path,
)

nipype_config.enable_debug_mode()


@pytest.mark.examples_pasl_multipld
def test_examples_pasl_multipld(data_dir, output_dir, working_dir):
    """Run aslprep on the asl_003 ASL-BIDS examples dataset.

    This dataset has 10 control-label pairs at 10 different PLDs, along with a separate M0 scan.
    The BolusCutOffTechnique is Q2TIPS.
    The manufacturer is Siemens.

    PASL multi-delay data is not yet supported.
    """
    TEST_NAME = "examples_pasl_multipld"
    PARTICIPANT_LABEL = "01"

    dataset_dir = download_test_data(TEST_NAME, data_dir)
    out_dir = os.path.join(output_dir, TEST_NAME)
    work_dir = os.path.join(working_dir, TEST_NAME)

    parameters = [
        dataset_dir,
        out_dir,
        "participant",
        f"--participant-label={PARTICIPANT_LABEL}",
        f"-w={work_dir}",
        "--nthreads=2",
        "--omp-nthreads=2",
        "--output-spaces=asl",
        "--scorescrub",
        "--basil",
        "--use-syn-sdc",
        "--m0_scale=10",
        f"--anat-derivatives={os.path.join(dataset_dir, 'derivatives/smriprep')}",
    ]

    _run_and_fail(parameters)


@pytest.mark.examples_pcasl_multipld
def test_examples_pcasl_multipld(data_dir, output_dir, working_dir):
    """Run aslprep on the asl_004 ASL-BIDS examples dataset.

    This dataset has 48 control-label pairs at 6 different PLDs, along with a separate M0 scan.
<<<<<<< HEAD
=======
    The manufacturer is Siemens.

    NOTE: MultiPLD is not currently working, so we expect the workflow to fail.
>>>>>>> 38962f2c
    """
    TEST_NAME = "examples_pcasl_multipld"
    PARTICIPANT_LABEL = "01"

    dataset_dir = download_test_data(TEST_NAME, data_dir)
    out_dir = os.path.join(output_dir, TEST_NAME)
    work_dir = os.path.join(working_dir, TEST_NAME)

    parameters = [
        dataset_dir,
        out_dir,
        "participant",
        f"--participant-label={PARTICIPANT_LABEL}",
        f"-w={work_dir}",
        "--nthreads=2",
        "--omp-nthreads=2",
        "--output-spaces=asl",
        "--scorescrub",
        "--basil",
        "--use-syn-sdc",
        "--m0_scale=10",
        f"--anat-derivatives={os.path.join(dataset_dir, 'derivatives/smriprep')}",
    ]

    _run_and_generate(TEST_NAME, PARTICIPANT_LABEL, parameters, out_dir)


@pytest.mark.examples_pcasl_singlepld_ge
def test_examples_pcasl_singlepld_ge(data_dir, output_dir, working_dir):
    """Run aslprep on the asl_001 ASL-BIDS examples dataset.

    This test uses a GE session with two volumes: one deltam and one M0.
    """
    TEST_NAME = "examples_pcasl_singlepld_ge"
    PARTICIPANT_LABEL = "103"

    dataset_dir = download_test_data("examples_pcasl_singlepld", data_dir)
    out_dir = os.path.join(output_dir, TEST_NAME)
    work_dir = os.path.join(working_dir, TEST_NAME)
    test_data_dir = get_test_data_path()
    filter_file = os.path.join(test_data_dir, f"{TEST_NAME}_filter.json")

    parameters = [
        dataset_dir,
        out_dir,
        "participant",
        f"--participant-label={PARTICIPANT_LABEL}",
        f"-w={work_dir}",
        f"--bids-filter-file={filter_file}",
        "--nthreads=2",
        "--omp-nthreads=2",
        "--output-spaces=asl",
        "--scorescrub",
        "--basil",
        "--use-syn-sdc",
        "--m0_scale=96",
        f"--anat-derivatives={os.path.join(dataset_dir, 'derivatives/smriprep')}",
    ]

    _run_and_generate(TEST_NAME, PARTICIPANT_LABEL, parameters, out_dir)


@pytest.mark.examples_pcasl_singlepld_philips
def test_examples_pcasl_singlepld_philips(data_dir, output_dir, working_dir):
    """Run aslprep on the asl_002 ASL-BIDS examples dataset.

    This test uses a Philips session.
    The appropriate M0 scale is unknown for this dataset, so CBF values will be inflated.
    """
    TEST_NAME = "examples_pcasl_singlepld_philips"
    PARTICIPANT_LABEL = "103"

    dataset_dir = download_test_data("examples_pcasl_singlepld", data_dir)
    out_dir = os.path.join(output_dir, TEST_NAME)
    work_dir = os.path.join(working_dir, TEST_NAME)
    test_data_dir = get_test_data_path()
    filter_file = os.path.join(test_data_dir, f"{TEST_NAME}_filter.json")

    parameters = [
        dataset_dir,
        out_dir,
        "participant",
        f"--participant-label={PARTICIPANT_LABEL}",
        f"-w={work_dir}",
        f"--bids-filter-file={filter_file}",
        "--nthreads=2",
        "--omp-nthreads=2",
        "--output-spaces=asl",
        "--scorescrub",
        "--basil",
        "--use-syn-sdc",
        f"--anat-derivatives={os.path.join(dataset_dir, 'derivatives/smriprep')}",
    ]

    _run_and_generate(TEST_NAME, PARTICIPANT_LABEL, parameters, out_dir)


@pytest.mark.examples_pcasl_singlepld_siemens
def test_examples_pcasl_singlepld_siemens(data_dir, output_dir, working_dir):
    """Run aslprep on the asl_005 ASL-BIDS examples dataset.

    This test uses a Siemens session.
    """
    TEST_NAME = "examples_pcasl_singlepld_siemens"
    PARTICIPANT_LABEL = "103"

    dataset_dir = download_test_data("examples_pcasl_singlepld", data_dir)
    out_dir = os.path.join(output_dir, TEST_NAME)
    work_dir = os.path.join(working_dir, TEST_NAME)
    test_data_dir = get_test_data_path()
    filter_file = os.path.join(test_data_dir, f"{TEST_NAME}_filter.json")

    parameters = [
        dataset_dir,
        out_dir,
        "participant",
        f"--participant-label={PARTICIPANT_LABEL}",
        f"-w={work_dir}",
        f"--bids-filter-file={filter_file}",
        "--nthreads=2",
        "--omp-nthreads=2",
        "--output-spaces=asl",
        "--basil",
        "--use-syn-sdc",
        "--m0_scale=10",
        f"--anat-derivatives={os.path.join(dataset_dir, 'derivatives/smriprep')}",
    ]

    _run_and_generate(TEST_NAME, PARTICIPANT_LABEL, parameters, out_dir)


@pytest.mark.test_001
def test_test_001(data_dir, output_dir, working_dir):
    """Run aslprep on sub-01 data.

    This dataset is Siemens.
    """
    TEST_NAME = "test_001"
    PARTICIPANT_LABEL = "01"

    dataset_dir = download_test_data(TEST_NAME, data_dir)
    out_dir = os.path.join(output_dir, TEST_NAME)
    work_dir = os.path.join(working_dir, TEST_NAME)

    parameters = [
        dataset_dir,
        out_dir,
        "participant",
        f"--participant-label={PARTICIPANT_LABEL}",
        f"-w={work_dir}",
        "--nthreads=2",
        "--omp-nthreads=2",
        "--output-spaces",
        "asl",
        "T1w",
        "MNI152NLin2009cAsym",
        "--scorescrub",
        "--use-syn-sdc",
        "--m0_scale=10",
        f"--anat-derivatives={os.path.join(dataset_dir, 'derivatives/smriprep')}",
    ]

    _run_and_generate(TEST_NAME, PARTICIPANT_LABEL, parameters, out_dir)


@pytest.mark.test_002
def test_test_002(data_dir, output_dir, working_dir):
    """Run aslprep on sub-10R01383.

    This dataset contains PCASL data from a GE scanner.
    There are two ASL volumes (both deltam) and separate M0 scan.
    """
    TEST_NAME = "test_002"
    PARTICIPANT_LABEL = "10R01383"

    dataset_dir = download_test_data(TEST_NAME, data_dir)
    out_dir = os.path.join(output_dir, TEST_NAME)
    work_dir = os.path.join(working_dir, TEST_NAME)

    parameters = [
        dataset_dir,
        out_dir,
        "participant",
        f"--participant-label={PARTICIPANT_LABEL}",
        f"-w={work_dir}",
        "--nthreads=2",
        "--omp-nthreads=2",
        "--output-spaces",
        "asl",
        "MNI152NLin2009cAsym",
        "--scorescrub",
        "--use-syn-sdc",
        "--m0_scale=96",
        f"--anat-derivatives={os.path.join(dataset_dir, 'derivatives/smriprep')}",
    ]

    _run_and_generate(TEST_NAME, PARTICIPANT_LABEL, parameters, out_dir)


@pytest.mark.test_003
def test_test_003(data_dir, output_dir, working_dir):
    """Run aslprep on sub-A00086748.

    This dataset is Siemens.
    """
    TEST_NAME = "test_003"
    PARTICIPANT_LABEL = "A00086748"

    dataset_dir = download_test_data(TEST_NAME, data_dir)
    out_dir = os.path.join(output_dir, TEST_NAME)
    work_dir = os.path.join(working_dir, TEST_NAME)

    parameters = [
        dataset_dir,
        out_dir,
        "participant",
        f"--participant-label={PARTICIPANT_LABEL}",
        f"-w={work_dir}",
        "--nthreads=2",
        "--omp-nthreads=2",
        "--output-spaces=asl",
        "--use-syn-sdc",
        "--m0_scale=10",
        f"--anat-derivatives={os.path.join(dataset_dir, 'derivatives/smriprep')}",
    ]

    _run_and_generate(TEST_NAME, PARTICIPANT_LABEL, parameters, out_dir)


def _run_and_generate(test_name, participant_label, parameters, out_dir):
    from aslprep import config

    parameters.append("--stop-on-first-crash")
    parse_args(parameters)
    config_file = config.execution.work_dir / f"config-{config.execution.run_uuid}.toml"
    config.loggers.cli.warning(f"Saving config file to {config_file}")
    config.to_filename(config_file)

    retval = build_workflow(config_file, retval={})
    aslprep_wf = retval["workflow"]
    aslprep_wf.run()
    build_boilerplate(str(config_file), aslprep_wf)
    generate_reports(
        [participant_label],
        out_dir,
        config.execution.run_uuid,
        config=pkgrf("aslprep", "data/reports-spec.yml"),
        packagename="aslprep",
    )

    output_list_file = os.path.join(get_test_data_path(), f"expected_outputs_{test_name}.txt")
    check_generated_files(out_dir, output_list_file)


def _run_and_fail(parameters):
    from aslprep import config

    parameters.append("--stop-on-first-crash")
    parse_args(parameters)
    config_file = config.execution.work_dir / f"config-{config.execution.run_uuid}.toml"
    config.to_filename(config_file)

    with pytest.raises(ValueError, match="Multi-delay data are not supported for PASL"):
        build_workflow(config_file, retval={})<|MERGE_RESOLUTION|>--- conflicted
+++ resolved
@@ -58,12 +58,7 @@
     """Run aslprep on the asl_004 ASL-BIDS examples dataset.
 
     This dataset has 48 control-label pairs at 6 different PLDs, along with a separate M0 scan.
-<<<<<<< HEAD
-=======
     The manufacturer is Siemens.
-
-    NOTE: MultiPLD is not currently working, so we expect the workflow to fail.
->>>>>>> 38962f2c
     """
     TEST_NAME = "examples_pcasl_multipld"
     PARTICIPANT_LABEL = "01"
