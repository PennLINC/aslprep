--- conflicted
+++ resolved
@@ -38,34 +38,6 @@
     BASE_METADATA = {
         "MagneticFieldStrength": 3,
         "LabelingDuration": 1.6,
-<<<<<<< HEAD
-        "PostLabelingDelay": single_pld,
-    }
-    interface = cbf_computation.ComputeCBF(
-        cbf_only=False,
-        deltam=asl_file,
-        metadata=metadata,
-        m0_scale=1,
-        m0_file=m0_file,
-        mask=mask_file,
-    )
-    results = interface.run(cwd=tmpdir)
-    assert os.path.isfile(results.outputs.cbf_ts)
-    cbf_img = nb.load(results.outputs.cbf_ts)
-    assert cbf_img.ndim == 4
-    assert cbf_img.shape[3] == n_deltam
-    assert os.path.isfile(results.outputs.mean_cbf)
-    mean_cbf_img = nb.load(results.outputs.mean_cbf)
-    assert mean_cbf_img.ndim == 3
-
-    # Scenario 2: PCASL with one PostLabelingDelay for each volume (bad)
-    metadata = {
-        "ArterialSpinLabelingType": "PCASL",
-        "MagneticFieldStrength": 3,
-        "LabelingDuration": 1.6,
-        "PostLabelingDelay": bad_multiple_plds,
-=======
->>>>>>> 9dd615f2
     }
     ACQ_DICTS = [
         {"MRAcquisitionType": "3D"},
@@ -75,18 +47,6 @@
         },
     ]
 
-<<<<<<< HEAD
-    interface = cbf_computation.ComputeCBF(
-        cbf_only=False,
-        deltam=asl_file,
-        metadata=metadata,
-        m0_scale=1,
-        m0_file=m0_file,
-        mask=mask_file,
-    )
-    with pytest.raises(ValueError, match="Number of PostLabelingDelay values"):
-        interface.run(cwd=tmpdir)
-=======
     for asltype in ["PCASL", "CASL"]:
         for acq_dict in ACQ_DICTS:
             # Scenario 1: PCASL with a single PostLabelingDelay
@@ -112,7 +72,6 @@
             assert os.path.isfile(results.outputs.mean_cbf)
             mean_cbf_img = nb.load(results.outputs.mean_cbf)
             assert mean_cbf_img.ndim == 3
->>>>>>> 9dd615f2
 
             # Scenario 2: PCASL with one PostLabelingDelay for each volume (bad)
             metadata = {
@@ -122,72 +81,6 @@
                 **acq_dict,
             }
 
-<<<<<<< HEAD
-    interface = cbf_computation.ComputeCBF(
-        cbf_only=False,
-        deltam=asl_file,
-        metadata=metadata,
-        m0_scale=1,
-        m0_file=m0_file,
-        mask=mask_file,
-    )
-    results = interface.run(cwd=tmpdir)
-    assert results.outputs.cbf_ts is None
-    assert os.path.isfile(results.outputs.mean_cbf)
-    mean_cbf_img = nb.load(results.outputs.mean_cbf)
-    assert mean_cbf_img.ndim == 3
-    assert os.path.isfile(results.outputs.att)
-    att_img = nb.load(results.outputs.att)
-    assert att_img.ndim == 3
-
-    # Scenario 4: CASL with a single PostLabelingDelay
-    metadata = {
-        "ArterialSpinLabelingType": "CASL",
-        "MagneticFieldStrength": 3,
-        "LabelingDuration": 1.6,
-        "PostLabelingDelay": single_pld,
-    }
-    interface = cbf_computation.ComputeCBF(
-        cbf_only=False,
-        deltam=asl_file,
-        metadata=metadata,
-        m0_scale=1,
-        m0_file=m0_file,
-        mask=mask_file,
-    )
-    results = interface.run(cwd=tmpdir)
-    assert os.path.isfile(results.outputs.cbf_ts)
-    cbf_img = nb.load(results.outputs.cbf_ts)
-    assert cbf_img.ndim == 4
-    assert cbf_img.shape[3] == n_deltam
-    assert os.path.isfile(results.outputs.mean_cbf)
-    mean_cbf_img = nb.load(results.outputs.mean_cbf)
-    assert mean_cbf_img.ndim == 3
-
-    # Scenario 5: CASL with multiple PostLabelingDelays
-    metadata = {
-        "ArterialSpinLabelingType": "CASL",
-        "MagneticFieldStrength": 3,
-        "LabelingDuration": 1.6,
-        "PostLabelingDelay": good_multiple_plds,
-    }
-    interface = cbf_computation.ComputeCBF(
-        cbf_only=False,
-        deltam=asl_file,
-        metadata=metadata,
-        m0_scale=1,
-        m0_file=m0_file,
-        mask=mask_file,
-    )
-    results = interface.run(cwd=tmpdir)
-    assert results.outputs.cbf_ts is None
-    assert os.path.isfile(results.outputs.mean_cbf)
-    mean_cbf_img = nb.load(results.outputs.mean_cbf)
-    assert mean_cbf_img.ndim == 3
-    assert os.path.isfile(results.outputs.att)
-    att_img = nb.load(results.outputs.att)
-    assert att_img.ndim == 3
-=======
             interface = cbf_computation.ComputeCBF(
                 cbf_only=False,
                 deltam=asl_file,
@@ -223,7 +116,6 @@
                 match="ASLPrep cannot currently process multi-PLD data.",
             ):
                 results = interface.run(cwd=tmpdir)
->>>>>>> 9dd615f2
 
 
 def test_computecbf_pasl(datasets, tmp_path_factory):
@@ -309,118 +201,6 @@
         mean_cbf_img = nb.load(results.outputs.mean_cbf)
         assert mean_cbf_img.ndim == 3
 
-<<<<<<< HEAD
-    # Scenario 2: QUIPSS PASL with a single PostLabelingDelay
-    metadata = {
-        "ArterialSpinLabelingType": "PASL",
-        "MagneticFieldStrength": 3,
-        "BolusCutOffFlag": True,
-        "BolusCutOffTechnique": "QUIPSS",
-        "BolusCutOffDelayTime": 0.5,
-        "PostLabelingDelay": single_pld,
-    }
-    interface = cbf_computation.ComputeCBF(
-        cbf_only=False,
-        deltam=asl_file,
-        metadata=metadata,
-        m0_scale=1,
-        m0_file=m0_file,
-        mask=mask_file,
-    )
-    results = interface.run(cwd=tmpdir)
-    assert os.path.isfile(results.outputs.cbf_ts)
-    cbf_img = nb.load(results.outputs.cbf_ts)
-    assert cbf_img.ndim == 4
-    assert cbf_img.shape[3] == n_deltam
-    assert os.path.isfile(results.outputs.mean_cbf)
-    mean_cbf_img = nb.load(results.outputs.mean_cbf)
-    assert mean_cbf_img.ndim == 3
-
-    # Scenario 3: QUIPSS PASL with one PostLabelingDelay for each volume (bad)
-    metadata = {
-        "ArterialSpinLabelingType": "PASL",
-        "MagneticFieldStrength": 3,
-        "BolusCutOffFlag": True,
-        "BolusCutOffTechnique": "QUIPSS",
-        "BolusCutOffDelayTime": 0.5,
-        "PostLabelingDelay": bad_multiple_plds,
-    }
-    interface = cbf_computation.ComputeCBF(
-        cbf_only=False,
-        deltam=asl_file,
-        metadata=metadata,
-        m0_scale=1,
-        m0_file=m0_file,
-        mask=mask_file,
-    )
-    with pytest.raises(ValueError, match="Multi-delay data are not supported for PASL"):
-        results = interface.run(cwd=tmpdir)
-
-    # Scenario 4: QUIPSS PASL with one PostLabelingDelay for each deltam volume (good)
-    metadata = {
-        "ArterialSpinLabelingType": "PASL",
-        "MagneticFieldStrength": 3,
-        "BolusCutOffFlag": True,
-        "BolusCutOffTechnique": "QUIPSS",
-        "BolusCutOffDelayTime": 0.5,
-        "PostLabelingDelay": good_multiple_plds,
-    }
-    interface = cbf_computation.ComputeCBF(
-        cbf_only=False,
-        deltam=asl_file,
-        metadata=metadata,
-        m0_scale=1,
-        m0_file=m0_file,
-        mask=mask_file,
-    )
-    with pytest.raises(ValueError, match="Multi-delay data are not supported for PASL"):
-        results = interface.run(cwd=tmpdir)
-
-    # Scenario 5: QUIPSSII PASL with one PostLabelingDelay
-    metadata = {
-        "ArterialSpinLabelingType": "PASL",
-        "MagneticFieldStrength": 3,
-        "BolusCutOffFlag": True,
-        "BolusCutOffTechnique": "QUIPSSII",
-        "BolusCutOffDelayTime": 0.5,
-        "PostLabelingDelay": single_pld,
-    }
-    interface = cbf_computation.ComputeCBF(
-        cbf_only=False,
-        deltam=asl_file,
-        metadata=metadata,
-        m0_scale=1,
-        m0_file=m0_file,
-        mask=mask_file,
-    )
-    results = interface.run(cwd=tmpdir)
-    assert os.path.isfile(results.outputs.cbf_ts)
-    cbf_img = nb.load(results.outputs.cbf_ts)
-    assert cbf_img.ndim == 4
-    assert cbf_img.shape[3] == n_deltam
-    assert os.path.isfile(results.outputs.mean_cbf)
-    mean_cbf_img = nb.load(results.outputs.mean_cbf)
-    assert mean_cbf_img.ndim == 3
-
-    # Scenario 6: QUIPSSII PASL with multiple PostLabelingDelays
-    metadata = {
-        "ArterialSpinLabelingType": "PASL",
-        "MagneticFieldStrength": 3,
-        "BolusCutOffFlag": True,
-        "BolusCutOffTechnique": "QUIPSSII",
-        "BolusCutOffDelayTime": 0.5,
-        "PostLabelingDelay": good_multiple_plds,
-    }
-    interface = cbf_computation.ComputeCBF(
-        cbf_only=False,
-        deltam=asl_file,
-        metadata=metadata,
-        m0_scale=1,
-        m0_file=m0_file,
-        mask=mask_file,
-    )
-    with pytest.raises(ValueError, match="Multi-delay data are not supported for PASL"):
-=======
         # Scenario 3: QUIPSS PASL with one PostLabelingDelay for each volume (bad)
         metadata = {
             "BolusCutOffFlag": True,
@@ -478,7 +258,6 @@
             m0_file=m0_file,
             mask=mask_file,
         )
->>>>>>> 9dd615f2
         results = interface.run(cwd=tmpdir)
         assert os.path.isfile(results.outputs.cbf)
         cbf_img = nb.load(results.outputs.cbf)
@@ -488,52 +267,6 @@
         mean_cbf_img = nb.load(results.outputs.mean_cbf)
         assert mean_cbf_img.ndim == 3
 
-<<<<<<< HEAD
-    # Scenario 7: Q2TIPS PASL with one PostLabelingDelay
-    metadata = {
-        "ArterialSpinLabelingType": "PASL",
-        "MagneticFieldStrength": 3,
-        "BolusCutOffFlag": True,
-        "BolusCutOffTechnique": "Q2TIPS",
-        "BolusCutOffDelayTime": [0.7, 1.6],
-        "PostLabelingDelay": single_pld,
-    }
-    interface = cbf_computation.ComputeCBF(
-        cbf_only=False,
-        deltam=asl_file,
-        metadata=metadata,
-        m0_scale=1,
-        m0_file=m0_file,
-        mask=mask_file,
-    )
-    results = interface.run(cwd=tmpdir)
-    assert os.path.isfile(results.outputs.cbf_ts)
-    cbf_img = nb.load(results.outputs.cbf_ts)
-    assert cbf_img.ndim == 4
-    assert cbf_img.shape[3] == n_deltam
-    assert os.path.isfile(results.outputs.mean_cbf)
-    mean_cbf_img = nb.load(results.outputs.mean_cbf)
-    assert mean_cbf_img.ndim == 3
-
-    # Scenario 8: Q2TIPS PASL with multiple PostLabelingDelays
-    metadata = {
-        "ArterialSpinLabelingType": "PASL",
-        "MagneticFieldStrength": 3,
-        "BolusCutOffFlag": True,
-        "BolusCutOffTechnique": "Q2TIPS",
-        "BolusCutOffDelayTime": [0.7, 1.6],
-        "PostLabelingDelay": good_multiple_plds,
-    }
-    interface = cbf_computation.ComputeCBF(
-        cbf_only=False,
-        deltam=asl_file,
-        metadata=metadata,
-        m0_scale=1,
-        m0_file=m0_file,
-        mask=mask_file,
-    )
-    with pytest.raises(ValueError, match="Multi-delay data are not supported for PASL"):
-=======
         # Scenario 6: QUIPSSII PASL with multiple PostLabelingDelays
         metadata = {
             "BolusCutOffFlag": True,
@@ -639,7 +372,6 @@
             m0_file=m0_file,
             mask=mask_file,
         )
->>>>>>> 9dd615f2
         results = interface.run(cwd=tmpdir)
         cbf_data.append(nb.load(results.outputs.cbf).get_fdata())
 
