"""Tests for the aslprep.interfaces.cbf_computation submodule."""
import os

import nibabel as nb
import numpy as np
import pandas as pd
import pytest

from aslprep.interfaces import cbf_computation


def test_computecbf_casl(datasets, tmp_path_factory):
    """Test aslprep.interfaces.cbf_computation.ComputeCBF with (P)CASL."""
    tmpdir = tmp_path_factory.mktemp("test_computecbf_casl")
    aslcontext_file = os.path.join(datasets["test_001"], "sub-01/perf/sub-01_aslcontext.tsv")

    aslcontext = pd.read_table(aslcontext_file)
    n_deltam = aslcontext.loc[aslcontext["volume_type"] == "label"].shape[0]
    n_volumes = aslcontext.shape[0]

    # Simulate ASL data and a brain mask.
    asl_data = np.random.random((30, 30, 30, n_deltam)).astype(np.float32)
    asl_file = _save_img(asl_data, tmpdir, "asl.nii.gz")
    asl_mask = np.zeros((30, 30, 30), dtype=np.uint8)
    asl_mask[10:20, 10:20, 10:20] = 1
    mask_file = _save_img(asl_mask, tmpdir, "mask.nii.gz")
    m0_file = _save_img(asl_mask, tmpdir, "m0.nii.gz")

    single_pld = 1.5
    plds = np.zeros(n_volumes)
    temp_plds = np.linspace(0, 1, n_deltam)
    plds[aslcontext["volume_type"] == "m0scan"] = 0
    plds[aslcontext["volume_type"] == "label"] = temp_plds
    plds[aslcontext["volume_type"] == "control"] = temp_plds
    bad_multiple_plds = plds.tolist()
    good_multiple_plds = plds[aslcontext["volume_type"] == "control"]

    BASE_METADATA = {
        "MagneticFieldStrength": 3,
        "LabelingDuration": 1.6,
<<<<<<< HEAD
=======
        "PostLabelingDelay": single_pld,
    }
    interface = cbf_computation.ComputeCBF(
        cbf_only=False,
        deltam=asl_file,
        metadata=metadata,
        m0_scale=1,
        m0_file=m0_file,
        mask=mask_file,
    )
    results = interface.run(cwd=tmpdir)
    assert os.path.isfile(results.outputs.cbf)
    cbf_img = nb.load(results.outputs.cbf)
    assert cbf_img.ndim == 4
    assert cbf_img.shape[3] == n_deltam
    assert os.path.isfile(results.outputs.mean_cbf)
    mean_cbf_img = nb.load(results.outputs.mean_cbf)
    assert mean_cbf_img.ndim == 3

    # Scenario 2: PCASL with one PostLabelingDelay for each volume (bad)
    metadata = {
        "ArterialSpinLabelingType": "PCASL",
        "MagneticFieldStrength": 3,
        "LabelingDuration": 1.6,
        "PostLabelingDelay": bad_multiple_plds,
>>>>>>> 38962f2c
    }
    ACQ_DICTS = [
        {"MRAcquisitionType": "3D"},
        {
            "MRAcquisitionType": "2D",
            "SliceTiming": list(np.linspace(0.1, 0.5, 30)),
        },
    ]

<<<<<<< HEAD
    for asltype in ["PCASL", "CASL"]:
        for acq_dict in ACQ_DICTS:
            # Scenario 1: PCASL with a single PostLabelingDelay
            metadata = {
                "ArterialSpinLabelingType": asltype,
                "PostLabelingDelay": single_pld,
                **BASE_METADATA,
                **acq_dict,
            }
            interface = cbf_computation.ComputeCBF(
                cbf_only=False,
                deltam=asl_file,
                metadata=metadata,
                m0scale=1,
                m0_file=m0_file,
                mask=mask_file,
            )
            results = interface.run(cwd=tmpdir)
            assert os.path.isfile(results.outputs.cbf)
            cbf_img = nb.load(results.outputs.cbf)
            assert cbf_img.ndim == 4
            assert cbf_img.shape[3] == n_deltam
            assert os.path.isfile(results.outputs.mean_cbf)
            mean_cbf_img = nb.load(results.outputs.mean_cbf)
            assert mean_cbf_img.ndim == 3
=======
    interface = cbf_computation.ComputeCBF(
        cbf_only=False,
        deltam=asl_file,
        metadata=metadata,
        m0_scale=1,
        m0_file=m0_file,
        mask=mask_file,
    )
    with pytest.raises(ValueError, match="ASLPrep cannot currently process multi-PLD data."):
        results = interface.run(cwd=tmpdir)
>>>>>>> 38962f2c

            # Scenario 2: PCASL with one PostLabelingDelay for each volume (bad)
            metadata = {
                "ArterialSpinLabelingType": asltype,
                "PostLabelingDelay": bad_multiple_plds,
                **BASE_METADATA,
                **acq_dict,
            }

<<<<<<< HEAD
            interface = cbf_computation.ComputeCBF(
                cbf_only=False,
                deltam=asl_file,
                metadata=metadata,
                m0scale=1,
                m0_file=m0_file,
                mask=mask_file,
            )
            with pytest.raises(
                ValueError,
                match="ASLPrep cannot currently process multi-PLD data.",
            ):
                results = interface.run(cwd=tmpdir)

            # Scenario 3: PCASL with one PostLabelingDelay for each deltam volume (good)
            metadata = {
                "ArterialSpinLabelingType": asltype,
                "PostLabelingDelay": good_multiple_plds,
                **BASE_METADATA,
                **acq_dict,
            }

            interface = cbf_computation.ComputeCBF(
                cbf_only=False,
                deltam=asl_file,
                metadata=metadata,
                m0scale=1,
                m0_file=m0_file,
                mask=mask_file,
            )
            with pytest.raises(
                ValueError,
                match="ASLPrep cannot currently process multi-PLD data.",
            ):
                results = interface.run(cwd=tmpdir)
=======
    interface = cbf_computation.ComputeCBF(
        cbf_only=False,
        deltam=asl_file,
        metadata=metadata,
        m0_scale=1,
        m0_file=m0_file,
        mask=mask_file,
    )
    with pytest.raises(ValueError, match="ASLPrep cannot currently process multi-PLD data."):
        results = interface.run(cwd=tmpdir)

    # Scenario 4: CASL with a single PostLabelingDelay
    metadata = {
        "ArterialSpinLabelingType": "CASL",
        "MagneticFieldStrength": 3,
        "LabelingDuration": 1.6,
        "PostLabelingDelay": single_pld,
    }
    interface = cbf_computation.ComputeCBF(
        cbf_only=False,
        deltam=asl_file,
        metadata=metadata,
        m0_scale=1,
        m0_file=m0_file,
        mask=mask_file,
    )
    results = interface.run(cwd=tmpdir)
    assert os.path.isfile(results.outputs.cbf)
    cbf_img = nb.load(results.outputs.cbf)
    assert cbf_img.ndim == 4
    assert cbf_img.shape[3] == n_deltam
    assert os.path.isfile(results.outputs.mean_cbf)
    mean_cbf_img = nb.load(results.outputs.mean_cbf)
    assert mean_cbf_img.ndim == 3

    # Scenario 5: CASL with multiple PostLabelingDelays
    metadata = {
        "ArterialSpinLabelingType": "CASL",
        "MagneticFieldStrength": 3,
        "LabelingDuration": 1.6,
        "PostLabelingDelay": good_multiple_plds,
    }
    interface = cbf_computation.ComputeCBF(
        cbf_only=False,
        deltam=asl_file,
        metadata=metadata,
        m0_scale=1,
        m0_file=m0_file,
        mask=mask_file,
    )
    with pytest.raises(ValueError, match="ASLPrep cannot currently process multi-PLD data."):
        results = interface.run(cwd=tmpdir)
>>>>>>> 38962f2c


def test_computecbf_pasl(datasets, tmp_path_factory):
    """Test aslprep.interfaces.cbf_computation.ComputeCBF with PASL."""
    tmpdir = tmp_path_factory.mktemp("test_computecbf_pasl")
    aslcontext_file = os.path.join(datasets["test_001"], "sub-01/perf/sub-01_aslcontext.tsv")

    aslcontext = pd.read_table(aslcontext_file)
    n_deltam = aslcontext.loc[aslcontext["volume_type"] == "label"].shape[0]
    n_volumes = aslcontext.shape[0]

    # Simulate ASL data and a brain mask.
    asl_data = np.random.random((30, 30, 30, n_deltam)).astype(np.float32)
    asl_file = _save_img(asl_data, tmpdir, "asl.nii.gz")
    asl_mask = np.zeros((30, 30, 30), dtype=np.uint8)
    asl_mask[10:20, 10:20, 10:20] = 1
    mask_file = _save_img(asl_mask, tmpdir, "mask.nii.gz")
    m0_file = _save_img(asl_mask, tmpdir, "m0.nii.gz")

    single_pld = 1.5
    plds = np.zeros(n_volumes)
    temp_plds = np.linspace(0, 1, n_deltam)
    plds[aslcontext["volume_type"] == "m0scan"] = 0
    plds[aslcontext["volume_type"] == "label"] = temp_plds
    plds[aslcontext["volume_type"] == "control"] = temp_plds
    bad_multiple_plds = plds.tolist()
    good_multiple_plds = plds[aslcontext["volume_type"] == "control"]

    BASE_METADATA = {
        "ArterialSpinLabelingType": "PASL",
        "MagneticFieldStrength": 3,
    }
    ACQ_DICTS = [
        {"MRAcquisitionType": "3D"},
        {
            "MRAcquisitionType": "2D",
            "SliceTiming": list(np.linspace(0.1, 0.5, 30)),
        },
    ]

    for acq_dict in ACQ_DICTS:
        # Scenario 1: PASL without BolusCutOff (raises ValueError).
        metadata = {
            "BolusCutOffFlag": False,
            "PostLabelingDelay": single_pld,
            **BASE_METADATA,
            **acq_dict,
        }
        with pytest.raises(ValueError, match="not supported in ASLPrep."):
            interface = cbf_computation.ComputeCBF(
                cbf_only=False,
                deltam=asl_file,
                metadata=metadata,
                m0scale=1,
                m0_file=m0_file,
                mask=mask_file,
            )
            results = interface.run(cwd=tmpdir)

        # Scenario 2: QUIPSS PASL with a single PostLabelingDelay
        metadata = {
            "BolusCutOffFlag": True,
            "BolusCutOffTechnique": "QUIPSS",
            "BolusCutOffDelayTime": 0.5,
            "PostLabelingDelay": single_pld,
            **BASE_METADATA,
            **acq_dict,
        }
        interface = cbf_computation.ComputeCBF(
            cbf_only=False,
            deltam=asl_file,
            metadata=metadata,
            m0_scale=1,
            m0_file=m0_file,
            mask=mask_file,
        )
        results = interface.run(cwd=tmpdir)
        assert os.path.isfile(results.outputs.cbf)
        cbf_img = nb.load(results.outputs.cbf)
        assert cbf_img.ndim == 4
        assert cbf_img.shape[3] == n_deltam
        assert os.path.isfile(results.outputs.mean_cbf)
        mean_cbf_img = nb.load(results.outputs.mean_cbf)
        assert mean_cbf_img.ndim == 3

<<<<<<< HEAD
        # Scenario 3: QUIPSS PASL with one PostLabelingDelay for each volume (bad)
        metadata = {
            "BolusCutOffFlag": True,
            "BolusCutOffTechnique": "QUIPSS",
            "BolusCutOffDelayTime": 0.5,
            "PostLabelingDelay": bad_multiple_plds,
            **BASE_METADATA,
            **acq_dict,
        }
        interface = cbf_computation.ComputeCBF(
            cbf_only=False,
            deltam=asl_file,
            metadata=metadata,
            m0scale=1,
            m0_file=m0_file,
            mask=mask_file,
        )
        with pytest.raises(ValueError, match="ASLPrep cannot currently process multi-PLD data."):
            results = interface.run(cwd=tmpdir)

        # Scenario 4: QUIPSS PASL with one PostLabelingDelay for each deltam volume (good)
        metadata = {
            "BolusCutOffFlag": True,
            "BolusCutOffTechnique": "QUIPSS",
            "BolusCutOffDelayTime": 0.5,
            "PostLabelingDelay": good_multiple_plds,
            **BASE_METADATA,
            **acq_dict,
        }
        interface = cbf_computation.ComputeCBF(
            cbf_only=False,
            deltam=asl_file,
            metadata=metadata,
            m0scale=1,
            m0_file=m0_file,
            mask=mask_file,
        )
        with pytest.raises(ValueError, match="ASLPrep cannot currently process multi-PLD data."):
            results = interface.run(cwd=tmpdir)

        # Scenario 5: QUIPSSII PASL with one PostLabelingDelay
        metadata = {
            "BolusCutOffFlag": True,
            "BolusCutOffTechnique": "QUIPSSII",
            "BolusCutOffDelayTime": 0.5,
            "PostLabelingDelay": single_pld,
            **BASE_METADATA,
            **acq_dict,
        }
        interface = cbf_computation.ComputeCBF(
            cbf_only=False,
            deltam=asl_file,
            metadata=metadata,
            m0scale=1,
            m0_file=m0_file,
            mask=mask_file,
        )
=======
    # Scenario 2: QUIPSS PASL with a single PostLabelingDelay
    metadata = {
        "ArterialSpinLabelingType": "PASL",
        "MagneticFieldStrength": 3,
        "BolusCutOffFlag": True,
        "BolusCutOffTechnique": "QUIPSS",
        "BolusCutOffDelayTime": 0.5,
        "PostLabelingDelay": single_pld,
    }
    interface = cbf_computation.ComputeCBF(
        cbf_only=False,
        deltam=asl_file,
        metadata=metadata,
        m0_scale=1,
        m0_file=m0_file,
        mask=mask_file,
    )
    results = interface.run(cwd=tmpdir)
    assert os.path.isfile(results.outputs.cbf)
    cbf_img = nb.load(results.outputs.cbf)
    assert cbf_img.ndim == 4
    assert cbf_img.shape[3] == n_deltam
    assert os.path.isfile(results.outputs.mean_cbf)
    mean_cbf_img = nb.load(results.outputs.mean_cbf)
    assert mean_cbf_img.ndim == 3

    # Scenario 3: QUIPSS PASL with one PostLabelingDelay for each volume (bad)
    metadata = {
        "ArterialSpinLabelingType": "PASL",
        "MagneticFieldStrength": 3,
        "BolusCutOffFlag": True,
        "BolusCutOffTechnique": "QUIPSS",
        "BolusCutOffDelayTime": 0.5,
        "PostLabelingDelay": bad_multiple_plds,
    }
    interface = cbf_computation.ComputeCBF(
        cbf_only=False,
        deltam=asl_file,
        metadata=metadata,
        m0_scale=1,
        m0_file=m0_file,
        mask=mask_file,
    )
    with pytest.raises(ValueError, match="ASLPrep cannot currently process multi-PLD data."):
        results = interface.run(cwd=tmpdir)

    # Scenario 4: QUIPSS PASL with one PostLabelingDelay for each deltam volume (good)
    metadata = {
        "ArterialSpinLabelingType": "PASL",
        "MagneticFieldStrength": 3,
        "BolusCutOffFlag": True,
        "BolusCutOffTechnique": "QUIPSS",
        "BolusCutOffDelayTime": 0.5,
        "PostLabelingDelay": good_multiple_plds,
    }
    interface = cbf_computation.ComputeCBF(
        cbf_only=False,
        deltam=asl_file,
        metadata=metadata,
        m0_scale=1,
        m0_file=m0_file,
        mask=mask_file,
    )
    with pytest.raises(ValueError, match="ASLPrep cannot currently process multi-PLD data."):
        results = interface.run(cwd=tmpdir)

    # Scenario 5: QUIPSSII PASL with one PostLabelingDelay
    metadata = {
        "ArterialSpinLabelingType": "PASL",
        "MagneticFieldStrength": 3,
        "BolusCutOffFlag": True,
        "BolusCutOffTechnique": "QUIPSSII",
        "BolusCutOffDelayTime": 0.5,
        "PostLabelingDelay": single_pld,
    }
    interface = cbf_computation.ComputeCBF(
        cbf_only=False,
        deltam=asl_file,
        metadata=metadata,
        m0_scale=1,
        m0_file=m0_file,
        mask=mask_file,
    )
    results = interface.run(cwd=tmpdir)
    assert os.path.isfile(results.outputs.cbf)
    cbf_img = nb.load(results.outputs.cbf)
    assert cbf_img.ndim == 4
    assert cbf_img.shape[3] == n_deltam
    assert os.path.isfile(results.outputs.mean_cbf)
    mean_cbf_img = nb.load(results.outputs.mean_cbf)
    assert mean_cbf_img.ndim == 3

    # Scenario 6: QUIPSSII PASL with multiple PostLabelingDelays
    metadata = {
        "ArterialSpinLabelingType": "PASL",
        "MagneticFieldStrength": 3,
        "BolusCutOffFlag": True,
        "BolusCutOffTechnique": "QUIPSSII",
        "BolusCutOffDelayTime": 0.5,
        "PostLabelingDelay": good_multiple_plds,
    }
    interface = cbf_computation.ComputeCBF(
        cbf_only=False,
        deltam=asl_file,
        metadata=metadata,
        m0_scale=1,
        m0_file=m0_file,
        mask=mask_file,
    )
    with pytest.raises(ValueError, match="ASLPrep cannot currently process multi-PLD data."):
>>>>>>> 38962f2c
        results = interface.run(cwd=tmpdir)
        assert os.path.isfile(results.outputs.cbf)
        cbf_img = nb.load(results.outputs.cbf)
        assert cbf_img.ndim == 4
        assert cbf_img.shape[3] == n_deltam
        assert os.path.isfile(results.outputs.mean_cbf)
        mean_cbf_img = nb.load(results.outputs.mean_cbf)
        assert mean_cbf_img.ndim == 3

<<<<<<< HEAD
        # Scenario 6: QUIPSSII PASL with multiple PostLabelingDelays
        metadata = {
            "BolusCutOffFlag": True,
            "BolusCutOffTechnique": "QUIPSSII",
            "BolusCutOffDelayTime": 0.5,
            "PostLabelingDelay": good_multiple_plds,
            **BASE_METADATA,
            **acq_dict,
        }
        interface = cbf_computation.ComputeCBF(
            cbf_only=False,
            deltam=asl_file,
            metadata=metadata,
            m0scale=1,
            m0_file=m0_file,
            mask=mask_file,
        )
        with pytest.raises(ValueError, match="ASLPrep cannot currently process multi-PLD data."):
            results = interface.run(cwd=tmpdir)

        # Scenario 7: Q2TIPS PASL with one PostLabelingDelay
        metadata = {
            "BolusCutOffFlag": True,
            "BolusCutOffTechnique": "Q2TIPS",
            "BolusCutOffDelayTime": [0.7, 1.6],
            "PostLabelingDelay": single_pld,
            **BASE_METADATA,
            **acq_dict,
        }
        interface = cbf_computation.ComputeCBF(
            cbf_only=False,
            deltam=asl_file,
            metadata=metadata,
            m0scale=1,
            m0_file=m0_file,
            mask=mask_file,
        )
        with pytest.raises(ValueError, match="Q2TIPS is not supported in ASLPrep."):
            results = interface.run(cwd=tmpdir)

        # Scenario 8: Q2TIPS PASL with multiple PostLabelingDelays
        metadata = {
            "BolusCutOffFlag": True,
            "BolusCutOffTechnique": "Q2TIPS",
            "BolusCutOffDelayTime": [0.7, 1.6],
            "PostLabelingDelay": good_multiple_plds,
            **BASE_METADATA,
            **acq_dict,
        }
        interface = cbf_computation.ComputeCBF(
            cbf_only=False,
            deltam=asl_file,
            metadata=metadata,
            m0scale=1,
            m0_file=m0_file,
            mask=mask_file,
        )
        with pytest.raises(ValueError, match="ASLPrep cannot currently process multi-PLD data."):
            results = interface.run(cwd=tmpdir)


def test_compare_slicetiming(datasets, tmp_path_factory):
    """CBF estimates should be the same with slice-timing modification as not.

    As long as the slice times are all zero, of course.
    """
    tmpdir = tmp_path_factory.mktemp("test_computecbf_casl")
    aslcontext_file = os.path.join(datasets["test_001"], "sub-01/perf/sub-01_aslcontext.tsv")

    aslcontext = pd.read_table(aslcontext_file)
    n_deltam = aslcontext.loc[aslcontext["volume_type"] == "label"].shape[0]

    # Simulate ASL data and a brain mask.
    asl_data = np.random.random((30, 30, 30, n_deltam)).astype(np.float32)
    asl_file = _save_img(asl_data, tmpdir, "asl.nii.gz")
    asl_mask = np.zeros((30, 30, 30), dtype=np.uint8)
    asl_mask[10:20, 10:20, 10:20] = 1
    mask_file = _save_img(asl_mask, tmpdir, "mask.nii.gz")
    m0_file = _save_img(asl_mask, tmpdir, "m0.nii.gz")

    ACQ_DICTS = [
        {"MRAcquisitionType": "3D"},
        {
            "MRAcquisitionType": "2D",
            "SliceTiming": list(np.zeros(30)),
        },
    ]

    cbf_data = []
    for acq_dict in ACQ_DICTS:
        metadata = {
            "ArterialSpinLabelingType": "PCASL",
            "MagneticFieldStrength": 3,
            "LabelingDuration": 1.6,
            "PostLabelingDelay": 1.5,
            **acq_dict,
        }
        interface = cbf_computation.ComputeCBF(
            cbf_only=False,
            deltam=asl_file,
            metadata=metadata,
            m0scale=1,
            m0_file=m0_file,
            mask=mask_file,
        )
=======
    # Scenario 7: Q2TIPS PASL with one PostLabelingDelay
    metadata = {
        "ArterialSpinLabelingType": "PASL",
        "MagneticFieldStrength": 3,
        "BolusCutOffFlag": True,
        "BolusCutOffTechnique": "Q2TIPS",
        "BolusCutOffDelayTime": [0.7, 1.6],
        "PostLabelingDelay": single_pld,
    }
    interface = cbf_computation.ComputeCBF(
        cbf_only=False,
        deltam=asl_file,
        metadata=metadata,
        m0_scale=1,
        m0_file=m0_file,
        mask=mask_file,
    )
    with pytest.raises(ValueError, match="Q2TIPS is not supported in ASLPrep."):
        results = interface.run(cwd=tmpdir)

    # Scenario 8: Q2TIPS PASL with multiple PostLabelingDelays
    metadata = {
        "ArterialSpinLabelingType": "PASL",
        "MagneticFieldStrength": 3,
        "BolusCutOffFlag": True,
        "BolusCutOffTechnique": "Q2TIPS",
        "BolusCutOffDelayTime": [0.7, 1.6],
        "PostLabelingDelay": good_multiple_plds,
    }
    interface = cbf_computation.ComputeCBF(
        cbf_only=False,
        deltam=asl_file,
        metadata=metadata,
        m0_scale=1,
        m0_file=m0_file,
        mask=mask_file,
    )
    with pytest.raises(ValueError, match="ASLPrep cannot currently process multi-PLD data."):
>>>>>>> 38962f2c
        results = interface.run(cwd=tmpdir)
        cbf_data.append(nb.load(results.outputs.cbf).get_fdata())

    assert np.array_equal(cbf_data[0], cbf_data[1])


def _save_img(arr, tmpdir, fname):
    img = nb.Nifti1Image(arr, affine=np.eye(4))
    fname = os.path.join(tmpdir, fname)
    img.to_filename(fname)
    return fname<|MERGE_RESOLUTION|>--- conflicted
+++ resolved
@@ -38,34 +38,6 @@
     BASE_METADATA = {
         "MagneticFieldStrength": 3,
         "LabelingDuration": 1.6,
-<<<<<<< HEAD
-=======
-        "PostLabelingDelay": single_pld,
-    }
-    interface = cbf_computation.ComputeCBF(
-        cbf_only=False,
-        deltam=asl_file,
-        metadata=metadata,
-        m0_scale=1,
-        m0_file=m0_file,
-        mask=mask_file,
-    )
-    results = interface.run(cwd=tmpdir)
-    assert os.path.isfile(results.outputs.cbf)
-    cbf_img = nb.load(results.outputs.cbf)
-    assert cbf_img.ndim == 4
-    assert cbf_img.shape[3] == n_deltam
-    assert os.path.isfile(results.outputs.mean_cbf)
-    mean_cbf_img = nb.load(results.outputs.mean_cbf)
-    assert mean_cbf_img.ndim == 3
-
-    # Scenario 2: PCASL with one PostLabelingDelay for each volume (bad)
-    metadata = {
-        "ArterialSpinLabelingType": "PCASL",
-        "MagneticFieldStrength": 3,
-        "LabelingDuration": 1.6,
-        "PostLabelingDelay": bad_multiple_plds,
->>>>>>> 38962f2c
     }
     ACQ_DICTS = [
         {"MRAcquisitionType": "3D"},
@@ -75,7 +47,6 @@
         },
     ]
 
-<<<<<<< HEAD
     for asltype in ["PCASL", "CASL"]:
         for acq_dict in ACQ_DICTS:
             # Scenario 1: PCASL with a single PostLabelingDelay
@@ -89,7 +60,7 @@
                 cbf_only=False,
                 deltam=asl_file,
                 metadata=metadata,
-                m0scale=1,
+                m0_scale=1,
                 m0_file=m0_file,
                 mask=mask_file,
             )
@@ -101,18 +72,6 @@
             assert os.path.isfile(results.outputs.mean_cbf)
             mean_cbf_img = nb.load(results.outputs.mean_cbf)
             assert mean_cbf_img.ndim == 3
-=======
-    interface = cbf_computation.ComputeCBF(
-        cbf_only=False,
-        deltam=asl_file,
-        metadata=metadata,
-        m0_scale=1,
-        m0_file=m0_file,
-        mask=mask_file,
-    )
-    with pytest.raises(ValueError, match="ASLPrep cannot currently process multi-PLD data."):
-        results = interface.run(cwd=tmpdir)
->>>>>>> 38962f2c
 
             # Scenario 2: PCASL with one PostLabelingDelay for each volume (bad)
             metadata = {
@@ -122,12 +81,11 @@
                 **acq_dict,
             }
 
-<<<<<<< HEAD
             interface = cbf_computation.ComputeCBF(
                 cbf_only=False,
                 deltam=asl_file,
                 metadata=metadata,
-                m0scale=1,
+                m0_scale=1,
                 m0_file=m0_file,
                 mask=mask_file,
             )
@@ -149,7 +107,7 @@
                 cbf_only=False,
                 deltam=asl_file,
                 metadata=metadata,
-                m0scale=1,
+                m0_scale=1,
                 m0_file=m0_file,
                 mask=mask_file,
             )
@@ -158,60 +116,6 @@
                 match="ASLPrep cannot currently process multi-PLD data.",
             ):
                 results = interface.run(cwd=tmpdir)
-=======
-    interface = cbf_computation.ComputeCBF(
-        cbf_only=False,
-        deltam=asl_file,
-        metadata=metadata,
-        m0_scale=1,
-        m0_file=m0_file,
-        mask=mask_file,
-    )
-    with pytest.raises(ValueError, match="ASLPrep cannot currently process multi-PLD data."):
-        results = interface.run(cwd=tmpdir)
-
-    # Scenario 4: CASL with a single PostLabelingDelay
-    metadata = {
-        "ArterialSpinLabelingType": "CASL",
-        "MagneticFieldStrength": 3,
-        "LabelingDuration": 1.6,
-        "PostLabelingDelay": single_pld,
-    }
-    interface = cbf_computation.ComputeCBF(
-        cbf_only=False,
-        deltam=asl_file,
-        metadata=metadata,
-        m0_scale=1,
-        m0_file=m0_file,
-        mask=mask_file,
-    )
-    results = interface.run(cwd=tmpdir)
-    assert os.path.isfile(results.outputs.cbf)
-    cbf_img = nb.load(results.outputs.cbf)
-    assert cbf_img.ndim == 4
-    assert cbf_img.shape[3] == n_deltam
-    assert os.path.isfile(results.outputs.mean_cbf)
-    mean_cbf_img = nb.load(results.outputs.mean_cbf)
-    assert mean_cbf_img.ndim == 3
-
-    # Scenario 5: CASL with multiple PostLabelingDelays
-    metadata = {
-        "ArterialSpinLabelingType": "CASL",
-        "MagneticFieldStrength": 3,
-        "LabelingDuration": 1.6,
-        "PostLabelingDelay": good_multiple_plds,
-    }
-    interface = cbf_computation.ComputeCBF(
-        cbf_only=False,
-        deltam=asl_file,
-        metadata=metadata,
-        m0_scale=1,
-        m0_file=m0_file,
-        mask=mask_file,
-    )
-    with pytest.raises(ValueError, match="ASLPrep cannot currently process multi-PLD data."):
-        results = interface.run(cwd=tmpdir)
->>>>>>> 38962f2c
 
 
 def test_computecbf_pasl(datasets, tmp_path_factory):
@@ -265,7 +169,7 @@
                 cbf_only=False,
                 deltam=asl_file,
                 metadata=metadata,
-                m0scale=1,
+                m0_scale=1,
                 m0_file=m0_file,
                 mask=mask_file,
             )
@@ -297,7 +201,6 @@
         mean_cbf_img = nb.load(results.outputs.mean_cbf)
         assert mean_cbf_img.ndim == 3
 
-<<<<<<< HEAD
         # Scenario 3: QUIPSS PASL with one PostLabelingDelay for each volume (bad)
         metadata = {
             "BolusCutOffFlag": True,
@@ -311,7 +214,7 @@
             cbf_only=False,
             deltam=asl_file,
             metadata=metadata,
-            m0scale=1,
+            m0_scale=1,
             m0_file=m0_file,
             mask=mask_file,
         )
@@ -331,7 +234,7 @@
             cbf_only=False,
             deltam=asl_file,
             metadata=metadata,
-            m0scale=1,
+            m0_scale=1,
             m0_file=m0_file,
             mask=mask_file,
         )
@@ -351,122 +254,10 @@
             cbf_only=False,
             deltam=asl_file,
             metadata=metadata,
-            m0scale=1,
-            m0_file=m0_file,
-            mask=mask_file,
-        )
-=======
-    # Scenario 2: QUIPSS PASL with a single PostLabelingDelay
-    metadata = {
-        "ArterialSpinLabelingType": "PASL",
-        "MagneticFieldStrength": 3,
-        "BolusCutOffFlag": True,
-        "BolusCutOffTechnique": "QUIPSS",
-        "BolusCutOffDelayTime": 0.5,
-        "PostLabelingDelay": single_pld,
-    }
-    interface = cbf_computation.ComputeCBF(
-        cbf_only=False,
-        deltam=asl_file,
-        metadata=metadata,
-        m0_scale=1,
-        m0_file=m0_file,
-        mask=mask_file,
-    )
-    results = interface.run(cwd=tmpdir)
-    assert os.path.isfile(results.outputs.cbf)
-    cbf_img = nb.load(results.outputs.cbf)
-    assert cbf_img.ndim == 4
-    assert cbf_img.shape[3] == n_deltam
-    assert os.path.isfile(results.outputs.mean_cbf)
-    mean_cbf_img = nb.load(results.outputs.mean_cbf)
-    assert mean_cbf_img.ndim == 3
-
-    # Scenario 3: QUIPSS PASL with one PostLabelingDelay for each volume (bad)
-    metadata = {
-        "ArterialSpinLabelingType": "PASL",
-        "MagneticFieldStrength": 3,
-        "BolusCutOffFlag": True,
-        "BolusCutOffTechnique": "QUIPSS",
-        "BolusCutOffDelayTime": 0.5,
-        "PostLabelingDelay": bad_multiple_plds,
-    }
-    interface = cbf_computation.ComputeCBF(
-        cbf_only=False,
-        deltam=asl_file,
-        metadata=metadata,
-        m0_scale=1,
-        m0_file=m0_file,
-        mask=mask_file,
-    )
-    with pytest.raises(ValueError, match="ASLPrep cannot currently process multi-PLD data."):
-        results = interface.run(cwd=tmpdir)
-
-    # Scenario 4: QUIPSS PASL with one PostLabelingDelay for each deltam volume (good)
-    metadata = {
-        "ArterialSpinLabelingType": "PASL",
-        "MagneticFieldStrength": 3,
-        "BolusCutOffFlag": True,
-        "BolusCutOffTechnique": "QUIPSS",
-        "BolusCutOffDelayTime": 0.5,
-        "PostLabelingDelay": good_multiple_plds,
-    }
-    interface = cbf_computation.ComputeCBF(
-        cbf_only=False,
-        deltam=asl_file,
-        metadata=metadata,
-        m0_scale=1,
-        m0_file=m0_file,
-        mask=mask_file,
-    )
-    with pytest.raises(ValueError, match="ASLPrep cannot currently process multi-PLD data."):
-        results = interface.run(cwd=tmpdir)
-
-    # Scenario 5: QUIPSSII PASL with one PostLabelingDelay
-    metadata = {
-        "ArterialSpinLabelingType": "PASL",
-        "MagneticFieldStrength": 3,
-        "BolusCutOffFlag": True,
-        "BolusCutOffTechnique": "QUIPSSII",
-        "BolusCutOffDelayTime": 0.5,
-        "PostLabelingDelay": single_pld,
-    }
-    interface = cbf_computation.ComputeCBF(
-        cbf_only=False,
-        deltam=asl_file,
-        metadata=metadata,
-        m0_scale=1,
-        m0_file=m0_file,
-        mask=mask_file,
-    )
-    results = interface.run(cwd=tmpdir)
-    assert os.path.isfile(results.outputs.cbf)
-    cbf_img = nb.load(results.outputs.cbf)
-    assert cbf_img.ndim == 4
-    assert cbf_img.shape[3] == n_deltam
-    assert os.path.isfile(results.outputs.mean_cbf)
-    mean_cbf_img = nb.load(results.outputs.mean_cbf)
-    assert mean_cbf_img.ndim == 3
-
-    # Scenario 6: QUIPSSII PASL with multiple PostLabelingDelays
-    metadata = {
-        "ArterialSpinLabelingType": "PASL",
-        "MagneticFieldStrength": 3,
-        "BolusCutOffFlag": True,
-        "BolusCutOffTechnique": "QUIPSSII",
-        "BolusCutOffDelayTime": 0.5,
-        "PostLabelingDelay": good_multiple_plds,
-    }
-    interface = cbf_computation.ComputeCBF(
-        cbf_only=False,
-        deltam=asl_file,
-        metadata=metadata,
-        m0_scale=1,
-        m0_file=m0_file,
-        mask=mask_file,
-    )
-    with pytest.raises(ValueError, match="ASLPrep cannot currently process multi-PLD data."):
->>>>>>> 38962f2c
+            m0_scale=1,
+            m0_file=m0_file,
+            mask=mask_file,
+        )
         results = interface.run(cwd=tmpdir)
         assert os.path.isfile(results.outputs.cbf)
         cbf_img = nb.load(results.outputs.cbf)
@@ -476,7 +267,6 @@
         mean_cbf_img = nb.load(results.outputs.mean_cbf)
         assert mean_cbf_img.ndim == 3
 
-<<<<<<< HEAD
         # Scenario 6: QUIPSSII PASL with multiple PostLabelingDelays
         metadata = {
             "BolusCutOffFlag": True,
@@ -490,7 +280,7 @@
             cbf_only=False,
             deltam=asl_file,
             metadata=metadata,
-            m0scale=1,
+            m0_scale=1,
             m0_file=m0_file,
             mask=mask_file,
         )
@@ -510,7 +300,7 @@
             cbf_only=False,
             deltam=asl_file,
             metadata=metadata,
-            m0scale=1,
+            m0_scale=1,
             m0_file=m0_file,
             mask=mask_file,
         )
@@ -530,7 +320,7 @@
             cbf_only=False,
             deltam=asl_file,
             metadata=metadata,
-            m0scale=1,
+            m0_scale=1,
             m0_file=m0_file,
             mask=mask_file,
         )
@@ -578,50 +368,10 @@
             cbf_only=False,
             deltam=asl_file,
             metadata=metadata,
-            m0scale=1,
-            m0_file=m0_file,
-            mask=mask_file,
-        )
-=======
-    # Scenario 7: Q2TIPS PASL with one PostLabelingDelay
-    metadata = {
-        "ArterialSpinLabelingType": "PASL",
-        "MagneticFieldStrength": 3,
-        "BolusCutOffFlag": True,
-        "BolusCutOffTechnique": "Q2TIPS",
-        "BolusCutOffDelayTime": [0.7, 1.6],
-        "PostLabelingDelay": single_pld,
-    }
-    interface = cbf_computation.ComputeCBF(
-        cbf_only=False,
-        deltam=asl_file,
-        metadata=metadata,
-        m0_scale=1,
-        m0_file=m0_file,
-        mask=mask_file,
-    )
-    with pytest.raises(ValueError, match="Q2TIPS is not supported in ASLPrep."):
-        results = interface.run(cwd=tmpdir)
-
-    # Scenario 8: Q2TIPS PASL with multiple PostLabelingDelays
-    metadata = {
-        "ArterialSpinLabelingType": "PASL",
-        "MagneticFieldStrength": 3,
-        "BolusCutOffFlag": True,
-        "BolusCutOffTechnique": "Q2TIPS",
-        "BolusCutOffDelayTime": [0.7, 1.6],
-        "PostLabelingDelay": good_multiple_plds,
-    }
-    interface = cbf_computation.ComputeCBF(
-        cbf_only=False,
-        deltam=asl_file,
-        metadata=metadata,
-        m0_scale=1,
-        m0_file=m0_file,
-        mask=mask_file,
-    )
-    with pytest.raises(ValueError, match="ASLPrep cannot currently process multi-PLD data."):
->>>>>>> 38962f2c
+            m0_scale=1,
+            m0_file=m0_file,
+            mask=mask_file,
+        )
         results = interface.run(cwd=tmpdir)
         cbf_data.append(nb.load(results.outputs.cbf).get_fdata())
 
