"""Adapted interfaces from Niworkflows."""
<<<<<<< HEAD
from nipype import logging
from nipype.interfaces.base import (
    BaseInterfaceInputSpec,
    OutputMultiObject,
    SimpleInterface,
    Str,
    TraitedSpec,
    traits,
)
from niworkflows.interfaces.bids import DerivativesDataSink as BaseDerivativesDataSink
=======
from json import loads
from pathlib import Path

from bids.layout import Config
from nipype import logging
from niworkflows.interfaces.bids import DerivativesDataSink as BaseDerivativesDataSink
from pkg_resources import resource_filename as pkgrf

# NOTE: Modified for aslprep's purposes
aslprep_spec = loads(Path(pkgrf("aslprep", "data/aslprep_bids_config.json")).read_text())
bids_config = Config.load("bids")
deriv_config = Config.load("derivatives")

aslprep_entities = {v["name"]: v["pattern"] for v in aslprep_spec["entities"]}
merged_entities = {**bids_config.entities, **deriv_config.entities}
merged_entities = {k: v.pattern for k, v in merged_entities.items()}
merged_entities = {**merged_entities, **aslprep_entities}
merged_entities = [{"name": k, "pattern": v} for k, v in merged_entities.items()]
config_entities = frozenset({e["name"] for e in merged_entities})
>>>>>>> 0f68ccc8

LOGGER = logging.getLogger("nipype.interface")


class DerivativesDataSink(BaseDerivativesDataSink):
    """Store derivative files.

    A child class of the niworkflows DerivativesDataSink, using aslprep's configuration files.
    """

    out_path_base = "aslprep"
<<<<<<< HEAD


class _BIDSDataGrabberInputSpec(BaseInterfaceInputSpec):
    subject_data = traits.Dict(Str, traits.Any)
    subject_id = Str()


class _BIDSDataGrabberOutputSpec(TraitedSpec):
    out_dict = traits.Dict(desc="output data structure")
    fmap = OutputMultiObject(desc="output fieldmaps")
    bold = OutputMultiObject(desc="output functional images")
    sbref = OutputMultiObject(desc="output sbrefs")
    t1w = OutputMultiObject(desc="output T1w images")
    roi = OutputMultiObject(desc="output ROI images")
    t2w = OutputMultiObject(desc="output T2w images")
    flair = OutputMultiObject(desc="output FLAIR images")
    asl = OutputMultiObject(desc="output ASL images")
    m0z = OutputMultiObject(desc="output MZeros images")
    cbf = OutputMultiObject(desc="output CBF images")


class BIDSDataGrabber(SimpleInterface):
    """
    Collect files from a BIDS directory structure.

    #>>> bids_src = BIDSDataGrabber(anat_only=False)
    #>>> bids_src.inputs.subject_data = bids_collect_data(
    #...     str(datadir / 'ds114'), '01', bids_validate=False)[0]
    #>>> bids_src.inputs.subject_id = '01'
    #>>> res = bids_src.run()
    #>>> res.outputs.t1w  # doctest: +ELLIPSIS +NORMALIZE_WHITESPACE
    ['.../ds114/sub-01/ses-retest/anat/sub-01_ses-retest_T1w.nii.gz',
     '.../ds114/sub-01/ses-test/anat/sub-01_ses-test_T1w.nii.gz']

    """

    input_spec = _BIDSDataGrabberInputSpec
    output_spec = _BIDSDataGrabberOutputSpec
    _require_funcs = True

    def __init__(self, *args, **kwargs):
        anat_only = kwargs.pop("anat_only")
        super(BIDSDataGrabber, self).__init__(*args, **kwargs)
        if anat_only is not None:
            self._require_funcs = not anat_only

    def _run_interface(self, runtime):
        bids_dict = self.inputs.subject_data

        self._results["out_dict"] = bids_dict
        self._results.update(bids_dict)

        if not bids_dict["t1w"]:
            raise FileNotFoundError(
                f"No T1w images found for subject sub-{self.inputs.subject_id}"
            )

        if self._require_funcs and not bids_dict["asl"]:
            raise FileNotFoundError(
                f"No functional images found for subject sub-{self.inputs.subject_id}"
            )

        for imtype in ["bold", "t2w", "flair", "fmap", "sbref", "roi", "asl", "m0z", "cbf"]:
            if not bids_dict[imtype]:
                LOGGER.info(f'No "{imtype}" images found for sub-{self.inputs.subject_id}')

        return runtime
=======
    _allowed_entities = set(config_entities)
    _config_entities = config_entities
    _config_entities_dict = merged_entities
    _file_patterns = aslprep_spec["default_path_patterns"]
>>>>>>> 0f68ccc8
<|MERGE_RESOLUTION|>--- conflicted
+++ resolved
@@ -1,16 +1,4 @@
 """Adapted interfaces from Niworkflows."""
-<<<<<<< HEAD
-from nipype import logging
-from nipype.interfaces.base import (
-    BaseInterfaceInputSpec,
-    OutputMultiObject,
-    SimpleInterface,
-    Str,
-    TraitedSpec,
-    traits,
-)
-from niworkflows.interfaces.bids import DerivativesDataSink as BaseDerivativesDataSink
-=======
 from json import loads
 from pathlib import Path
 
@@ -30,7 +18,6 @@
 merged_entities = {**merged_entities, **aslprep_entities}
 merged_entities = [{"name": k, "pattern": v} for k, v in merged_entities.items()]
 config_entities = frozenset({e["name"] for e in merged_entities})
->>>>>>> 0f68ccc8
 
 LOGGER = logging.getLogger("nipype.interface")
 
@@ -42,7 +29,10 @@
     """
 
     out_path_base = "aslprep"
-<<<<<<< HEAD
+    _allowed_entities = set(config_entities)
+    _config_entities = config_entities
+    _config_entities_dict = merged_entities
+    _file_patterns = aslprep_spec["default_path_patterns"]
 
 
 class _BIDSDataGrabberInputSpec(BaseInterfaceInputSpec):
@@ -109,10 +99,4 @@
             if not bids_dict[imtype]:
                 LOGGER.info(f'No "{imtype}" images found for sub-{self.inputs.subject_id}')
 
-        return runtime
-=======
-    _allowed_entities = set(config_entities)
-    _config_entities = config_entities
-    _config_entities_dict = merged_entities
-    _file_patterns = aslprep_spec["default_path_patterns"]
->>>>>>> 0f68ccc8
+        return runtime