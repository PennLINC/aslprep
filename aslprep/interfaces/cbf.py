"""Interfaces for calculating CBF."""

import os
from numbers import Number

import nibabel as nb
import numpy as np
import pandas as pd
from nibabel.processing import smooth_image
from nilearn import image, maskers
from nipype.interfaces.base import (
    BaseInterfaceInputSpec,
    File,
    SimpleInterface,
    TraitedSpec,
    isdefined,
    traits,
)
from nipype.interfaces.fsl.base import FSLCommand, FSLCommandInputSpec
from nipype.utils.filemanip import fname_presuffix

from aslprep import config
from aslprep.utils.asl import (
    determine_multi_pld,
    estimate_labeling_efficiency,
    pcasl_or_pasl,
)
from aslprep.utils.cbf import _getcbfscore, _scrubcbf, estimate_t1, fit_deltam_multipld


class _RefineMaskInputSpec(BaseInterfaceInputSpec):
    t1w_mask = File(exists=True, mandatory=True, desc='t1 mask')
    asl_mask = File(exists=True, mandatory=True, desc='asl mask')
    m0_mask = File(exists=True, mandatory=False, desc='M0 mask (if available)')


class _RefineMaskOutputSpec(TraitedSpec):
    out_mask = File(exists=False, desc='output mask')


class RefineMask(SimpleInterface):
    """Reduce the ASL-derived brain mask using the associated T1w mask and possibly an M0 mask."""

    input_spec = _RefineMaskInputSpec
    output_spec = _RefineMaskOutputSpec

    def _run_interface(self, runtime):
        from nilearn import image

        self._results['out_mask'] = fname_presuffix(
            self.inputs.asl_mask,
            suffix='_refinemask',
            newpath=runtime.cwd,
        )

        img1 = nb.load(self.inputs.asl_mask)
        img1 = nb.funcs.squeeze_image(img1)
        img2 = nb.load(self.inputs.t1w_mask)
        img2 = nb.funcs.squeeze_image(img2)
        if isdefined(self.inputs.m0_mask):
            img3 = nb.load(self.inputs.m0_mask)
            img3 = nb.funcs.squeeze_image(img3)
            out_mask = image.math_img(
                'img1 * img2 * img3',
                img1=img1,
                img2=img2,
                img3=img3,
            )
        else:
            out_mask = image.math_img(
                'img1 * img2',
                img1=img1,
                img2=img2,
            )

        out_mask.to_filename(self._results['out_mask'])

        return runtime


class _ExtractCBFInputSpec(BaseInterfaceInputSpec):
    name_source = File(exists=True, mandatory=True, desc='raw asl file')
    asl_file = File(exists=True, mandatory=True, desc='preprocessed asl file')
    metadata = traits.Dict(mandatory=True, desc='metadata for ASL file')
    aslcontext = File(exists=True, mandatory=True, desc='aslcontext TSV file for run.')
    m0scan = traits.Either(
        File(exists=True),
        None,
        mandatory=False,
        desc="m0scan file associated with the ASL file. Only defined if M0Type is 'Separate'.",
    )
    m0scan_metadata = traits.Either(
        traits.Dict,
        None,
        mandatory=True,
        desc="metadata for M0 scan. Only defined if M0Type is 'Separate'.",
    )
    in_mask = File(exists=True, mandatory=True, desc='mask')
    fwhm = traits.Float(default_value=5, usedefault=True, mandatory=False, desc='fwhm')


class _ExtractCBFOutputSpec(TraitedSpec):
    out_file = File(exists=False, desc='Either CBF or deltaM time series.')
    m0_file = File(exists=False, desc='Mean M0 image, after smoothing.')
    metadata = traits.Dict(
        desc=(
            'Metadata for the ASL run. '
            'The dictionary may be modified to only include metadata associated with the selected '
            'volumes.'
        ),
    )
    m0tr = traits.Either(
        traits.Float,
        None,
        desc='RepetitionTimePreparation for M0 scans.',
    )


class ExtractCBF(SimpleInterface):
    """Extract CBF time series by subtracting label volumes from control volumes.

    TODO: Mock up test data and write tests to cover all of the branches in this interface.
    """

    input_spec = _ExtractCBFInputSpec
    output_spec = _ExtractCBFOutputSpec

    def _run_interface(self, runtime):
        aslcontext = pd.read_table(self.inputs.aslcontext)
        metadata = self.inputs.metadata.copy()

        mask_data = nb.load(self.inputs.in_mask).get_fdata()

        # read the preprocessed ASL data
        asl_img = nb.load(self.inputs.asl_file)
        asl_data = asl_img.get_fdata()

        if aslcontext.shape[0] != asl_img.shape[3]:
            raise ValueError(
                f'Number of rows in aslcontext ({aslcontext.shape[0]}) != '
                f'number of volumes in ASL file ({asl_img.shape[3]})'
            )

        # get the control, tag, moscan or label
        vol_types = aslcontext['volume_type'].tolist()
        control_volume_idx = [i for i, vol_type in enumerate(vol_types) if vol_type == 'control']
        label_volume_idx = [i for i, vol_type in enumerate(vol_types) if vol_type == 'label']
        m0_volume_idx = [i for i, vol_type in enumerate(vol_types) if vol_type == 'm0scan']
        deltam_volume_idx = [i for i, vol_type in enumerate(vol_types) if vol_type == 'deltam']
        cbf_volume_idx = [i for i, vol_type in enumerate(vol_types) if vol_type == 'cbf']

        # extract m0 file and register it to ASL if separate
        if metadata['M0Type'] == 'Separate':
            m0file = self.inputs.m0scan
            m0data_smooth = smooth_image(nb.load(m0file), fwhm=self.inputs.fwhm).get_fdata()
            if len(m0data_smooth.shape) > 3:
                m0data = mask_data * np.mean(m0data_smooth, axis=3)
            else:
                m0data = mask_data * m0data_smooth

            m0tr = self.inputs.m0scan_metadata['RepetitionTimePreparation']
            if np.array(m0tr).size > 1 and np.std(m0tr) > 0:
                raise ValueError('M0 scans have variable TR. ASLPrep does not support this.')

        elif metadata['M0Type'] == 'Included':
            m0data = asl_data[:, :, :, m0_volume_idx]
            m0img = nb.Nifti1Image(m0data, asl_img.affine, asl_img.header)
            m0data_smooth = smooth_image(m0img, fwhm=self.inputs.fwhm).get_fdata()
            m0data = mask_data * np.mean(m0data_smooth, axis=3)

            if np.array(metadata['RepetitionTimePreparation']).size > 1:
                m0tr = np.array(metadata['RepetitionTimePreparation'])[m0_volume_idx]
            else:
                m0tr = metadata['RepetitionTimePreparation']

            if np.array(m0tr).size > 1 and np.std(m0tr) > 0:
                raise ValueError('M0 scans have variable TR. ASLPrep does not support this.')

        elif metadata['M0Type'] == 'Estimate':
            m0data = metadata['M0Estimate'] * mask_data

            m0tr = None

        elif metadata['M0Type'] == 'Absent':
            if control_volume_idx and not cbf_volume_idx:
                # BackgroundSuppression is required, so no need to use get().
                if metadata['BackgroundSuppression']:
                    raise ValueError(
                        'Background-suppressed control volumes cannot be used for calibration.'
                    )

            if control_volume_idx:
                # Estimate M0 using the smoothed mean control volumes.
                control_data = asl_data[:, :, :, control_volume_idx]
                control_img = nb.Nifti1Image(control_data, asl_img.affine, asl_img.header)
                control_img = smooth_image(control_img, fwhm=self.inputs.fwhm).get_fdata()
                m0data = mask_data * np.mean(control_img, axis=3)

                # Use the control volumes' TR as the M0 TR.
                if np.array(metadata['RepetitionTimePreparation']).size > 1:
                    m0tr = np.array(metadata['RepetitionTimePreparation'])[control_volume_idx[0]]
                else:
                    m0tr = metadata['RepetitionTimePreparation']

            elif cbf_volume_idx:
                # If we have precalculated CBF data, we don't need M0, so we'll just use the mask.
                m0data = mask_data

                m0tr = None

            else:
                raise RuntimeError(
                    'm0scan is absent, '
                    'and there are no control volumes that can be used as a substitute'
                )

        else:
            raise RuntimeError('no pathway to m0scan')

        if deltam_volume_idx:
            config.loggers.interface.info('Extracting deltaM from ASL file.')
            metadata_idx = deltam_volume_idx
            out_data = asl_data[:, :, :, deltam_volume_idx]

        elif label_volume_idx:
            config.loggers.interface.info(
                'Calculating deltaM from label-control pairs in ASL file.'
            )
            if len(label_volume_idx) != len(control_volume_idx):
                raise ValueError(
                    f'Number of label volumes ({len(label_volume_idx)}) != '
                    f'number of control volumes ({len(control_volume_idx)})'
                )
            metadata_idx = control_volume_idx
            control_data = asl_data[:, :, :, control_volume_idx]
            label_data = asl_data[:, :, :, label_volume_idx]
            out_data = control_data - label_data

        elif cbf_volume_idx:
            metadata_idx = cbf_volume_idx
            out_data = asl_data[:, :, :, cbf_volume_idx]

        else:
            raise RuntimeError('No valid ASL or CBF image.')

        # Remove volume-wise metadata for M0 scans as necessary
        VOLUME_WISE_FIELDS = [
            'PostLabelingDelay',
            'VascularCrushingVENC',
            'LabelingDuration',
            'EchoTime',
            'FlipAngle',
            'RepetitionTimePreparation',
        ]

        for field in VOLUME_WISE_FIELDS:
            if field not in metadata:
                continue

            value = metadata[field]
            if isinstance(value, list) and len(value) != asl_data.shape[3]:
                raise ValueError(
                    f'{field} is an array, but the number of values ({len(value)}) '
                    f'does not match the number of volumes in the ASL data ({asl_data.shape[3]}).'
                )
            elif isinstance(value, list):
                # Reduce to only the selected volumes
                value = [value[i] for i in metadata_idx]

                metadata[field] = value

        self._results['metadata'] = metadata
        self._results['m0tr'] = np.mean(m0tr) if m0tr is not None else None
        self._results['out_file'] = fname_presuffix(
            self.inputs.name_source,
            suffix='_DeltaMOrCBF',
            newpath=runtime.cwd,
        )
        self._results['m0_file'] = fname_presuffix(
            self.inputs.name_source,
            suffix='_m0file',
            newpath=runtime.cwd,
        )
        nb.Nifti1Image(out_data, asl_img.affine, asl_img.header).to_filename(
            self._results['out_file']
        )
        nb.Nifti1Image(m0data, asl_img.affine, asl_img.header).to_filename(
            self._results['m0_file']
        )

        return runtime


class _ComputeCBFInputSpec(BaseInterfaceInputSpec):
    deltam = File(
        exists=True,
        mandatory=True,
        desc=(
            'NIfTI file containing raw CBF volume(s). '
            'These raw CBF values are the result of subtracting label volumes from '
            'control volumes, without any kind of additional scaling. '
            'This file may be 3D or 4D.'
        ),
    )
    metadata = traits.Dict(
        exists=True,
        mandatory=True,
        desc="Metadata for the raw CBF file, taken from the raw ASL data's sidecar JSON file.",
    )
    m0_scale = traits.Float(
        exists=True,
        mandatory=True,
        desc='Relative scale between ASL and M0.',
    )
    m0_file = File(exists=True, mandatory=True, desc='M0 nifti file')
    m0tr = traits.Float(mandatory=False, desc='M0 TR, in seconds.')
    mask = File(exists=True, mandatory=True, desc='Mask nifti file')
    cbf_only = traits.Bool(
        mandatory=True,
        desc='Whether data are deltam (False) or CBF (True).',
    )


class _ComputeCBFOutputSpec(TraitedSpec):
    cbf_ts = traits.Either(
        File(exists=True),
        None,
        desc='Quantitative CBF time series, in mL/100g/min. Only generated for single-delay data.',
    )
    mean_cbf = File(exists=True, desc='Quantified CBF, averaged over time.')
    att = traits.Either(
        File(exists=True),
        None,
        desc='Arterial transit time map, in seconds. Only generated for multi-delay data.',
    )
    abat = traits.Either(
        File(exists=True),
        None,
        desc='Arterial bolus arrival time map, in seconds. Only generated for multi-delay data.',
    )
    abv = traits.Either(
        File(exists=True),
        None,
        desc='Arterial blood volume map. Only generated for multi-delay data.',
    )
    plds = traits.Either(
        File(exists=True),
        None,
        desc='Post-labeling delays. Only defined if slice-timing correction is applied.',
    )
    failures = traits.Either(
        File(exists=True),
        None,
        desc='Boolean map of failed model fits. Only generated for multi-delay data.',
    )


class ComputeCBF(SimpleInterface):
    """Calculate CBF time series and mean control.

    Notes
    -----
    This interface calculates CBF from deltam and M0 data.
    It can handle single-delay and multi-delay data, single CBF volumes and CBF time series,
    and PASL and (P)CASL data.

    Single-delay CBF, for both (P)CASL and QUIPSSII PASL
    is calculated according to :footcite:t:`alsop_recommended_2015`.
    Multi-delay CBF is calculated according to :footcite:t:`woods2023recommendations`.

    If slice timing information is detected, then PLDs will be shifted by the slice times.

    See Also
    --------
    :func:`~aslprep.utils.asl.pcasl_or_pasl`
    :func:`~aslprep.utils.asl.determine_multi_pld`
    :func:`~aslprep.utils.cbf.estimate_t1`
    :func:`~aslprep.utils.asl.estimate_labeling_efficiency`
    :func:`~aslprep.utils.cbf.calculate_deltam_pasl`
    :func:`~aslprep.utils.cbf.calculate_deltam_pcasl`
    :func:`~aslprep.utils.cbf.fit_deltam_multipld`

    References
    ----------
    .. footbibliography::
    """

    input_spec = _ComputeCBFInputSpec
    output_spec = _ComputeCBFOutputSpec

    def _run_interface(self, runtime):
        metadata = self.inputs.metadata
        m0_file = self.inputs.m0_file
        m0_scale = self.inputs.m0_scale
        mask_file = self.inputs.mask
        deltam_file = self.inputs.deltam  # control - label signal intensities

        if self.inputs.cbf_only:
            config.loggers.interface.debug('CBF data detected. Skipping CBF estimation.')
            self._results['cbf_ts'] = fname_presuffix(
                deltam_file,
                suffix='_cbf_ts',
                newpath=runtime.cwd,
            )
            cbf_img = nb.load(deltam_file)
            cbf_img.to_filename(self._results['cbf_ts'])
            self._results['mean_cbf'] = fname_presuffix(
                deltam_file,
                suffix='_meancbf',
                newpath=runtime.cwd,
            )
            mean_cbf_img = image.mean_img(cbf_img)
            mean_cbf_img.to_filename(self._results['mean_cbf'])

            # No ATT available for pre-calculated CBF
            self._results['att'] = None

            return runtime

        is_casl = pcasl_or_pasl(metadata=metadata)
        is_multi_pld = determine_multi_pld(metadata=metadata)
        t1blood, t1tissue = estimate_t1(metadata=metadata)

        # PostLabelingDelay is either a single number or an array of numbers.
        # If it is an array of numbers, then there should be one value for every volume in the
        # time series, with any M0 volumes having a value of 0.
        plds = np.atleast_1d(metadata['PostLabelingDelay'])

        # Get labeling efficiency (alpha in Alsop 2015).
        labeleff = estimate_labeling_efficiency(metadata=metadata)

        UNIT_CONV = 6000  # convert units from mL/g/s to mL/(100 g)/min
        PARTITION_COEF = 0.9  # brain partition coefficient (lambda in Alsop 2015)

        # NOTE: Nilearn will still add a singleton time dimension for 3D imgs with
        # NiftiMasker.transform, until 0.12.0, so the arrays will currently be 2D no matter what.
        masker = maskers.NiftiMasker(mask_img=mask_file)
        deltam_arr = masker.fit_transform(deltam_file).T  # Transpose to SxT
        if deltam_arr.ndim != 2:
            raise ValueError(f'deltam is {deltam_arr.ndim}')

        # Load the M0 map and average over time, in case there's more than one map in the file.
        m0data = masker.transform(m0_file)
        # TODO: Scale each M0 volume by its TR separately instead of averaging.
        m0data = np.mean(m0data, axis=0)
        if isinstance(self.inputs.m0tr, Number) and self.inputs.m0tr < 5:
            config.loggers.interface.warning(
                f'M0 TR is less than 5 seconds ({self.inputs.m0tr}), '
                'so ASLPrep will scale the M0 data according to Alsop 2015.'
            )
            # Alsop 2015, page 113
            m0data = m0data * (1 / (1 - np.exp(-self.inputs.m0tr / t1tissue)))

        scaled_m0data = m0_scale * m0data

        self._results['plds'] = None
        if 'SliceTiming' in metadata:
            # Offset PLD(s) by slice times
            # This step builds a voxel-wise array of post-labeling delay values,
            # where voxels from each slice have the appropriately-shifted PLD value.
            # If there are multiple PLDs, then the second dimension of the PLD array will
            # correspond to volumes in the time series.
            config.loggers.interface.info(
                '2D acquisition with slice timing information detected. '
                'Shifting post-labeling delay values across the brain by slice times.'
            )
            slice_times = np.array(metadata['SliceTiming'])

            # Determine which axis slices come from.
            # ASL data typically acquires along z axis, from inferior to superior.
            slice_encoding_direction = metadata.get('SliceEncodingDirection', 'k')
            slice_encoding_axis = 'ijk'.index(slice_encoding_direction[0])

            deltam_img = nb.load(deltam_file)
            shape = deltam_img.shape[:3]
            if slice_times.size != shape[slice_encoding_axis]:
                raise ValueError(
                    f'Number of slices ({shape[slice_encoding_axis]}) != '
                    f'slice times ({slice_times.size})'
                )

            # Reverse the slice times if slices go from maximum index to zero.
            # This probably won't occur with ASL data though, since I --> S makes more sense than
            # S --> I.
            if slice_encoding_direction.endswith('-'):
                slice_times = slice_times[::-1]

            # Determine which dimensions to add to the slice times array,
            # so that all 4 dims are 1, except for the slice encoding axis,
            # which will have the slice times.
            new_dims = [0, 1, 2, 3]
            new_dims.pop(slice_encoding_axis)
            slice_times = np.expand_dims(slice_times, new_dims)

            # Create a 4D array of PLDs, matching shape of ASL data (except only one volume).
            pld_brain = np.tile(plds, list(shape) + [1])

            # Shift the PLDs by the appropriate slice times.
            pld_brain = pld_brain + slice_times

            # Mask the PLD array to go from (X, Y, Z, delay) to (S, delay)
            pld_img = nb.Nifti1Image(pld_brain, deltam_img.affine, deltam_img.header)
            plds = masker.transform(pld_img).T

            # Write out the slice-shifted PLDs to the working directory, for debugging.
            pld_file = fname_presuffix(
                deltam_file,
                suffix='_plds',
                newpath=runtime.cwd,
            )
            pld_img.to_filename(pld_file)
            self._results['plds'] = pld_file

        elif is_multi_pld:
            # 3D acquisition multi-PLD
            # Broadcast PLDs to voxels by PLDs, even though there's no slice timing to account for.
            plds = np.dot(plds[:, None], np.ones((1, deltam_arr.shape[0]))).T

        # tau is defined for (P)CASL
        tau = metadata['LabelingDuration'] if is_casl else None

        # Now estimate CBF and any other metrics
        if is_multi_pld:
            ti1 = None
<<<<<<< HEAD

            # PASL needs ti1, but not tau
            if metadata.get('BolusCutOffTechnique') == 'QUIPSSII':
                # PASL + QUIPSSII
                # Only one BolusCutOffDelayTime allowed.
                if not isinstance(metadata['BolusCutOffDelayTime'], Number):
                    raise ValueError(
                        f'Expected a single BolusCutOffDelayTime, but got '
                        f'{metadata["BolusCutOffDelayTime"]}'
                    )
                ti1 = metadata['BolusCutOffDelayTime']

            elif metadata.get('BolusCutOffTechnique') == 'Q2TIPS':
                # PASL + Q2TIPS
                # Q2TIPS should have two BolusCutOffDelayTimes.
                if len(metadata['BolusCutOffDelayTime']) != 2:
                    raise ValueError(
                        f'Expected two BolusCutOffDelayTimes, but got '
                        f'{metadata["BolusCutOffDelayTime"]}'
                    )
                ti1 = metadata['BolusCutOffDelayTime'][0]
            elif 'BolusCutOffTechnique' in metadata:
                raise ValueError(
                    f'Unsupported BolusCutOffTechnique ({metadata.get("BolusCutOffTechnique")}) '
                    'for multi-PLD data.'
                )

            known_params = None
            if is_casl:
                # Use weighted average method to get initial estimates of ATT and CBF
                from aslprep.utils.cbf import estimate_cbf_pcasl_multipld

                att_init, cbf_init = estimate_cbf_pcasl_multipld(
                    deltam_arr=deltam_arr,
                    scaled_m0data=scaled_m0data,
                    plds=plds,
                    tau=tau,
                    labeleff=labeleff,
                    t1blood=t1blood,
                    t1tissue=t1tissue,
                    unit_conversion=UNIT_CONV,
                    partition_coefficient=PARTITION_COEF,
                )
                known_params = {
                    'att': att_init,
                    'cbf': cbf_init,
                }

            cbf, att, abat, abv = fit_deltam_multipld(
                deltam_arr=deltam_arr,
                scaled_m0data=scaled_m0data,
                plds=plds,
                labeleff=labeleff,
                t1blood=t1blood,
                partition_coefficient=PARTITION_COEF,
                is_casl=is_casl,
                tau=tau,  # defined for (P)CASL
                ti1=ti1,  # defined for PASL
                known_params=known_params,
            )

=======

            # PASL needs ti1, but not tau
            if metadata.get('BolusCutOffTechnique') == 'QUIPSSII':
                # PASL + QUIPSSII
                # Only one BolusCutOffDelayTime allowed.
                if not isinstance(metadata['BolusCutOffDelayTime'], Number):
                    raise ValueError(
                        f'Expected a single BolusCutOffDelayTime, but got '
                        f'{metadata["BolusCutOffDelayTime"]}'
                    )
                ti1 = metadata['BolusCutOffDelayTime']

            elif metadata.get('BolusCutOffTechnique') == 'Q2TIPS':
                # PASL + Q2TIPS
                # Q2TIPS should have two BolusCutOffDelayTimes.
                if len(metadata['BolusCutOffDelayTime']) != 2:
                    raise ValueError(
                        f'Expected two BolusCutOffDelayTimes, but got '
                        f'{metadata["BolusCutOffDelayTime"]}'
                    )
                ti1 = metadata['BolusCutOffDelayTime'][0]
            elif 'BolusCutOffTechnique' in metadata:
                raise ValueError(
                    f'Unsupported BolusCutOffTechnique ({metadata.get("BolusCutOffTechnique")}) '
                    'for multi-PLD data.'
                )

            cbf, att, abat, abv, failures = fit_deltam_multipld(
                deltam_arr=deltam_arr,
                scaled_m0data=scaled_m0data,
                plds=plds,
                labeleff=labeleff,
                t1blood=t1blood,
                partition_coefficient=PARTITION_COEF,
                is_casl=is_casl,
                tau=tau,  # defined for (P)CASL
                ti1=ti1,  # defined for PASL
            )

>>>>>>> 32cc5792
            mean_cbf_img = masker.inverse_transform(cbf)
            att_img = masker.inverse_transform(att)
            abat_img = masker.inverse_transform(abat)
            abv_img = masker.inverse_transform(abv)
<<<<<<< HEAD
=======
            failures_img = masker.inverse_transform(failures.astype(int))
>>>>>>> 32cc5792

            # Multi-delay data won't produce a CBF time series
            self._results['cbf_ts'] = None
            self._results['att'] = fname_presuffix(
                self.inputs.deltam,
                suffix='_att',
                newpath=runtime.cwd,
            )
            att_img.to_filename(self._results['att'])
            self._results['abat'] = fname_presuffix(
                self.inputs.deltam,
                suffix='_abat',
                newpath=runtime.cwd,
            )
            abat_img.to_filename(self._results['abat'])
            self._results['abv'] = fname_presuffix(
                self.inputs.deltam,
                suffix='_abv',
                newpath=runtime.cwd,
            )
            abv_img.to_filename(self._results['abv'])
<<<<<<< HEAD
=======
            self._results['failures'] = fname_presuffix(
                self.inputs.deltam,
                suffix='_failures',
                newpath=runtime.cwd,
            )
            failures_img.to_filename(self._results['failures'])
>>>>>>> 32cc5792

        else:  # Single-delay
            if is_casl:
                denom_factor = t1blood * (1 - np.exp(-(tau / t1blood)))

            elif not metadata['BolusCutOffFlag']:
                raise ValueError(
                    'PASL without a bolus cut-off technique is not supported in ASLPrep.'
                )

            elif metadata['BolusCutOffTechnique'] == 'QUIPSS':
                # PASL + QUIPSS
                # Only one BolusCutOffDelayTime allowed.
                if not isinstance(metadata['BolusCutOffDelayTime'], Number):
                    raise ValueError(
                        f'Expected a single BolusCutOffDelayTime, but got '
                        f'{metadata["BolusCutOffDelayTime"]}'
                    )
                denom_factor = plds - metadata['BolusCutOffDelayTime']  # delta_TI, per Wong 1998

            elif metadata['BolusCutOffTechnique'] == 'QUIPSSII':
                # PASL + QUIPSSII
                # Per SD, use PLD as TI for PASL, so we will just use 'plds' in the numerator when
                # calculating the perfusion factor.
                # Only one BolusCutOffDelayTime allowed.
                if not isinstance(metadata['BolusCutOffDelayTime'], Number):
                    raise ValueError(
                        f'Expected a single BolusCutOffDelayTime, but got '
                        f'{metadata["BolusCutOffDelayTime"]}'
                    )
                denom_factor = metadata['BolusCutOffDelayTime']  # called TI1 in Alsop 2015

            elif metadata['BolusCutOffTechnique'] == 'Q2TIPS':
                # PASL + Q2TIPS
                # Q2TIPS should have two BolusCutOffDelayTimes.
                if len(metadata['BolusCutOffDelayTime']) != 2:
                    raise ValueError(
                        f'Expected two BolusCutOffDelayTimes, but got '
                        f'{metadata["BolusCutOffDelayTime"]}'
                    )
                denom_factor = metadata['BolusCutOffDelayTime'][0]  # called TI1 in Noguchi 2015

            else:
                raise ValueError(
                    f'Unknown BolusCutOffTechnique {metadata["BolusCutOffTechnique"]}'
                )

            # Q2TIPS uses TI2 instead of w (PLD), see Noguchi 2015 for this info.
            exp_numerator = (
                metadata['BolusCutOffDelayTime'][1]
                if metadata.get('BolusCutOffTechnique') == 'Q2TIPS'
                else plds
            )

            # Scale difference signal to absolute CBF units by dividing by PD image (M0 * M0scale).
            deltam_scaled = deltam_arr / scaled_m0data[:, None]

            perfusion_factor = (UNIT_CONV * PARTITION_COEF * np.exp(exp_numerator / t1blood)) / (
                denom_factor * 2 * labeleff
            )

            cbf_ts = deltam_scaled * perfusion_factor
            cbf_ts = np.nan_to_num(cbf_ts, nan=0, posinf=0, neginf=0)
            cbf_ts_img = masker.inverse_transform(cbf_ts.T)
            mean_cbf_img = image.mean_img(cbf_ts_img)
            self._results['cbf_ts'] = fname_presuffix(
                self.inputs.deltam,
                suffix='_cbf',
                newpath=runtime.cwd,
            )
            cbf_ts_img.to_filename(self._results['cbf_ts'])
            # Single-delay data won't produce an ATT image
            self._results['att'] = None

        # Mean CBF is returned no matter what
        self._results['mean_cbf'] = fname_presuffix(
            self.inputs.deltam,
            suffix='_meancbf',
            newpath=runtime.cwd,
        )
        mean_cbf_img.to_filename(self._results['mean_cbf'])

        return runtime


class _ScoreAndScrubCBFInputSpec(BaseInterfaceInputSpec):
    cbf_ts = File(exists=True, mandatory=True, desc='Computed CBF from ComputeCBF.')
    mask = File(exists=True, mandatory=True, desc='mask')
    gm_tpm = File(exists=True, mandatory=True, desc='Gray matter tissue probability map.')
    wm_tpm = File(exists=True, mandatory=True, desc='White matter tissue probability map.')
    csf_tpm = File(exists=True, mandatory=True, desc='CSF tissue probability map.')
    tpm_threshold = traits.Float(
        default_value=0.7,
        usedefault=True,
        mandatory=False,
        desc='Tissue probability threshold for binarizing GM, WM, and CSF masks.',
    )
    wavelet_function = traits.Str(
        default_value='huber',
        usedefault=True,
        mandatory=False,
        option=['bisquare', 'andrews', 'cauchy', 'fair', 'logistics', 'ols', 'talwar', 'welsch'],
        desc='Wavelet function',
    )


class _ScoreAndScrubCBFOutputSpec(TraitedSpec):
    cbf_ts_score = File(exists=False, mandatory=False, desc='score timeseries data')
    mean_cbf_score = File(exists=False, mandatory=False, desc='average score')
    mean_cbf_scrub = File(exists=False, mandatory=False, desc='average scrub')
    score_outlier_index = File(exists=False, mandatory=False, desc='index of volume remove ')


class ScoreAndScrubCBF(SimpleInterface):
    """Apply the SCORE and SCRUB algorithms.

    The Structural Correlation-based Outlier Rejection (SCORE) algorithm is applied to the CBF
    time series to discard CBF volumes with outlying values :footcite:p:`dolui2017structural`
    before computing the mean CBF.
    The Structural Correlation with RobUst Bayesian (SCRUB) algorithm is then applied to the CBF
    maps using structural tissue probability maps to reweight the mean CBF
    :footcite:p:`dolui2016scrub`.

    References
    ----------
    .. footbibliography::
    """

    input_spec = _ScoreAndScrubCBFInputSpec
    output_spec = _ScoreAndScrubCBFOutputSpec

    def _run_interface(self, runtime):
        cbf_ts = nb.load(self.inputs.cbf_ts).get_fdata()
        mask = nb.load(self.inputs.mask).get_fdata()
        greym = nb.load(self.inputs.gm_tpm).get_fdata()
        whitem = nb.load(self.inputs.wm_tpm).get_fdata()
        csf = nb.load(self.inputs.csf_tpm).get_fdata()
        if cbf_ts.ndim > 3:
            cbf_scorets, index_score = _getcbfscore(
                cbfts=cbf_ts,
                wm=whitem,
                gm=greym,
                csf=csf,
                mask=mask,
                thresh=self.inputs.tpm_threshold,
            )
            cbfscrub = _scrubcbf(
                cbf_ts=cbf_scorets,
                gm=greym,
                wm=whitem,
                csf=csf,
                mask=mask,
                wfun=self.inputs.wavelet_function,
                thresh=self.inputs.tpm_threshold,
            )
            mean_cbf_score = np.mean(cbf_scorets, axis=3)
        else:
            config.loggers.interface.warning(
                f'CBF time series is only {cbf_ts.ndim}D. Skipping SCORE and SCRUB.'
            )
            cbf_scorets = cbf_ts
            index_score = np.array([0])
            cbfscrub = cbf_ts
            mean_cbf_score = cbf_ts

        self._results['cbf_ts_score'] = fname_presuffix(
            self.inputs.cbf_ts,
            suffix='_cbfscorets',
            newpath=runtime.cwd,
        )
        self._results['mean_cbf_score'] = fname_presuffix(
            self.inputs.cbf_ts,
            suffix='_meancbfscore',
            newpath=runtime.cwd,
        )
        self._results['mean_cbf_scrub'] = fname_presuffix(
            self.inputs.cbf_ts,
            suffix='_cbfscrub',
            newpath=runtime.cwd,
        )
        self._results['score_outlier_index'] = fname_presuffix(
            self.inputs.cbf_ts,
            suffix='_scoreindex.tsv',
            newpath=runtime.cwd,
            use_ext=False,
        )
        samplecbf = nb.load(self.inputs.mask)

        nb.Nifti1Image(
            dataobj=cbf_scorets,
            affine=samplecbf.affine,
            header=samplecbf.header,
        ).to_filename(self._results['cbf_ts_score'])
        nb.Nifti1Image(
            dataobj=mean_cbf_score,
            affine=samplecbf.affine,
            header=samplecbf.header,
        ).to_filename(self._results['mean_cbf_score'])
        nb.Nifti1Image(
            dataobj=cbfscrub,
            affine=samplecbf.affine,
            header=samplecbf.header,
        ).to_filename(self._results['mean_cbf_scrub'])

        score_outlier_df = pd.DataFrame(columns=['score_outlier_index'], data=index_score)
        score_outlier_df.to_csv(self._results['score_outlier_index'], sep='\t', index=False)

        return runtime


class _BASILCBFInputSpec(FSLCommandInputSpec):
    # We use position args here as list indices - so a negative number
    # will put something on the end
    deltam = File(
        exists=True,
        desc=(
            'ASL data after subtracting tag-control or control-tag. '
            'This matches with ``--iaf diff``, which is the default.'
        ),
        argstr='-i %s',
        position=0,
        mandatory=True,
    )
    mask = File(
        exists=True,
        argstr='-m %s',
        desc='mask in the same space as deltam',
        mandatory=True,
    )
    mzero = File(exists=True, argstr='-c %s', desc='m0 scan', mandatory=False)
    m0_scale = traits.Float(desc='calibration of asl', argstr='--cgain %.2f', mandatory=True)
    m0tr = traits.Float(
        desc='The repetition time for the calibration image (the M0 scan).',
        argstr='--tr %.2f',
        mandatory=False,
    )
    tis = traits.Either(
        traits.Float(),
        traits.List(traits.Float()),
        desc=(
            'The list of inflow times (TIs), a comma separated list of values should be provided '
            '(that matches the order in the data).\n\n'
            'Note, the inflow time is the PLD plus bolus duration for pcASL (and cASL), '
            'it equals the inversion time for pASL. '
            'If the data contains multiple repeats of the same set of TIs then it is only '
            'necessary to list the unique TIs.\n\n'
            'When using the ``--tis=`` you can specify a full list of all TIs/PLDs in the data '
            '(i.e., as many entries as there are label-control pairs). '
            'Or, if you have a number of TIs/PLDs repeated multiple times you can just list the '
            'unique TIs in order and ``oxford_asl`` will automatically replicate that list to '
            'match the number of repeated measurements in the data. '
            'If you have a variable number of repeats at each TI/PLD then either list all TIs '
            'or use the ``--rpts=<csv>`` option (see below).'
        ),
        argstr='--tis %s',
        mandatory=True,
        sep=',',
    )
    pcasl = traits.Bool(
        desc=(
            'Data were acquired using cASL or pcASL labelling '
            '(pASL labeling is assumed by default).'
        ),
        argstr='--casl',
        mandatory=False,
        default_value=False,
    )
    bolus = traits.Either(
        traits.Float(),
        traits.List(traits.Float()),
        desc='bolus or tau: label duration',
        argstr='--bolus %s',
        mandatory=True,
        sep=',',
    )
    slice_spacing = traits.Float(
        desc='Slice times',
        argstr='--slicedt %s',
        mandatory=False,
    )
    sliceband = traits.Int(
        desc='Number of slices per band in a multi-band acquisition.',
        argstr='--sliceband %d',
        mandatory=False,
    )
    pvc = traits.Bool(
        desc='Do partial volume correction.',
        mandatory=False,
        argstr='--pvcorr',
        default_value=True,
    )
    gm_tpm = File(
        exists=True,
        mandatory=False,
        desc='Partial volume estimates for GM. This is just a GM tissue probability map.',
        argstr='--pvgm %s',
    )
    wm_tpm = File(
        exists=True,
        mandatory=False,
        desc='Partial volume estimates for WM. This is just a WM tissue probability map.',
        argstr='--pvwm %s',
    )
    alpha = traits.Float(
        desc=(
            'Inversion efficiency - [default: 0.98 (pASL); 0.85 (cASL)]. '
            "This is equivalent to the BIDS metadata field 'LabelingEfficiency'."
        ),
        argstr='--alpha %.2f',
    )


class _BASILCBFOutputSpec(TraitedSpec):
    mean_cbf_basil = File(exists=True, desc='cbf with spatial correction')
    mean_cbf_gm_basil = File(exists=True, desc='cbf with spatial correction')
    mean_cbf_wm_basil = File(
        exists=True,
        desc='cbf with spatial partial volume white matter correction',
    )
    att_basil = File(exists=True, desc='arterial transit time')


class BASILCBF(FSLCommand):
    """Apply Bayesian Inference for Arterial Spin Labeling (BASIL).

    This interface calculates:
    (1) arterial transit time,
    (2) CBF with spatial correction,
    (3) CBF with spatial partial volume white matter correction, and
    (4) CBF with spatial partial volume correction.

    See https://fsl.fmrib.ox.ac.uk/fsl/fslwiki/BASIL and https://asl-docs.readthedocs.io.
    """

    _cmd = 'oxford_asl'
    input_spec = _BASILCBFInputSpec
    output_spec = _BASILCBFOutputSpec

    def _run_interface(self, runtime):
        runtime = super()._run_interface(runtime)
        return runtime

    def _gen_outfilename(self, suffix):
        if isdefined(self.inputs.deltam):
            out_file = self._gen_fname(self.inputs.deltam, suffix=suffix)
        return os.path.abspath(out_file)

    def _list_outputs(self):
        outputs = self.output_spec().get()

        outputs['mean_cbf_basil'] = os.path.abspath('native_space/perfusion_calib.nii.gz')
        outputs['att_basil'] = os.path.abspath('native_space/arrival.nii.gz')
        outputs['mean_cbf_gm_basil'] = os.path.abspath(
            'native_space/pvcorr/perfusion_calib.nii.gz',
        )
        outputs['mean_cbf_wm_basil'] = os.path.abspath(
            'native_space/pvcorr/perfusion_wm_calib.nii.gz',
        )

        return outputs<|MERGE_RESOLUTION|>--- conflicted
+++ resolved
@@ -522,7 +522,6 @@
         # Now estimate CBF and any other metrics
         if is_multi_pld:
             ti1 = None
-<<<<<<< HEAD
 
             # PASL needs ti1, but not tau
             if metadata.get('BolusCutOffTechnique') == 'QUIPSSII':
@@ -584,55 +583,11 @@
                 known_params=known_params,
             )
 
-=======
-
-            # PASL needs ti1, but not tau
-            if metadata.get('BolusCutOffTechnique') == 'QUIPSSII':
-                # PASL + QUIPSSII
-                # Only one BolusCutOffDelayTime allowed.
-                if not isinstance(metadata['BolusCutOffDelayTime'], Number):
-                    raise ValueError(
-                        f'Expected a single BolusCutOffDelayTime, but got '
-                        f'{metadata["BolusCutOffDelayTime"]}'
-                    )
-                ti1 = metadata['BolusCutOffDelayTime']
-
-            elif metadata.get('BolusCutOffTechnique') == 'Q2TIPS':
-                # PASL + Q2TIPS
-                # Q2TIPS should have two BolusCutOffDelayTimes.
-                if len(metadata['BolusCutOffDelayTime']) != 2:
-                    raise ValueError(
-                        f'Expected two BolusCutOffDelayTimes, but got '
-                        f'{metadata["BolusCutOffDelayTime"]}'
-                    )
-                ti1 = metadata['BolusCutOffDelayTime'][0]
-            elif 'BolusCutOffTechnique' in metadata:
-                raise ValueError(
-                    f'Unsupported BolusCutOffTechnique ({metadata.get("BolusCutOffTechnique")}) '
-                    'for multi-PLD data.'
-                )
-
-            cbf, att, abat, abv, failures = fit_deltam_multipld(
-                deltam_arr=deltam_arr,
-                scaled_m0data=scaled_m0data,
-                plds=plds,
-                labeleff=labeleff,
-                t1blood=t1blood,
-                partition_coefficient=PARTITION_COEF,
-                is_casl=is_casl,
-                tau=tau,  # defined for (P)CASL
-                ti1=ti1,  # defined for PASL
-            )
-
->>>>>>> 32cc5792
             mean_cbf_img = masker.inverse_transform(cbf)
             att_img = masker.inverse_transform(att)
             abat_img = masker.inverse_transform(abat)
             abv_img = masker.inverse_transform(abv)
-<<<<<<< HEAD
-=======
             failures_img = masker.inverse_transform(failures.astype(int))
->>>>>>> 32cc5792
 
             # Multi-delay data won't produce a CBF time series
             self._results['cbf_ts'] = None
@@ -654,15 +609,12 @@
                 newpath=runtime.cwd,
             )
             abv_img.to_filename(self._results['abv'])
-<<<<<<< HEAD
-=======
             self._results['failures'] = fname_presuffix(
                 self.inputs.deltam,
                 suffix='_failures',
                 newpath=runtime.cwd,
             )
             failures_img.to_filename(self._results['failures'])
->>>>>>> 32cc5792
 
         else:  # Single-delay
             if is_casl:
