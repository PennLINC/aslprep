--- conflicted
+++ resolved
@@ -21,18 +21,13 @@
 from nipype.utils.filemanip import fname_presuffix
 
 from aslprep import config
-<<<<<<< HEAD
 from aslprep.utils.misc import (
     _getcbfscore,
     _scrubcbf,
     estimate_labeling_efficiency,
     parcellate_cbf,
     pcasl_or_pasl,
-    readjson,
 )
-=======
-from aslprep.utils.misc import _getcbfscore, _scrubcbf, parcellate_cbf, pcasl_or_pasl
->>>>>>> ea0d0e10
 from aslprep.utils.qc import (
     cbf_qei,
     coverage,
