--- conflicted
+++ resolved
@@ -495,16 +495,11 @@
         masker = maskers.NiftiMasker(mask_img=mask_file)
         deltam_arr = masker.fit_transform(deltam_file).T  # Transpose to SxT
         assert deltam_arr.ndim == 2, f"deltam is {deltam_arr.ndim}"
-<<<<<<< HEAD
+        n_voxels, n_volumes = deltam_arr.shape
         # Load the M0 map and average over time, in case there's more than one map in the file.
         m0data = masker.transform(m0_file)
         m0data = np.mean(m0data, axis=0)
-        scaled_m0data = m0scale * m0data
-=======
-        n_voxels, n_volumes = deltam_arr.shape
-        m0data = masker.transform(m0_file).T
         scaled_m0data = m0_scale * m0data
->>>>>>> 38962f2c
 
         if is_casl:
             tau = np.array(metadata["LabelingDuration"])
