"""Interfaces for calculating CBF."""
import os
from numbers import Number

import nibabel as nb
import numpy as np
import pandas as pd
from nibabel.processing import smooth_image
from nilearn import image, maskers
from nipype.interfaces.base import (
    BaseInterfaceInputSpec,
    File,
    SimpleInterface,
    TraitedSpec,
    isdefined,
    traits,
)
from nipype.interfaces.fsl import MultiImageMaths
from nipype.interfaces.fsl.base import FSLCommand, FSLCommandInputSpec
from nipype.utils.filemanip import fname_presuffix

from aslprep import config
from aslprep.interfaces.ants import ApplyTransforms
from aslprep.utils.misc import (
    _getcbfscore,
    _scrubcbf,
    estimate_labeling_efficiency,
    pcasl_or_pasl,
)


class _RefineMaskInputSpec(BaseInterfaceInputSpec):
    t1w_mask = File(exists=True, mandatory=True, desc="t1 mask")
    asl_mask = File(exists=True, mandatory=True, desct="asl mask")
    transforms = File(exists=True, mandatory=True, desc="transfom")


class _RefineMaskOutputSpec(TraitedSpec):
    out_mask = File(exists=False, desc="output mask")
    out_tmp = File(exists=False, desc="tmp mask")


class RefineMask(SimpleInterface):
    """Reduce the ASL-derived brain mask using the associated T1w mask."""

    input_spec = _RefineMaskInputSpec
    output_spec = _RefineMaskOutputSpec

    def _run_interface(self, runtime):
        self._results["out_tmp"] = fname_presuffix(
            self.inputs.asl_mask,
            suffix="_tempmask",
            newpath=runtime.cwd,
        )
        self._results["out_mask"] = fname_presuffix(
            self.inputs.asl_mask,
            suffix="_refinemask",
            newpath=runtime.cwd,
        )

        refine_ref_mask(
            t1w_mask=self.inputs.t1w_mask,
            ref_asl_mask=self.inputs.asl_mask,
            t12ref_transform=self.inputs.transforms,
            tmp_mask=self._results["out_tmp"],
            refined_mask=self._results["out_mask"],
        )

        return runtime


class _ExtractCBFInputSpec(BaseInterfaceInputSpec):
    name_source = File(exists=True, mandatory=True, desc="raw asl file")
    asl_file = File(exists=True, mandatory=True, desc="preprocessed asl file")
    metadata = traits.Dict(mandatory=True, desc="metadata for ASL file")
    aslcontext = File(exists=True, mandatory=True, desc="aslcontext TSV file for run.")
    m0scan = traits.Either(
        File(exists=True),
        None,
        mandatory=True,
        desc="m0scan file associated with the ASL file. Only defined if M0Type is 'Separate'.",
    )
    m0scan_metadata = traits.Either(
        traits.Dict,
        None,
        mandatory=True,
        desc="metadata for M0 scan. Only defined if M0Type is 'Separate'.",
    )
    in_mask = File(exists=True, mandatory=True, desc="mask")
    dummy_vols = traits.Int(
        default_value=0,
        use_default=True,
        mandatory=False,
        desc="remove first n volumes",
    )
    fwhm = traits.Float(default_value=5, use_default=True, mandatory=False, desc="fwhm")


class _ExtractCBFOutputSpec(TraitedSpec):
    out_file = File(exists=False, desc="Either CBF or deltaM time series.")
    m0_file = File(exists=False, desc="Mean M0 image, after smoothing.")
    metadata = traits.Dict(
        desc=(
            "Metadata for the ASL run. "
            "The dictionary may be modified to only include metadata associated with the selected "
            "volumes."
        ),
    )
    m0tr = traits.Either(
        traits.Float,
        None,
        desc="RepetitionTimePreparation for M0 scans.",
    )


class ExtractCBF(SimpleInterface):
    """Extract CBF time series by subtracting label volumes from control volumes.

    TODO: Mock up test data and write tests to cover all of the branches in this interface.

    Notes
    -----
    The M0 information is extracted in the same way as GeReferenceFile,
    so there's duplication that could be reduced.
    """

    input_spec = _ExtractCBFInputSpec
    output_spec = _ExtractCBFOutputSpec

    def _run_interface(self, runtime):
        aslcontext = pd.read_table(self.inputs.aslcontext)
        metadata = self.inputs.metadata.copy()

        mask_data = nb.load(self.inputs.in_mask).get_fdata()

        # read the preprocessed ASL data
        asl_img = nb.load(self.inputs.asl_file)
        asl_data = asl_img.get_fdata()

        # get the control, tag, moscan or label
        vol_types = aslcontext["volume_type"].tolist()
        control_volume_idx = [i for i, vol_type in enumerate(vol_types) if vol_type == "control"]
        label_volume_idx = [i for i, vol_type in enumerate(vol_types) if vol_type == "label"]
        m0_volume_idx = [i for i, vol_type in enumerate(vol_types) if vol_type == "m0scan"]
        deltam_volume_idx = [i for i, vol_type in enumerate(vol_types) if vol_type == "deltam"]
        cbf_volume_idx = [i for i, vol_type in enumerate(vol_types) if vol_type == "cbf"]

        # extract m0 file and register it to ASL if separate
        if metadata["M0Type"] == "Separate":
            m0file = self.inputs.m0scan

            m0_in_asl = fname_presuffix(self.inputs.asl_file, suffix="_m0file")
            m0_in_asl = regmotoasl(asl=self.inputs.asl_file, m0file=m0file, m02asl=m0_in_asl)
            m0data_smooth = smooth_image(nb.load(m0_in_asl), fwhm=self.inputs.fwhm).get_fdata()
            if len(m0data_smooth.shape) > 3:
                m0data = mask_data * np.mean(m0data_smooth, axis=3)
            else:
                m0data = mask_data * m0data_smooth

            m0tr = self.inputs.m0scan_metadata["RepetitionTimePreparation"]
            if np.array(m0tr).size > 1 and np.std(m0tr) > 0:
                raise ValueError("M0 scans have variable TR. ASLPrep does not support this.")

        elif metadata["M0Type"] == "Included":
            m0data = asl_data[:, :, :, m0_volume_idx]
            m0img = nb.Nifti1Image(m0data, asl_img.affine, asl_img.header)
            m0data_smooth = smooth_image(m0img, fwhm=self.inputs.fwhm).get_fdata()
            m0data = mask_data * np.mean(m0data_smooth, axis=3)

            if np.array(metadata["RepetitionTimePreparation"]).size > 1:
                m0tr = np.array(metadata["RepetitionTimePreparation"])[m0_volume_idx]
            else:
                m0tr = metadata["RepetitionTimePreparation"]

            if np.array(m0tr).size > 1 and np.std(m0tr) > 0:
                raise ValueError("M0 scans have variable TR. ASLPrep does not support this.")

        elif metadata["M0Type"] == "Estimate":
            m0data = metadata["M0Estimate"] * mask_data

            m0tr = None

        elif metadata["M0Type"] == "Absent":
            if control_volume_idx:
                # Estimate M0 using the smoothed mean control volumes.
                control_data = asl_data[:, :, :, control_volume_idx]
                control_img = nb.Nifti1Image(control_data, asl_img.affine, asl_img.header)
                control_img = smooth_image(control_img, fwhm=self.inputs.fwhm).get_fdata()
                m0data = mask_data * np.mean(control_img, axis=3)

            elif cbf_volume_idx:
                # If we have precalculated CBF data, we don't need M0, so we'll just use the mask.
                m0data = mask_data

            else:
                raise RuntimeError(
                    "m0scan is absent, "
                    "and there are no control volumes that can be used as a substitute"
                )

            m0tr = None

        else:
            raise RuntimeError("no pathway to m0scan")

        pld = np.array(metadata["PostLabelingDelay"])
        multi_pld = pld.size > 1
        if multi_pld and pld.size != asl_data.shape[3]:
            raise ValueError(
                "PostLabelingDelay is an array, but the number of values does not match the "
                "number of volumes in the ASL data."
            )

        if deltam_volume_idx:
            config.loggers.interface.info("Extracting deltaM from ASL file.")
            metadata_idx = deltam_volume_idx
            out_data = asl_data[:, :, :, deltam_volume_idx]

        elif label_volume_idx:
            config.loggers.interface.info(
                "Calculating deltaM from label-control pairs in ASL file."
            )
            assert len(label_volume_idx) == len(control_volume_idx)
            metadata_idx = control_volume_idx
            control_data = asl_data[:, :, :, control_volume_idx]
            label_data = asl_data[:, :, :, label_volume_idx]
            out_data = control_data - label_data

        elif cbf_volume_idx:
            metadata_idx = cbf_volume_idx
            out_data = asl_data[:, :, :, cbf_volume_idx]

        else:
            raise RuntimeError("No valid ASL or CBF image.")

        # Multi-PLD data will be supported in the future, but it is not for now.
        if multi_pld:
            # Reduce the volume-wise PLDs to just include the selected volumes.
            pld = pld[metadata_idx]
            if np.std(pld) > 0:
                raise ValueError(
                    f"{np.unique(pld).size} unique PostLabelingDelay values detected. "
                    "ASLPrep cannot currently process multi-PLD data."
                )

        if self.inputs.dummy_vols != 0:
            out_data = out_data[..., self.inputs.dummy_vols :]
            if multi_pld:
                # Remove dummy volumes from the PLDs
                pld = pld[self.inputs.dummy_vols :]

        if multi_pld:
            metadata["PostLabelingDelay"] = pld.tolist()

        self._results["metadata"] = metadata
        self._results["m0tr"] = m0tr
        self._results["out_file"] = fname_presuffix(
            self.inputs.name_source,
            suffix="_DeltaMOrCBF",
            newpath=runtime.cwd,
        )
        self._results["m0_file"] = fname_presuffix(
            self.inputs.name_source,
            suffix="_m0file",
            newpath=runtime.cwd,
        )
        nb.Nifti1Image(out_data, asl_img.affine, asl_img.header).to_filename(
            self._results["out_file"]
        )
        nb.Nifti1Image(m0data, asl_img.affine, asl_img.header).to_filename(
            self._results["m0_file"]
        )

        return runtime


class _ExtractCBForDeltaMInputSpec(BaseInterfaceInputSpec):
    asl_file = File(exists=True, mandatory=True, desc="raw asl file")
    aslcontext = File(exists=True, mandatory=True, desc="aslcontext TSV file for run.")
    asl_mask = File(exists=True, mandatory=True, desct="asl mask")
    file_type = traits.Str(desc="file type, c for cbf, d for deltam", mandatory=True)


class _ExtractCBForDeltaMOutputSpec(TraitedSpec):
    out_file = File(exists=False, desc="cbf or deltam")


class ExtractCBForDeltaM(SimpleInterface):
    """Load an ASL file and grab the CBF or DeltaM volumes from it."""

    input_spec = _ExtractCBForDeltaMInputSpec
    output_spec = _ExtractCBForDeltaMOutputSpec

    def _run_interface(self, runtime):
        self._results["out_file"] = fname_presuffix(
            self.inputs.asl_mask,
            suffix="_cbfdeltam",
            newpath=runtime.cwd,
        )
        asl_img = nb.load(self.inputs.asl_file)
        asl_data = asl_img.get_fdata()

        aslcontext = pd.read_table(self.inputs.aslcontext)
        vol_types = aslcontext["volume_type"].tolist()
        control_volume_idx = [i for i, vol_type in enumerate(vol_types) if vol_type == "control"]
        label_volume_idx = [i for i, vol_type in enumerate(vol_types) if vol_type == "label"]
        deltam_volume_idx = [i for i, vol_type in enumerate(vol_types) if vol_type == "deltam"]
        cbf_volume_idx = [i for i, vol_type in enumerate(vol_types) if vol_type == "cbf"]

        if self.inputs.file_type == "d":
            if len(control_volume_idx) > 0:
                # Grab control and label volumes from ASL file,
                # then calculate deltaM by subtracting label volumes from control volumes.
                deltam_data = (
                    asl_data[:, :, :, control_volume_idx] - asl_data[:, :, :, label_volume_idx]
                )
                out_img = nb.Nifti1Image(
                    dataobj=deltam_data,
                    affine=asl_img.affine,
                    header=asl_img.header,
                )
            else:
                # Grab deltaM volumes from ASL file.
                if len(asl_data.shape) < 4:
                    # 3D volume is written out without any changes.
                    # NOTE: Why not return the original file then?
                    out_img = nb.Nifti1Image(
                        dataobj=asl_data,
                        affine=asl_img.affine,
                        header=asl_img.header,
                    )
                else:
                    deltam_data = asl_data[:, :, :, deltam_volume_idx]
                    out_img = nb.Nifti1Image(
                        dataobj=deltam_data,
                        affine=asl_img.affine,
                        header=asl_img.header,
                    )

        elif self.inputs.file_type == "c":
            if len(asl_data.shape) < 4:
                # 3D volume is written out without any changes.
                # NOTE: Why not return the original file then?
                out_img = nb.Nifti1Image(
                    dataobj=asl_data,
                    affine=asl_img.affine,
                    header=asl_img.header,
                )
            else:
                # Grab CBF volumes from ASL file.
                cbf_data = asl_data[:, :, :, cbf_volume_idx]
                out_img = nb.Nifti1Image(
                    dataobj=cbf_data,
                    affine=asl_img.affine,
                    header=asl_img.header,
                )

        out_img.to_filename(self._results["out_file"])

        return runtime


class _ComputeCBFInputSpec(BaseInterfaceInputSpec):
    deltam = File(
        exists=True,
        mandatory=True,
        desc=(
            "NIfTI file containing raw CBF volume(s). "
            "These raw CBF values are the result of subtracting label volumes from "
            "control volumes, without any kind of additional scaling. "
            "This file may be 3D or 4D."
        ),
    )
    metadata = traits.Dict(
        exists=True,
        mandatory=True,
        desc="Metadata for the raw CBF file, taken from the raw ASL data's sidecar JSON file.",
    )
    m0_scale = traits.Float(
        exists=True,
        mandatory=True,
        desc="Relative scale between ASL and M0.",
    )
    m0_file = File(exists=True, mandatory=True, desc="M0 nifti file")
    mask = File(exists=True, mandatory=True, desc="Mask nifti file")
    cbf_only = traits.Bool(
        mandatory=True,
        desc="Whether data are deltam (False) or CBF (True).",
    )


class _ComputeCBFOutputSpec(TraitedSpec):
    cbf = File(exists=True, desc="Quantitative CBF data, in mL/100g/min.")
    mean_cbf = File(exists=True, desc="Quantified CBF, averaged over time.")


class ComputeCBF(SimpleInterface):
    """Calculate CBF time series and mean control.

    Notes
    -----
    This interface calculates CBF from deltam and M0 data.
    It can handle single-PostLabelingDelay and multi-PostLabelingDelay data,
    single CBF volumes and CBF time series, and
    PASL and (P)CASL data.

    T1blood is set based on the scanner's field strength, according to
    :footcite:t:`zhang2013vivo,alsop_recommended_2015`.
    If recommended values from these publications cannot be used
    (i.e., if the field strength isn't 1.5T, 3T, 7T),
    then the formula from :footcite:t:`zhang2013vivo` will be applied.

    Single-PLD CBF, for both (P)CASL and PASL (QUIPSSII BolusCutOffTechnique only)
    is calculated according to :footcite:t:`alsop_recommended_2015`.
    Multi-PLD CBF is handled using a weighted average,
    based on :footcite:t:`dai2012reduced,wang2013multi`.

    If slice timing information is detected, then PLDs will be shifted by the slice times.

    References
    ----------
    .. footbibliography::
    """

    input_spec = _ComputeCBFInputSpec
    output_spec = _ComputeCBFOutputSpec

    def _run_interface(self, runtime):
        metadata = self.inputs.metadata
        m0_file = self.inputs.m0_file
        m0_scale = self.inputs.m0_scale
        mask_file = self.inputs.mask
        deltam_file = self.inputs.deltam  # control - label signal intensities

        if self.inputs.cbf_only:
            config.loggers.interface.debug("CBF data detected. Skipping CBF estimation.")
            self._results["cbf"] = fname_presuffix(
                deltam_file,
                suffix="_meancbf",
                newpath=runtime.cwd,
            )
            cbf_img = nb.load(deltam_file)
            cbf_img.to_filename(self._results["cbf"])
            self._results["mean_cbf"] = fname_presuffix(
                deltam_file,
                suffix="_meancbf",
                newpath=runtime.cwd,
            )
            mean_cbf_img = image.mean_img(cbf_img)
            mean_cbf_img.to_filename(self._results["mean_cbf"])
            return runtime

        is_casl = pcasl_or_pasl(metadata=metadata)
        # PostLabelingDelay is either a single number or an array of numbers.
        # If it is an array of numbers, then there should be one value for every volume in the
        # time series, with any M0 volumes having a value of 0.
        plds = np.atleast_1d(metadata["PostLabelingDelay"])
        n_plds = plds.size
        if np.std(plds) > 0:
            raise ValueError(
                f"{np.unique(plds).size} unique PostLabelingDelay values detected. "
                "ASLPrep cannot currently process multi-PLD data."
            )

        # 1.5T and 3T values come from Alsop 2015.
        # 7T comes from Zhang 2013.
        # For other field strengths, the formula from Zhang 2013 will be used.
        t1blood_dict = {
            1.5: 1.35,
            3: 1.65,
            7: 2.087,
        }
        t1blood = t1blood_dict.get(metadata["MagneticFieldStrength"])
        if not t1blood:
            config.loggers.interface.warning(
                f"T1blood cannot be inferred for {metadata['MagneticFieldStrength']}T data. "
                "Defaulting to formula from Zhang et al. (2013)."
            )
            t1blood = (110 * metadata["MagneticFieldStrength"] + 1316) / 1000

        # Get labeling efficiency (alpha in Alsop 2015).
        labeleff = estimate_labeling_efficiency(metadata=metadata)

        UNIT_CONV = 6000  # convert units from mL/g/s to mL/(100 g)/min
        PARTITION_COEF = 0.9  # brain partition coefficient (lambda in Alsop 2015)

        if is_casl:
            tau = metadata["LabelingDuration"]
            denom_factor = t1blood * (1 - np.exp(-(tau / t1blood)))

        elif not metadata["BolusCutOffFlag"]:
            raise ValueError("PASL without a bolus cut-off technique is not supported in ASLPrep.")

        elif metadata["BolusCutOffTechnique"] == "QUIPSS":
            # PASL + QUIPSS
            # Only one BolusCutOffDelayTime allowed.
            assert isinstance(metadata["BolusCutOffDelayTime"], Number)
            denom_factor = plds - metadata["BolusCutOffDelayTime"]  # delta_TI, per Wong 1998

        elif metadata["BolusCutOffTechnique"] == "QUIPSSII":
            # PASL + QUIPSSII
            # Per SD, use PLD as TI for PASL, so we will just use 'plds' in the numerator when
            # calculating the perfusion factor.
            # Only one BolusCutOffDelayTime allowed.
            assert isinstance(metadata["BolusCutOffDelayTime"], Number)
            denom_factor = metadata["BolusCutOffDelayTime"]  # called TI1 in Alsop 2015

        elif metadata["BolusCutOffTechnique"] == "Q2TIPS":
            # PASL + Q2TIPS
            # Q2TIPS should have two BolusCutOffDelayTimes.
            assert len(metadata["BolusCutOffDelayTime"]) == 2
            # XXX: This may be wrong.
            denom_factor = metadata["BolusCutOffDelayTime"][0]
            raise ValueError("Q2TIPS is not supported in ASLPrep.")

        else:
            raise ValueError(f"Unknown BolusCutOffTechnique {metadata['BolusCutOffTechnique']}")

        # NOTE: Nilearn will still add a singleton time dimension for 3D imgs with
        # NiftiMasker.transform, until 0.12.0, so the arrays will currently be 2D no matter what.
        masker = maskers.NiftiMasker(mask_img=mask_file)
        deltam_arr = masker.fit_transform(deltam_file).T  # Transpose to SxT
        assert deltam_arr.ndim == 2, f"deltam is {deltam_arr.ndim}"
        n_voxels, n_volumes = deltam_arr.shape
        m0data = masker.transform(m0_file).T
        scaled_m0data = m0_scale * m0data

<<<<<<< HEAD
=======
        if "SliceTiming" in metadata:
            # Offset PLD(s) by slice times
            # This step builds a voxel-wise array of post-labeling delay values,
            # where voxels from each slice have the appropriately-shifted PLD value.
            # If there are multiple PLDs, then the second dimension of the PLD array will
            # correspond to volumes in the time series.
            config.loggers.interface.info(
                "2D acquisition with slice timing information detected. "
                "Shifting post-labeling delay values across the brain by slice times."
            )
            slice_times = np.array(metadata["SliceTiming"])

            # Determine which axis slices come from.
            # ASL data typically acquires along z axis, from inferior to superior.
            slice_encoding_direction = metadata.get("SliceEncodingDirection", "k")
            slice_encoding_axis = "ijk".index(slice_encoding_direction[0])

            deltam_img = nb.load(deltam_file)
            shape = deltam_img.shape[:3]
            if slice_times.size != shape[slice_encoding_axis]:
                raise ValueError(
                    f"Number of slices ({shape[slice_encoding_axis]}) != "
                    f"slice times ({slice_times.size})"
                )

            # Reverse the slice times if slices go from maximum index to zero.
            # This probably won't occur with ASL data though, since I --> S makes more sense than
            # S --> I.
            if slice_encoding_direction.endswith("-"):
                slice_times = slice_times[::-1]

            # Determine which dimensions to add to the slice times array,
            # so that all 4 dims are 1, except for the slice encoding axis,
            # which will have the slice times.
            new_dims = [0, 1, 2, 3]
            new_dims.pop(slice_encoding_axis)
            slice_times = np.expand_dims(slice_times, new_dims)

            # Create a 4D array of PLDs, matching shape of ASL data (except only one volume).
            pld_brain = np.tile(plds, list(shape) + [1])

            # Shift the PLDs by the appropriate slice times.
            pld_brain = pld_brain + slice_times

            # Mask the PLD array to go from (X, Y, Z, delay) to (S, delay)
            pld_img = nb.Nifti1Image(pld_brain, deltam_img.affine, deltam_img.header)
            plds = masker.transform(pld_img).T

            # Write out the slice-shifted PLDs to the working directory, for debugging.
            pld_file = fname_presuffix(
                deltam_file,
                suffix="_plds",
                newpath=runtime.cwd,
            )
            pld_img.to_filename(pld_file)

        # Define perfusion factor
        # plds may be shaped (0,), (S,), or (S, D)
        perfusion_factor = (UNIT_CONV * PARTITION_COEF * np.exp(plds / t1blood)) / (
            denom_factor * 2 * labeleff
        )

>>>>>>> 9dd615f2
        # Scale difference signal to absolute CBF units by dividing by PD image (M0 * m0_scale).
        deltam_scaled = deltam_arr / scaled_m0data

        if (n_plds > 1) and (n_plds != n_volumes):
            # Multi-PLD, but the number of PLDs doesn't match the number of volumes.
            # Technically, the validator should catch this.
            raise ValueError(
                f"Number of volumes ({n_volumes}) must match number of PLDs "
                f"({perfusion_factor.size})."
            )

        if (n_plds > 1) and (n_volumes > 1):
            # TODO: Make this actually work.
            # Multi-PLD acquisition.
            # Calculate weighted CBF with multiple PostLabelingDelays.
            # Wang et al. (2013): https://doi.org/10.1016%2Fj.nicl.2013.06.017
            # Dai et al. (2012): https://doi.org/10.1002/mrm.23103
            cbf_ts = deltam_scaled * perfusion_factor[None, :]
            cbf = np.zeros((n_voxels, np.unique(perfusion_factor).size))
            for i_delay, perfusion_value in enumerate(np.unique(perfusion_factor)):
                perf_val_idx = perfusion_factor == perfusion_value
                cbf[:, i_delay] = np.sum(cbf_ts[:, perf_val_idx], axis=1) / np.sum(
                    perfusion_factor[perf_val_idx]
                )
            raise ValueError("This is not currently supported.")

        elif n_plds == 1:
            # Single-PLD acquisition.
            cbf = deltam_scaled * perfusion_factor

        else:
            raise ValueError(
                "ASLPrep cannot support the detected data. "
                "Please open a topic on NeuroStars with information about your dataset."
            )

        # Return CBF to niimg.
        cbf = np.nan_to_num(cbf)
        cbf_img = masker.inverse_transform(cbf.T)
        mean_cbf_img = image.mean_img(cbf_img)

        self._results["cbf"] = fname_presuffix(
            self.inputs.deltam,
            suffix="_cbf",
            newpath=runtime.cwd,
        )
        self._results["mean_cbf"] = fname_presuffix(
            self.inputs.deltam,
            suffix="_meancbf",
            newpath=runtime.cwd,
        )
        cbf_img.to_filename(self._results["cbf"])
        mean_cbf_img.to_filename(self._results["mean_cbf"])

        return runtime


class _ScoreAndScrubCBFInputSpec(BaseInterfaceInputSpec):
    cbf_ts = File(exists=True, mandatory=True, desc="Computed CBF from ComputeCBF.")
    mask = File(exists=True, mandatory=True, desc="mask")
    gm_tpm = File(exists=True, mandatory=True, desc="Gray matter tissue probability map.")
    wm_tpm = File(exists=True, mandatory=True, desc="White matter tissue probability map.")
    csf_tpm = File(exists=True, mandatory=True, desc="CSF tissue probability map.")
    tpm_threshold = traits.Float(
        default_value=0.7,
        usedefault=True,
        mandatory=False,
        desc="Tissue probability threshold for binarizing GM, WM, and CSF masks.",
    )
    wavelet_function = traits.Str(
        default_value="huber",
        usedefault=True,
        mandatory=False,
        option=["bisquare", "andrews", "cauchy", "fair", "logistics", "ols", "talwar", "welsch"],
        desc="Wavelet function",
    )


class _ScoreAndScrubCBFOutputSpec(TraitedSpec):
    cbf_ts_score = File(exists=False, mandatory=False, desc="score timeseries data")
    mean_cbf_score = File(exists=False, mandatory=False, desc="average score")
    mean_cbf_scrub = File(exists=False, mandatory=False, desc="average scrub")
    score_outlier_index = File(exists=False, mandatory=False, desc="index of volume remove ")


class ScoreAndScrubCBF(SimpleInterface):
    """Apply the SCORE and SCRUB algorithms.

    The Structural Correlation-based Outlier Rejection (SCORE) algorithm is applied to the CBF
    time series to discard CBF volumes with outlying values :footcite:p:`dolui2017structural`
    before computing the mean CBF.
    The Structural Correlation with RobUst Bayesian (SCRUB) algorithm is then applied to the CBF
    maps using structural tissue probability maps to reweight the mean CBF
    :footcite:p:`dolui2016scrub`.

    References
    ----------
    .. footbibliography::
    """

    input_spec = _ScoreAndScrubCBFInputSpec
    output_spec = _ScoreAndScrubCBFOutputSpec

    def _run_interface(self, runtime):
        cbf_ts = nb.load(self.inputs.cbf_ts).get_fdata()
        mask = nb.load(self.inputs.mask).get_fdata()
        greym = nb.load(self.inputs.gm_tpm).get_fdata()
        whitem = nb.load(self.inputs.wm_tpm).get_fdata()
        csf = nb.load(self.inputs.csf_tpm).get_fdata()
        if cbf_ts.ndim > 3:
            cbf_scorets, index_score = _getcbfscore(
                cbfts=cbf_ts,
                wm=whitem,
                gm=greym,
                csf=csf,
                mask=mask,
                thresh=self.inputs.tpm_threshold,
            )
            cbfscrub = _scrubcbf(
                cbf_ts=cbf_scorets,
                gm=greym,
                wm=whitem,
                csf=csf,
                mask=mask,
                wfun=self.inputs.wavelet_function,
                thresh=self.inputs.tpm_threshold,
            )
            mean_cbf_score = np.mean(cbf_scorets, axis=3)
        else:
            config.loggers.interface.warning(
                f"CBF time series is only {cbf_ts.ndim}D. Skipping SCORE and SCRUB."
            )
            cbf_scorets = cbf_ts
            index_score = np.array([0])
            cbfscrub = cbf_ts
            mean_cbf_score = cbf_ts

        self._results["cbf_ts_score"] = fname_presuffix(
            self.inputs.cbf_ts,
            suffix="_cbfscorets",
            newpath=runtime.cwd,
        )
        self._results["mean_cbf_score"] = fname_presuffix(
            self.inputs.cbf_ts,
            suffix="_meancbfscore",
            newpath=runtime.cwd,
        )
        self._results["mean_cbf_scrub"] = fname_presuffix(
            self.inputs.cbf_ts,
            suffix="_cbfscrub",
            newpath=runtime.cwd,
        )
        self._results["score_outlier_index"] = fname_presuffix(
            self.inputs.cbf_ts,
            suffix="_scoreindex.txt",
            newpath=runtime.cwd,
            use_ext=False,
        )
        samplecbf = nb.load(self.inputs.mask)

        nb.Nifti1Image(
            dataobj=cbf_scorets,
            affine=samplecbf.affine,
            header=samplecbf.header,
        ).to_filename(self._results["cbf_ts_score"])
        nb.Nifti1Image(
            dataobj=mean_cbf_score,
            affine=samplecbf.affine,
            header=samplecbf.header,
        ).to_filename(self._results["mean_cbf_score"])
        nb.Nifti1Image(
            dataobj=cbfscrub,
            affine=samplecbf.affine,
            header=samplecbf.header,
        ).to_filename(self._results["mean_cbf_scrub"])

        np.savetxt(self._results["score_outlier_index"], index_score, delimiter=",")

        return runtime


class _BASILCBFInputSpec(FSLCommandInputSpec):
    # We use position args here as list indices - so a negative number
    # will put something on the end
    deltam = File(
        exists=True,
        desc=(
            "ASL data after subtracting tag-control or control-tag. "
            "This matches with ``--iaf diff``, which is the default."
        ),
        argstr="-i %s",
        position=0,
        mandatory=True,
    )
    mask = File(
        exists=True,
        argstr="-m %s",
        desc="mask in the same space as deltam",
        mandatory=True,
    )
    mzero = File(exists=True, argstr="-c %s", desc="m0 scan", mandatory=False)
    m0_scale = traits.Float(desc="calibration of asl", argstr="--cgain %.2f", mandatory=True)
    m0tr = traits.Float(
        desc="The repetition time for the calibration image (the M0 scan).",
        argstr="--tr %.2f",
        mandatory=True,
    )
    tis = traits.Either(
        traits.Float(),
        traits.List(traits.Float()),
        desc=(
            "The list of inflow times (TIs), a comma separated list of values should be provided "
            "(that matches the order in the data).\n\n"
            "Note, the inflow time is the PLD plus bolus duration for pcASL (and cASL), "
            "it equals the inversion time for pASL. "
            "If the data contains multiple repeats of the same set of TIs then it is only "
            "necessary to list the unique TIs.\n\n"
            "When using the ``--tis=`` you can specify a full list of all TIs/PLDs in the data "
            "(i.e., as many entries as there are label-control pairs). "
            "Or, if you have a number of TIs/PLDs repeated multiple times you can just list the "
            "unique TIs in order and ``oxford_asl`` will automatically replicate that list to "
            "match the number of repeated measurements in the data. "
            "If you have a variable number of repeats at each TI/PLD then either list all TIs "
            "or use the ``--rpts=<csv>`` option (see below)."
        ),
        argstr="--tis %s",
        mandatory=True,
        sep=",",
    )
    pcasl = traits.Bool(
        desc=(
            "Data were acquired using cASL or pcASL labelling "
            "(pASL labeling is assumed by default)."
        ),
        argstr="--casl",
        mandatory=False,
        default_value=False,
    )
    bolus = traits.Either(
        traits.Float(),
        traits.List(traits.Float()),
        desc="bolus or tau: label duration",
        argstr="--bolus %s",
        mandatory=True,
        sep=",",
    )
    slice_spacing = traits.Float(
        desc="Slice times",
        argstr="--slicedt %s",
        mandatory=False,
    )
    pvc = traits.Bool(
        desc="Do partial volume correction.",
        mandatory=False,
        argstr="--pvcorr",
        default_value=True,
    )
    gm_tpm = File(
        exists=True,
        mandatory=False,
        desc="Partial volume estimates for GM. This is just a GM tissue probability map.",
        argstr="--pvgm %s",
    )
    wm_tpm = File(
        exists=True,
        mandatory=False,
        desc="Partial volume estimates for WM. This is just a WM tissue probability map.",
        argstr="--pvwm %s",
    )
    alpha = traits.Float(
        desc=(
            "Inversion efficiency - [default: 0.98 (pASL); 0.85 (cASL)]. "
            "This is equivalent to the BIDS metadata field 'LabelingEfficiency'."
        ),
        argstr="--alpha %.2f",
    )
    out_basename = File(desc="base name of output files", argstr="-o %s", mandatory=True)


class _BASILCBFOutputSpec(TraitedSpec):
    mean_cbf_basil = File(exists=False, desc="cbf with spatial correction")
    mean_cbf_gm_basil = File(exists=False, desc="cbf with spatial correction")
    mean_cbf_wm_basil = File(
        exists=False,
        desc="cbf with spatial partial volume white matter correction",
    )
    att = File(exists=False, desc="aretrial transist time")


class BASILCBF(FSLCommand):
    """Apply Bayesian Inference for Arterial Spin Labeling (BASIL).

    This interface calculates:
    (1) arterial transit time,
    (2) CBF with spatial correction,
    (3) CBF with spatial partial volume white matter correction, and
    (4) CBF with spatial partial volume correction.

    See https://fsl.fmrib.ox.ac.uk/fsl/fslwiki/BASIL and https://asl-docs.readthedocs.io.
    """

    _cmd = "oxford_asl"
    input_spec = _BASILCBFInputSpec
    output_spec = _BASILCBFOutputSpec

    def _run_interface(self, runtime):
        runtime = super(BASILCBF, self)._run_interface(runtime)
        return runtime

    def _gen_outfilename(self, suffix):
        if isdefined(self.inputs.deltam):
            out_file = self._gen_fname(self.inputs.deltam, suffix=suffix)
        return os.path.abspath(out_file)

    def _list_outputs(self):
        basename = self.inputs.out_basename

        outputs = self.output_spec().get()

        outputs["mean_cbf_basil"] = os.path.join(basename, "native_space/perfusion_calib.nii.gz")
        outputs["att"] = os.path.join(basename, "native_space/arrival.nii.gz")
        outputs["mean_cbf_gm_basil"] = os.path.join(
            basename,
            "native_space/pvcorr/perfusion_calib.nii.gz",
        )
        outputs["mean_cbf_wm_basil"] = os.path.join(
            basename,
            "native_space/pvcorr/perfusion_wm_calib.nii.gz",
        )

        return outputs


def regmotoasl(asl, m0file, m02asl):
    """Calculate mean M0 image and mean ASL image, then FLIRT M0 image to ASL space.

    TODO: This should not be a function. It uses interfaces, so it should be a workflow.
    """
    from nipype.interfaces import fsl

    meanasl = fsl.MeanImage()
    meanasl.inputs.in_file = asl
    meanasl.inputs.out_file = fname_presuffix(asl, suffix="_meanasl")
    meanasl.run()
    meanm0 = fsl.MeanImage()
    meanm0.inputs.in_file = m0file
    meanm0.inputs.out_file = fname_presuffix(asl, suffix="_meanm0")
    meanm0.run()
    flt = fsl.FLIRT(bins=640, cost_func="mutualinfo")
    flt.inputs.in_file = meanm0.inputs.out_file
    flt.inputs.reference = meanasl.inputs.out_file
    flt.inputs.out_file = m02asl
    flt.run()
    return m02asl


def refine_ref_mask(t1w_mask, ref_asl_mask, t12ref_transform, tmp_mask, refined_mask):
    """Warp T1w mask to ASL space, then use it to mask the ASL mask.

    TODO: This should not be a function. It uses interfaces, so it should be a workflow.
    """
    warp_t1w_mask_to_asl = ApplyTransforms(
        dimension=3,
        float=True,
        input_image=t1w_mask,
        interpolation="NearestNeighbor",
        reference_image=ref_asl_mask,
        transforms=[t12ref_transform],
        input_image_type=3,
        output_image=tmp_mask,
    )
    results = warp_t1w_mask_to_asl.run()

    modify_asl_mask = MultiImageMaths(
        in_file=results.outputs.output_image,
        op_string="-mul %s -bin",
        operand_files=ref_asl_mask,
        out_file=refined_mask,
    )
    results = modify_asl_mask.run()

    return results.outputs.out_file


class _SplitASLDataInputSpec(BaseInterfaceInputSpec):
    asl_file = File(exists=True, mandatory=True, desc="ASL file to split.")
    m0scan_file = traits.Either(
        None,
        File(exists=True),
        mandatory=True,
        desc="M0 file. May be None.",
    )
    aslcontext = File(exists=True, mandatory=True, desc="aslcontext TSV.")
    processing_target = traits.Str()
    metadata = traits.Dict()


class _SplitASLDataOutputSpec(TraitedSpec):
    control_file = traits.Either(
        None,
        File(exists=True),
        desc="Time series of control volumes.",
    )
    label_file = traits.Either(
        None,
        File(exists=True),
        desc="Time series of label volumes.",
    )
    deltam_file = traits.Either(
        None,
        File(exists=True),
        desc="Time series of deltaM volumes.",
    )
    cbf_file = traits.Either(
        None,
        File(exists=True),
        desc="Time series of precalculated CBF volumes.",
    )
    m0scan_file = traits.Either(
        None,
        File(exists=True),
        desc="Time series of M0 volumes.",
    )
    asl_file = File(exists=True, desc="Modified ASL file.")
    aslcontext = File(exists=True, desc="Modified aslcontext file.")
    metadata = traits.Dict()


class SplitASLData(SimpleInterface):
    """Split ASL data into different files."""

    input_spec = _SplitASLDataInputSpec
    output_spec = _SplitASLDataOutputSpec

    def _run_interface(self, runtime):
        aslcontext = pd.read_table(self.inputs.aslcontext)
        self._results["control_file"] = None
        self._results["label_file"] = None
        self._results["deltam_file"] = None
        self._results["cbf_file"] = None

        if self.inputs.metadata["M0Type"] == "Included":
            m0_idx = aslcontext.loc[aslcontext["volume_type"] == "m0scan"].index.values
            m0_img = image.index_img(self.inputs.asl_file, m0_idx)
            self._results["m0scan_file"] = fname_presuffix(
                self.inputs.asl_file,
                suffix="_m0",
                newpath=runtime.cwd,
                use_ext=True,
            )
            m0_img.to_filename(self._results["m0scan_file"])

        elif self.inputs.metadata["M0Type"] == "Separate":
            m0_idx = []
            self._results["m0scan_file"] = self.inputs.m0scan_file
            m0_img = nb.load(self.inputs.m0scan_file)

        else:
            self._results["m0scan_file"] = None

        if self.inputs.processing_target == "controllabel":
            control_idx = aslcontext.loc[aslcontext["volume_type"] == "control"].index.values
            control_img = image.index_img(self.inputs.asl_file, control_idx)
            self._results["control_file"] = fname_presuffix(
                self.inputs.asl_file,
                suffix="_control",
                newpath=runtime.cwd,
                use_ext=True,
            )
            control_img.to_filename(self._results["control_file"])

            label_idx = aslcontext.loc[aslcontext["volume_type"] == "label"].index.values
            label_img = image.index_img(self.inputs.asl_file, label_idx)
            self._results["label_file"] = fname_presuffix(
                self.inputs.asl_file,
                suffix="_label",
                newpath=runtime.cwd,
                use_ext=True,
            )
            label_img.to_filename(self._results["label_file"])

            asl_idx = np.sort(np.concatenate((control_idx, label_idx, m0_idx)))

        elif self.inputs.processing_target == "deltam":
            deltam_idx = aslcontext.loc[aslcontext["volume_type"] == "deltam"].index.values
            deltam_img = image.index_img(self.inputs.asl_file, deltam_idx)
            self._results["deltam_file"] = fname_presuffix(
                self.inputs.asl_file,
                suffix="_deltam",
                newpath=runtime.cwd,
                use_ext=True,
            )
            deltam_img.to_filename(self._results["deltam_file"])

            asl_idx = np.sort(np.concatenate((deltam_idx, m0_idx)))

        elif self.inputs.processing_target == "cbf":
            cbf_idx = aslcontext.loc[aslcontext["volume_type"] == "cbf"].index.values
            cbf_img = image.index_img(self.inputs.asl_file, cbf_idx)
            self._results["cbf_file"] = fname_presuffix(
                self.inputs.asl_file,
                suffix="_cbf",
                newpath=runtime.cwd,
                use_ext=True,
            )
            cbf_img.to_filename(self._results["cbf_file"])

            asl_idx = np.sort(np.concatenate((cbf_idx, m0_idx)))

        else:
            raise ValueError(f"Unknown processing target '{self.inputs.processing_target}'")

        asl_idx = asl_idx.astype(int)
        self._results["metadata"] = reduce_metadata_lists(self.inputs.metadata, asl_idx)

        asl_img = image.index_img(self.inputs.asl_file, asl_idx)

        self._results["asl_file"] = fname_presuffix(
            self.inputs.asl_file,
            suffix="_reduced",
            newpath=runtime.cwd,
            use_ext=True,
        )
        asl_img.to_filename(self._results["asl_file"])

        aslcontext = aslcontext.loc[asl_idx]
        self._results["aslcontext"] = fname_presuffix(
            self.inputs.aslcontext,
            suffix="_reduced",
            newpath=runtime.cwd,
            use_ext=True,
        )
        aslcontext.to_csv(self._results["aslcontext"], sep="\t", index=False)

        return runtime


def reduce_metadata_lists(metadata, metadata_idx):
    """Reduce any volume-wise metadata fields to only contain values for selected volumes."""
    # A hardcoded list of fields that may have one value for each volume.
    VOLUME_WISE_FIELDS = [
        "PostLabelingDelay",
        "VascularCrushingVENC",
        "LabelingDuration",
        "EchoTime",
        "FlipAngle",
        "RepetitionTimePreparation",
    ]

    for field in VOLUME_WISE_FIELDS:
        if field not in metadata:
            continue

        value = metadata[field]
        if isinstance(value, list):
            # Reduce to only the selected volumes
            metadata[field] = [value[i] for i in metadata_idx]

    return metadata


def combine_metadata(metadata, m0scan_metadata, n_asl, n_m0):
    """Combine any volume-wise metadata fields from the ASL and m0scan dictionaries."""
    VOLUME_WISE_FIELDS = [
        "PostLabelingDelay",
        "VascularCrushingVENC",
        "LabelingDuration",
        "EchoTime",
        "FlipAngle",
        "RepetitionTimePreparation",
    ]

    if n_m0 == 0:
        return metadata

    for field in VOLUME_WISE_FIELDS:
        if (field not in metadata) and (field not in m0scan_metadata):
            continue
        elif (field not in metadata) and not isinstance(m0scan_metadata[field], list):
            metadata[field] = m0scan_metadata
            continue
        elif field not in metadata:
            raise ValueError(
                f"{field} is a list in the m0scan metadata, but not defined in the ASL metadata."
            )
        elif (field not in m0scan_metadata) and isinstance(metadata[field], list):
            raise ValueError(
                f"{field} is a list in the ASL metadata, but not defined in the m0scan metadata."
            )
        elif field not in m0scan_metadata:
            continue

        asl_value = metadata[field]
        m0scan_value = m0scan_metadata[field]
        if isinstance(asl_value, list) and isinstance(m0scan_value, list):
            value = asl_value + m0scan_value
        elif isinstance(asl_value, list):
            m0scan_value = [m0scan_value] * n_m0
            value = asl_value + m0scan_value
        elif isinstance(m0scan_value, list):
            asl_value = [asl_value] * n_asl
            value = asl_value + m0scan_value
        elif asl_value != m0scan_value:
            asl_value = [asl_value] * n_asl
            m0scan_value = [m0scan_value] * n_m0
            value = asl_value + m0scan_value

        metadata[field] = value

    return metadata<|MERGE_RESOLUTION|>--- conflicted
+++ resolved
@@ -525,8 +525,6 @@
         m0data = masker.transform(m0_file).T
         scaled_m0data = m0_scale * m0data
 
-<<<<<<< HEAD
-=======
         if "SliceTiming" in metadata:
             # Offset PLD(s) by slice times
             # This step builds a voxel-wise array of post-labeling delay values,
@@ -589,7 +587,6 @@
             denom_factor * 2 * labeleff
         )
 
->>>>>>> 9dd615f2
         # Scale difference signal to absolute CBF units by dividing by PD image (M0 * m0_scale).
         deltam_scaled = deltam_arr / scaled_m0data
 
