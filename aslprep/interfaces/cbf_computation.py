"""Interfaces for calculating CBF."""
import os
from numbers import Number

import nibabel as nb
import numpy as np
import pandas as pd
from nibabel.processing import smooth_image
from nilearn import image, maskers
from nipype.interfaces.base import (
    BaseInterfaceInputSpec,
    File,
    SimpleInterface,
    TraitedSpec,
    isdefined,
    traits,
)
from nipype.interfaces.fsl import MultiImageMaths
from nipype.interfaces.fsl.base import FSLCommand, FSLCommandInputSpec
from nipype.utils.filemanip import fname_presuffix

from aslprep import config
from aslprep.interfaces.ants import ApplyTransforms
from aslprep.utils.misc import (
    _getcbfscore,
    _scrubcbf,
    estimate_labeling_efficiency,
    pcasl_or_pasl,
)


class _RefineMaskInputSpec(BaseInterfaceInputSpec):
    in_t1mask = File(exists=True, mandatory=True, desc="t1 mask")
    in_aslmask = File(exists=True, mandatory=True, desct="asl mask")
    transforms = File(exists=True, mandatory=True, desc="transfom")


class _RefineMaskOutputSpec(TraitedSpec):
    out_mask = File(exists=False, desc="output mask")
    out_tmp = File(exists=False, desc="tmp mask")


class RefineMask(SimpleInterface):
    """Reduce the ASL-derived brain mask using the associated T1w mask."""

    input_spec = _RefineMaskInputSpec
    output_spec = _RefineMaskOutputSpec

    def _run_interface(self, runtime):
        self._results["out_tmp"] = fname_presuffix(
            self.inputs.in_aslmask,
            suffix="_tempmask",
            newpath=runtime.cwd,
        )
        self._results["out_mask"] = fname_presuffix(
            self.inputs.in_aslmask,
            suffix="_refinemask",
            newpath=runtime.cwd,
        )

        refine_ref_mask(
            t1w_mask=self.inputs.in_t1mask,
            ref_asl_mask=self.inputs.in_aslmask,
            t12ref_transform=self.inputs.transforms,
            tmp_mask=self._results["out_tmp"],
            refined_mask=self._results["out_mask"],
        )

        return runtime


class _ExtractCBFInputSpec(BaseInterfaceInputSpec):
    name_source = File(exists=True, mandatory=True, desc="raw asl file")
    asl_file = File(exists=True, mandatory=True, desc="preprocessed asl file")
    metadata = traits.Dict(mandatory=True, desc="metadata for ASL file")
    aslcontext = File(exists=True, mandatory=True, desc="aslcontext TSV file for run.")
    m0scan = traits.Either(
        File(exists=True),
        None,
        mandatory=True,
        desc="m0scan file associated with the ASL file. Only defined if M0Type is 'Separate'.",
    )
    m0scan_metadata = traits.Either(
        traits.Dict,
        None,
        mandatory=True,
        desc="metadata for M0 scan. Only defined if M0Type is 'Separate'.",
    )
    in_mask = File(exists=True, mandatory=True, desc="mask")
    dummy_vols = traits.Int(
        default_value=0,
        use_default=True,
        mandatory=False,
        desc="remove first n volumes",
    )
    fwhm = traits.Float(default_value=5, use_default=True, mandatory=False, desc="fwhm")


class _ExtractCBFOutputSpec(TraitedSpec):
    out_file = File(exists=False, desc="Either CBF or deltaM time series.")
    m0_file = File(exists=False, desc="Mean M0 image, after smoothing.")
    metadata = traits.Dict(
        desc=(
            "Metadata for the ASL run. "
            "The dictionary may be modified to only include metadata associated with the selected "
            "volumes."
        ),
    )
    m0tr = traits.Either(
        traits.Float,
        None,
        desc="RepetitionTimePreparation for M0 scans.",
    )


class ExtractCBF(SimpleInterface):
    """Extract CBF time series by subtracting label volumes from control volumes.

    TODO: Mock up test data and write tests to cover all of the branches in this interface.

    Notes
    -----
    The M0 information is extracted in the same way as GeReferenceFile,
    so there's duplication that could be reduced.
    """

    input_spec = _ExtractCBFInputSpec
    output_spec = _ExtractCBFOutputSpec

    def _run_interface(self, runtime):
        aslcontext = pd.read_table(self.inputs.aslcontext)
        metadata = self.inputs.metadata.copy()

        mask_data = nb.load(self.inputs.in_mask).get_fdata()

        # read the preprocessed ASL data
        asl_img = nb.load(self.inputs.asl_file)
        asl_data = asl_img.get_fdata()

        # get the control, tag, moscan or label
        vol_types = aslcontext["volume_type"].tolist()
        control_volume_idx = [i for i, vol_type in enumerate(vol_types) if vol_type == "control"]
        label_volume_idx = [i for i, vol_type in enumerate(vol_types) if vol_type == "label"]
        m0_volume_idx = [i for i, vol_type in enumerate(vol_types) if vol_type == "m0scan"]
        deltam_volume_idx = [i for i, vol_type in enumerate(vol_types) if vol_type == "deltam"]
        cbf_volume_idx = [i for i, vol_type in enumerate(vol_types) if vol_type == "cbf"]

        # extract m0 file and register it to ASL if separate
        if metadata["M0Type"] == "Separate":
            m0file = self.inputs.m0scan

            m0_in_asl = fname_presuffix(self.inputs.asl_file, suffix="_m0file")
            m0_in_asl = regmotoasl(asl=self.inputs.asl_file, m0file=m0file, m02asl=m0_in_asl)
            m0data_smooth = smooth_image(nb.load(m0_in_asl), fwhm=self.inputs.fwhm).get_fdata()
            if len(m0data_smooth.shape) > 3:
                m0data = mask_data * np.mean(m0data_smooth, axis=3)
            else:
                m0data = mask_data * m0data_smooth

            m0tr = self.inputs.m0scan_metadata["RepetitionTimePreparation"]
            if np.array(m0tr).size > 1 and np.std(m0tr) > 0:
                raise ValueError("M0 scans have variable TR. ASLPrep does not support this.")

        elif metadata["M0Type"] == "Included":
            m0data = asl_data[:, :, :, m0_volume_idx]
            m0img = nb.Nifti1Image(m0data, asl_img.affine, asl_img.header)
            m0data_smooth = smooth_image(m0img, fwhm=self.inputs.fwhm).get_fdata()
            m0data = mask_data * np.mean(m0data_smooth, axis=3)

            if np.array(metadata["RepetitionTimePreparation"]).size > 1:
                m0tr = np.array(metadata["RepetitionTimePreparation"])[m0_volume_idx]
            else:
                m0tr = metadata["RepetitionTimePreparation"]

            if np.array(m0tr).size > 1 and np.std(m0tr) > 0:
                raise ValueError("M0 scans have variable TR. ASLPrep does not support this.")

        elif metadata["M0Type"] == "Estimate":
            m0data = metadata["M0Estimate"] * mask_data

            m0tr = None

        elif metadata["M0Type"] == "Absent":
            if control_volume_idx:
                # Estimate M0 using the smoothed mean control volumes.
                control_data = asl_data[:, :, :, control_volume_idx]
                control_img = nb.Nifti1Image(control_data, asl_img.affine, asl_img.header)
                control_img = smooth_image(control_img, fwhm=self.inputs.fwhm).get_fdata()
                m0data = mask_data * np.mean(control_img, axis=3)

            elif cbf_volume_idx:
                # If we have precalculated CBF data, we don't need M0, so we'll just use the mask.
                m0data = mask_data

            else:
                raise RuntimeError(
                    "m0scan is absent, "
                    "and there are no control volumes that can be used as a substitute"
                )

            m0tr = None

        else:
            raise RuntimeError("no pathway to m0scan")

        pld = np.array(metadata["PostLabelingDelay"])
        multi_pld = pld.size > 1
        if multi_pld and pld.size != asl_data.shape[3]:
            raise ValueError(
                "PostLabelingDelay is an array, but the number of values does not match the "
                "number of volumes in the ASL data."
            )

        if deltam_volume_idx:
            config.loggers.interface.info("Extracting deltaM from ASL file.")
            metadata_idx = deltam_volume_idx
            out_data = asl_data[:, :, :, deltam_volume_idx]

        elif label_volume_idx:
            config.loggers.interface.info(
                "Calculating deltaM from label-control pairs in ASL file."
            )
            assert len(label_volume_idx) == len(control_volume_idx)
            metadata_idx = control_volume_idx
            control_data = asl_data[:, :, :, control_volume_idx]
            label_data = asl_data[:, :, :, label_volume_idx]
            out_data = control_data - label_data

        elif cbf_volume_idx:
            metadata_idx = cbf_volume_idx
            out_data = asl_data[:, :, :, cbf_volume_idx]

        else:
            raise RuntimeError("No valid ASL or CBF image.")

        # Multi-PLD data will be supported in the future, but it is not for now.
        if multi_pld:
            # Reduce the volume-wise PLDs to just include the selected volumes.
            pld = pld[metadata_idx]
            if np.std(pld) > 0:
                raise ValueError(
                    f"{np.unique(pld).size} unique PostLabelingDelay values detected. "
                    "ASLPrep cannot currently process multi-PLD data."
                )

        if self.inputs.dummy_vols != 0:
            out_data = out_data[..., self.inputs.dummy_vols :]
            if multi_pld:
                # Remove dummy volumes from the PLDs
                pld = pld[self.inputs.dummy_vols :]

        if multi_pld:
            metadata["PostLabelingDelay"] = pld.tolist()

        self._results["metadata"] = metadata
        self._results["m0tr"] = m0tr
        self._results["out_file"] = fname_presuffix(
            self.inputs.name_source,
            suffix="_DeltaMOrCBF",
            newpath=runtime.cwd,
        )
        self._results["m0_file"] = fname_presuffix(
            self.inputs.name_source,
            suffix="_m0file",
            newpath=runtime.cwd,
        )
        nb.Nifti1Image(out_data, asl_img.affine, asl_img.header).to_filename(
            self._results["out_file"]
        )
        nb.Nifti1Image(m0data, asl_img.affine, asl_img.header).to_filename(
            self._results["m0_file"]
        )

        return runtime


class _ExtractCBForDeltaMInputSpec(BaseInterfaceInputSpec):
    asl_file = File(exists=True, mandatory=True, desc="raw asl file")
    aslcontext = File(exists=True, mandatory=True, desc="aslcontext TSV file for run.")
    in_aslmask = File(exists=True, mandatory=True, desct="asl mask")
    file_type = traits.Str(desc="file type, c for cbf, d for deltam", mandatory=True)


class _ExtractCBForDeltaMOutputSpec(TraitedSpec):
    out_file = File(exists=False, desc="cbf or deltam")


class ExtractCBForDeltaM(SimpleInterface):
    """Load an ASL file and grab the CBF or DeltaM volumes from it."""

    input_spec = _ExtractCBForDeltaMInputSpec
    output_spec = _ExtractCBForDeltaMOutputSpec

    def _run_interface(self, runtime):
        self._results["out_file"] = fname_presuffix(
            self.inputs.in_aslmask,
            suffix="_cbfdeltam",
            newpath=runtime.cwd,
        )
        asl_img = nb.load(self.inputs.asl_file)
        asl_data = asl_img.get_fdata()

        aslcontext = pd.read_table(self.inputs.aslcontext)
        vol_types = aslcontext["volume_type"].tolist()
        control_volume_idx = [i for i, vol_type in enumerate(vol_types) if vol_type == "control"]
        label_volume_idx = [i for i, vol_type in enumerate(vol_types) if vol_type == "label"]
        deltam_volume_idx = [i for i, vol_type in enumerate(vol_types) if vol_type == "deltam"]
        cbf_volume_idx = [i for i, vol_type in enumerate(vol_types) if vol_type == "cbf"]

        if self.inputs.file_type == "d":
            if len(control_volume_idx) > 0:
                # Grab control and label volumes from ASL file,
                # then calculate deltaM by subtracting label volumes from control volumes.
                deltam_data = (
                    asl_data[:, :, :, control_volume_idx] - asl_data[:, :, :, label_volume_idx]
                )
                out_img = nb.Nifti1Image(
                    dataobj=deltam_data,
                    affine=asl_img.affine,
                    header=asl_img.header,
                )
            else:
                # Grab deltaM volumes from ASL file.
                if len(asl_data.shape) < 4:
                    # 3D volume is written out without any changes.
                    # NOTE: Why not return the original file then?
                    out_img = nb.Nifti1Image(
                        dataobj=asl_data,
                        affine=asl_img.affine,
                        header=asl_img.header,
                    )
                else:
                    deltam_data = asl_data[:, :, :, deltam_volume_idx]
                    out_img = nb.Nifti1Image(
                        dataobj=deltam_data,
                        affine=asl_img.affine,
                        header=asl_img.header,
                    )

        elif self.inputs.file_type == "c":
            if len(asl_data.shape) < 4:
                # 3D volume is written out without any changes.
                # NOTE: Why not return the original file then?
                out_img = nb.Nifti1Image(
                    dataobj=asl_data,
                    affine=asl_img.affine,
                    header=asl_img.header,
                )
            else:
                # Grab CBF volumes from ASL file.
                cbf_data = asl_data[:, :, :, cbf_volume_idx]
                out_img = nb.Nifti1Image(
                    dataobj=cbf_data,
                    affine=asl_img.affine,
                    header=asl_img.header,
                )

        out_img.to_filename(self._results["out_file"])

        return runtime


class _ComputeCBFInputSpec(BaseInterfaceInputSpec):
    deltam = File(
        exists=True,
        mandatory=True,
        desc=(
            "NIfTI file containing raw CBF volume(s). "
            "These raw CBF values are the result of subtracting label volumes from "
            "control volumes, without any kind of additional scaling. "
            "This file may be 3D or 4D."
        ),
    )
    metadata = traits.Dict(
        exists=True,
        mandatory=True,
        desc="Metadata for the raw CBF file, taken from the raw ASL data's sidecar JSON file.",
    )
    m0scale = traits.Float(
        exists=True,
        mandatory=True,
        desc="Relative scale between ASL and M0.",
    )
    m0_file = File(exists=True, mandatory=True, desc="M0 nifti file")
    mask = File(exists=True, mandatory=True, desc="Mask nifti file")
    cbf_only = traits.Bool(
        mandatory=True,
        desc="Whether data are deltam (False) or CBF (True).",
    )


class _ComputeCBFOutputSpec(TraitedSpec):
    cbf = File(exists=True, desc="Quantitative CBF data, in mL/100g/min.")
    mean_cbf = File(exists=True, desc="Quantified CBF, averaged over time.")


class ComputeCBF(SimpleInterface):
    """Calculate CBF time series and mean control.

    Notes
    -----
    This interface calculates CBF from deltam and M0 data.
    It can handle single-PostLabelingDelay and multi-PostLabelingDelay data,
    single CBF volumes and CBF time series, and
    PASL and (P)CASL data.

    T1blood is set based on the scanner's field strength, according to
    :footcite:t:`zhang2013vivo,alsop_recommended_2015`.
    If recommended values from these publications cannot be used
    (i.e., if the field strength isn't 1.5T, 3T, 7T),
    then the formula from :footcite:t:`zhang2013vivo` will be applied.

    Single-PLD CBF, for both (P)CASL and PASL (QUIPSSII BolusCutOffTechnique only)
    is calculated according to :footcite:t:`alsop_recommended_2015`.
    Multi-PLD CBF is handled using a weighted average,
    based on :footcite:t:`dai2012reduced,wang2013multi`.

    References
    ----------
    .. footbibliography::
    """

    input_spec = _ComputeCBFInputSpec
    output_spec = _ComputeCBFOutputSpec

    def _run_interface(self, runtime):
        metadata = self.inputs.metadata
        m0_file = self.inputs.m0_file
        m0scale = self.inputs.m0scale
        mask_file = self.inputs.mask
        deltam_file = self.inputs.deltam  # control - label signal intensities

        if self.inputs.cbf_only:
            config.loggers.interface.debug(
                "Precalculated CBF data detected. Skipping CBF estimation."
            )
            self._results["cbf"] = fname_presuffix(
                deltam_file,
                suffix="_meancbf",
                newpath=runtime.cwd,
            )
            cbf_img = nb.load(deltam_file)
            cbf_img.to_filename(self._results["cbf"])
            self._results["mean_cbf"] = fname_presuffix(
                deltam_file,
                suffix="_meancbf",
                newpath=runtime.cwd,
            )
            mean_cbf_img = image.mean_img(cbf_img)
            mean_cbf_img.to_filename(self._results["mean_cbf"])
            return runtime

        is_casl = pcasl_or_pasl(metadata=metadata)
        # PostLabelingDelay is either a single number or an array of numbers.
        # If it is an array of numbers, then there should be one value for every volume in the
        # time series, with any M0 volumes having a value of 0.
        plds = np.array(metadata["PostLabelingDelay"])
        if np.std(plds) > 0:
            raise ValueError(
                f"{np.unique(plds).size} unique PostLabelingDelay values detected. "
                "ASLPrep cannot currently process multi-PLD data."
            )

        # 1.5T and 3T values come from Alsop 2015.
        # 7T comes from Zhang 2013.
        # For other field strengths, the formula from Zhang 2013 will be used.
        t1blood_dict = {
            1.5: 1.35,
            3: 1.65,
            7: 2.087,
        }
        t1blood = t1blood_dict.get(metadata["MagneticFieldStrength"])
        if not t1blood:
            config.loggers.interface.warning(
                f"T1blood cannot be inferred for {metadata['MagneticFieldStrength']}T data. "
                "Defaulting to formula from Zhang et al. (2013)."
            )
            t1blood = (110 * metadata["MagneticFieldStrength"] + 1316) / 1000

        # Get labeling efficiency (alpha in Alsop 2015).
        labeleff = estimate_labeling_efficiency(metadata=metadata)

        UNIT_CONV = 6000  # convert units from mL/g/s to mL/(100 g)/min
        PARTITION_COEF = 0.9  # brain partition coefficient (lambda in Alsop 2015)

        if is_casl:
            tau = metadata["LabelingDuration"]
            denom_factor = t1blood * (1 - np.exp(-(tau / t1blood)))

        elif not metadata["BolusCutOffFlag"]:
            raise ValueError("PASL without a bolus cut-off technique is not supported in ASLPrep.")

        elif metadata["BolusCutOffTechnique"] == "QUIPSS":
            # PASL + QUIPSS
            # Only one BolusCutOffDelayTime allowed.
            assert isinstance(metadata["BolusCutOffDelayTime"], Number)
            denom_factor = plds - metadata["BolusCutOffDelayTime"]  # delta_TI, per Wong 1998

        elif metadata["BolusCutOffTechnique"] == "QUIPSSII":
            # PASL + QUIPSSII
            # Per SD, use PLD as TI for PASL, so we will just use 'plds' in the numerator when
            # calculating the perfusion factor.
            # Only one BolusCutOffDelayTime allowed.
            assert isinstance(metadata["BolusCutOffDelayTime"], Number)
            denom_factor = metadata["BolusCutOffDelayTime"]  # called TI1 in Alsop 2015

        elif metadata["BolusCutOffTechnique"] == "Q2TIPS":
            # PASL + Q2TIPS
            # Q2TIPS should have two BolusCutOffDelayTimes.
            assert len(metadata["BolusCutOffDelayTime"]) == 2
            # XXX: This may be wrong.
            denom_factor = metadata["BolusCutOffDelayTime"][0]
            raise ValueError("Q2TIPS is not supported in ASLPrep.")

        else:
            raise ValueError(f"Unknown BolusCutOffTechnique {metadata['BolusCutOffTechnique']}")

        perfusion_factor = (UNIT_CONV * PARTITION_COEF * np.exp(plds / t1blood)) / (
            denom_factor * 2 * labeleff
        )

        # NOTE: Nilearn will still add a singleton time dimension for 3D imgs with
        # NiftiMasker.transform, until 0.12.0, so the arrays will currently be 2D no matter what.
        masker = maskers.NiftiMasker(mask_img=mask_file)
        deltam_arr = masker.fit_transform(deltam_file).T  # Transpose to SxT
        assert deltam_arr.ndim == 2, f"deltam is {deltam_arr.ndim}"
        n_voxels, n_volumes = deltam_arr.shape
        m0data = masker.transform(m0_file).T
        scaled_m0data = m0scale * m0data

        # Scale difference signal to absolute CBF units by dividing by PD image (M0 * M0scale).
        deltam_scaled = deltam_arr / scaled_m0data

        if (perfusion_factor.size > 1) and (perfusion_factor.size != n_volumes):
            # For future multi-PLD support.
            raise ValueError(
                f"Number of volumes ({n_volumes}) must match number of PLDs "
                f"({perfusion_factor.size})."
            )

        if (perfusion_factor.size > 1) and (n_volumes > 1):
            # TODO: Make this actually work.
            # Multi-PLD acquisition with multiple control-label pairs.
            # Calculate weighted CBF with multiple PostLabelingDelays.
            # Wang et al. (2013): https://doi.org/10.1016%2Fj.nicl.2013.06.017
            # Dai et al. (2012): https://doi.org/10.1002/mrm.23103
            cbf_ts = deltam_scaled * perfusion_factor[None, :]
            cbf = np.zeros((n_voxels, np.unique(perfusion_factor).size))
            for i_delay, perfusion_value in enumerate(np.unique(perfusion_factor)):
                perf_val_idx = perfusion_factor == perfusion_value
                cbf[:, i_delay] = np.sum(cbf_ts[:, perf_val_idx], axis=1) / np.sum(
                    perfusion_factor[perf_val_idx]
                )

        elif (perfusion_factor.size > 1) and (n_volumes == 1):
            # Multi-PLD acquisition with one control-label pair.
            # XXX: How is this possible?
            cbf_ts = np.zeros(deltam_arr.shape, len(perfusion_factor))
            for i_delay in len(perfusion_factor):
                cbf_ts[:, i_delay] = deltam_scaled * perfusion_factor[i_delay]

            cbf = np.sum(cbf_ts, axis=2) / np.sum(perfusion_factor)

        else:
            # There is only a single PLD.
            cbf = deltam_scaled * perfusion_factor

        # Return CBF to niimg.
        cbf = np.nan_to_num(cbf)
        cbf_img = masker.inverse_transform(cbf.T)
        mean_cbf_img = image.mean_img(cbf_img)

        self._results["cbf"] = fname_presuffix(
            self.inputs.deltam,
            suffix="_cbf",
            newpath=runtime.cwd,
        )
        self._results["mean_cbf"] = fname_presuffix(
            self.inputs.deltam,
            suffix="_meancbf",
            newpath=runtime.cwd,
        )
        cbf_img.to_filename(self._results["cbf"])
        mean_cbf_img.to_filename(self._results["mean_cbf"])

        return runtime


class _ScoreAndScrubCBFInputSpec(BaseInterfaceInputSpec):
    in_file = File(exists=True, mandatory=True, desc="computed CBF from ComputeCBF")
    in_greyM = File(exists=True, mandatory=True, desc="grey  matter")
    in_whiteM = File(exists=True, mandatory=True, desc="white  matter")
    in_mask = File(exists=True, mandatory=True, desc="mask")
    in_csf = File(exists=True, mandatory=True, desc="csf")
    in_thresh = traits.Float(
        default_value=0.7, exists=True, mandatory=False, desc="threshold of propbaility matter"
    )
    in_wfun = traits.Str(
        exists=True,
        mandatory=False,
        default_value="huber",
        option=["bisquare", "andrews", "cauchy", "fair", "logistics", "ols", "talwar", "welsch"],
        desc="wavelet fun ",
    )
    out_score = File(exists=False, desc="score timeseries data")
    out_avgscore = File(exists=False, desc="average score")
    out_scrub = File(exists=False, desc="average scrub")
    out_scoreindex = File(exists=False, desc="index of volume remove or leave by score")


class _ScoreAndScrubCBFOutputSpec(TraitedSpec):
    out_score = File(exists=False, mandatory=False, desc="score timeseries data")
    out_avgscore = File(exists=False, mandatory=False, desc="average score")
    out_scrub = File(exists=False, mandatory=False, desc="average scrub")
    out_scoreindex = File(exists=False, mandatory=False, desc="index of volume remove ")


class ScoreAndScrubCBF(SimpleInterface):
    """Apply the SCORE and SCRUB algorithms.

    The Structural Correlation-based Outlier Rejection (SCORE) algorithm is applied to the CBF
    time series to discard CBF volumes with outlying values :footcite:p:`dolui2017structural`
    before computing the mean CBF.
    The Structural Correlation with RobUst Bayesian (SCRUB) algorithm is then applied to the CBF
    maps using structural tissue probability maps to reweight the mean CBF
    :footcite:p:`dolui2016scrub`.

    References
    ----------
    .. footbibliography::
    """

    input_spec = _ScoreAndScrubCBFInputSpec
    output_spec = _ScoreAndScrubCBFOutputSpec

    def _run_interface(self, runtime):
        cbf_ts = nb.load(self.inputs.in_file).get_fdata()
        mask = nb.load(self.inputs.in_mask).get_fdata()
        greym = nb.load(self.inputs.in_greyM).get_fdata()
        whitem = nb.load(self.inputs.in_whiteM).get_fdata()
        csf = nb.load(self.inputs.in_csf).get_fdata()
        if cbf_ts.ndim > 3:
            cbf_scorets, index_score = _getcbfscore(
                cbfts=cbf_ts,
                wm=whitem,
                gm=greym,
                csf=csf,
                mask=mask,
                thresh=self.inputs.in_thresh,
            )
            cbfscrub = _scrubcbf(
                cbf_ts=cbf_scorets,
                gm=greym,
                wm=whitem,
                csf=csf,
                mask=mask,
                wfun=self.inputs.in_wfun,
                thresh=self.inputs.in_thresh,
            )
            avgscore = np.mean(cbf_scorets, axis=3)
        else:
            config.loggers.interface.warning(
                f"CBF time series is only {cbf_ts.ndim}D. Skipping SCORE and SCRUB."
            )
            cbf_scorets = cbf_ts
            index_score = np.array([0])
            cbfscrub = cbf_ts
            avgscore = cbf_ts

        self._results["out_score"] = fname_presuffix(
            self.inputs.in_file,
            suffix="_cbfscorets",
            newpath=runtime.cwd,
        )
        self._results["out_avgscore"] = fname_presuffix(
            self.inputs.in_file,
            suffix="_meancbfscore",
            newpath=runtime.cwd,
        )
        self._results["out_scrub"] = fname_presuffix(
            self.inputs.in_file,
            suffix="_cbfscrub",
            newpath=runtime.cwd,
        )
        self._results["out_scoreindex"] = fname_presuffix(
            self.inputs.in_file,
            suffix="_scoreindex.txt",
            newpath=runtime.cwd,
            use_ext=False,
        )
        samplecbf = nb.load(self.inputs.in_mask)

        nb.Nifti1Image(
            dataobj=cbf_scorets,
            affine=samplecbf.affine,
            header=samplecbf.header,
        ).to_filename(self._results["out_score"])
        nb.Nifti1Image(
            dataobj=avgscore,
            affine=samplecbf.affine,
            header=samplecbf.header,
        ).to_filename(self._results["out_avgscore"])
        nb.Nifti1Image(
            dataobj=cbfscrub,
            affine=samplecbf.affine,
            header=samplecbf.header,
        ).to_filename(self._results["out_scrub"])

        np.savetxt(self._results["out_scoreindex"], index_score, delimiter=",")

        self.inputs.out_score = os.path.abspath(self._results["out_score"])
        self.inputs.out_avgscore = os.path.abspath(self._results["out_avgscore"])
        self.inputs.out_scrub = os.path.abspath(self._results["out_scrub"])
        self.inputs.out_scoreindex = os.path.abspath(self._results["out_scoreindex"])
        return runtime


class _BASILCBFInputSpec(FSLCommandInputSpec):
    # We use position args here as list indices - so a negative number
    # will put something on the end
    in_file = File(
        exists=True,
        desc=(
            "ASL data after subtracting tag-control or control-tag. "
            "This matches with ``--iaf diff``, which is the default."
        ),
        argstr="-i %s",
        position=0,
        mandatory=True,
    )
    mask = File(
        exists=True,
        argstr="-m %s",
        desc="mask in the same space as in_file",
        mandatory=True,
    )
    mzero = File(exists=True, argstr="-c %s", desc="m0 scan", mandatory=False)
    m0scale = traits.Float(desc="calibration of asl", argstr="--cgain %.2f", mandatory=True)
    m0tr = traits.Float(
        desc="The repetition time for the calibration image (the M0 scan).",
        argstr="--tr %.2f",
        mandatory=True,
    )
    tis = traits.Either(
        traits.Float(),
        traits.List(traits.Float()),
        desc=(
            "The list of inflow times (TIs), a comma separated list of values should be provided "
            "(that matches the order in the data).\n\n"
            "Note, the inflow time is the PLD plus bolus duration for pcASL (and cASL), "
            "it equals the inversion time for pASL. "
            "If the data contains multiple repeats of the same set of TIs then it is only "
            "necessary to list the unique TIs.\n\n"
            "When using the ``--tis=`` you can specify a full list of all TIs/PLDs in the data "
            "(i.e., as many entries as there are label-control pairs). "
            "Or, if you have a number of TIs/PLDs repeated multiple times you can just list the "
            "unique TIs in order and ``oxford_asl`` will automatically replicate that list to "
            "match the number of repeated measurements in the data. "
            "If you have a variable number of repeats at each TI/PLD then either list all TIs "
            "or use the ``--rpts=<csv>`` option (see below)."
        ),
        argstr="--tis %s",
        mandatory=True,
        sep=",",
    )
    pcasl = traits.Bool(
        desc=(
            "Data were acquired using cASL or pcASL labelling "
            "(pASL labeling is assumed by default)."
        ),
        argstr="--casl",
        mandatory=False,
        default_value=False,
    )
    bolus = traits.Either(
        traits.Float(),
        traits.List(traits.Float()),
        desc="bolus or tau: label duration",
        argstr="--bolus %s",
        mandatory=True,
        sep=",",
    )
    pvc = traits.Bool(
        desc="Do partial volume correction.",
        mandatory=False,
        argstr="--pvcorr",
        default_value=True,
    )
    pvgm = File(
        exists=True,
        mandatory=False,
        desc="Partial volume estimates for GM. This is just a GM tissue probability map.",
        argstr="--pvgm %s",
    )
    pvwm = File(
        exists=True,
        mandatory=False,
        desc="Partial volume estimates for WM. This is just a WM tissue probability map.",
        argstr="--pvwm %s",
    )
    alpha = traits.Float(
        desc=(
            "Inversion efficiency - [default: 0.98 (pASL); 0.85 (cASL)]. "
            "This is equivalent the BIDS metadata field 'LabelingEfficiency'."
        ),
        argstr="--alpha %.2f",
    )
    out_basename = File(desc="base name of output files", argstr="-o %s", mandatory=True)


class _BASILCBFOutputSpec(TraitedSpec):
    out_cbfb = File(exists=False, desc="cbf with spatial correction")
    out_cbfpv = File(exists=False, desc="cbf with spatial correction")
    out_cbfpvwm = File(
        exists=False, desc="cbf with spatial partial volume white matter correction"
    )
    out_att = File(exists=False, desc="aretrial transist time")


class BASILCBF(FSLCommand):
    """Apply Bayesian Inference for Arterial Spin Labeling (BASIL).

    This interface calculates:
    (1) arterial transit time,
    (2) CBF with spatial correction,
    (3) CBF with spatial partial volume white matter correction, and
    (4) CBF with spatial partial volume correction.

    See https://fsl.fmrib.ox.ac.uk/fsl/fslwiki/BASIL and https://asl-docs.readthedocs.io.
    """

    _cmd = "oxford_asl"
    input_spec = _BASILCBFInputSpec
    output_spec = _BASILCBFOutputSpec

    def _run_interface(self, runtime):
        runtime = super(BASILCBF, self)._run_interface(runtime)
        return runtime

    def _gen_outfilename(self, suffix):
        if isdefined(self.inputs.in_file):
            out_file = self._gen_fname(self.inputs.in_file, suffix=suffix)
        return os.path.abspath(out_file)

    def _list_outputs(self):
        basename = self.inputs.out_basename

        outputs = self.output_spec().get()

        outputs["out_cbfb"] = os.path.join(basename, "native_space/perfusion_calib.nii.gz")
        outputs["out_att"] = os.path.join(basename, "native_space/arrival.nii.gz")
        outputs["out_cbfpv"] = os.path.join(basename, "native_space/pvcorr/perfusion_calib.nii.gz")
        outputs["out_cbfpvwm"] = os.path.join(
            basename,
            "native_space/pvcorr/perfusion_wm_calib.nii.gz",
        )

        return outputs


<<<<<<< HEAD
class _ParcellateCBFInputSpec(BaseInterfaceInputSpec):
    in_cbf = File(exists=True, mandatory=True, desc="cbf img")
    atlasfile = File(exists=True, mandatory=True, desc="data")
    atlasdata = File(exists=True, mandatory=True, desc="data")
    atlaslabel = File(exists=True, mandatory=True, desc="data")


class _ParcellateCBFOutputSpec(TraitedSpec):
    atlascsv = File(exists=False, desc="harvard output csv")


class ParcellateCBF(SimpleInterface):
    """Parcellate CBF time series according to a given atlas."""

    input_spec = _ParcellateCBFInputSpec
    output_spec = _ParcellateCBFOutputSpec

    def _run_interface(self, runtime):
        self._results["atlascsv"] = fname_presuffix(
            self.inputs.in_cbf,
            suffix="atlas.csv",
            newpath=runtime.cwd,
            use_ext=False,
        )
        roiquant = parcellate_cbf(
            roi_label=self.inputs.atlaslabel,
            roi_file=self.inputs.atlasfile,
            cbfmap=self.inputs.in_cbf,
        )
        data1 = pd.read_table(self.inputs.atlasdata, header=None, index_col=None, sep="\t")
        bb = list(data1.values.tolist())
        flattened = [val for sublist in bb for val in sublist]
        datat = pd.DataFrame([flattened, roiquant])
        datat.to_csv(self._results["atlascsv"], header=None, index=None)
=======
class _ComputeCBFQCInputSpec(BaseInterfaceInputSpec):
    in_file = File(exists=True, mandatory=True, desc="original asl_file")
    in_meancbf = File(exists=True, mandatory=True, desc="cbf img")
    in_avgscore = File(exists=True, mandatory=False, desc="cbf img")
    in_scrub = File(exists=True, mandatory=False, desc="cbf img")
    in_basil = File(exists=True, mandatory=False, desc="cbf img")
    in_pvc = File(exists=True, mandatory=False, desc="cbf img")
    in_greyM = File(exists=True, mandatory=True, desc="grey  matter")
    in_whiteM = File(exists=True, mandatory=True, desc="white  matter")
    in_csf = File(exists=True, mandatory=True, desc="csf")
    in_confmat = File(exists=True, mandatory=False, desc=" cofnound matrix")
    in_aslmask = File(exists=True, mandatory=True, desc="asl mask in native space")
    in_t1mask = File(exists=True, mandatory=True, desc="t1wmask in native space ")
    in_aslmaskstd = File(exists=True, mandatory=False, desc="asl mask in native space")
    in_templatemask = File(exists=True, mandatory=False, desc="template mask or image")
    rmsd_file = File(exists=True, mandatory=True, desc="rmsd file")


class _ComputeCBFQCOutputSpec(TraitedSpec):
    qc_file = File(exists=False, desc="qc file ")


class ComputeCBFQC(SimpleInterface):
    """Calculate a series of CBF quality control metrics for non-GE data.

    compute qc from confound regressors
    and cbf maps,
    coregistration and regsitration indexes
    """

    input_spec = _ComputeCBFQCInputSpec
    output_spec = _ComputeCBFQCOutputSpec

    def _run_interface(self, runtime):
        time1 = pd.read_table(self.inputs.in_confmat)
        time1.fillna(0, inplace=True)
        fd = np.mean(time1["framewise_displacement"])
        # rms = time1[['rot_x', 'rot_y', 'rot_z']]
        # rms1 = rms.pow(2)
        # rms = np.mean(np.sqrt(rms1.sum(axis=1)/3))
        print(self.inputs.rmsd_file)
        rms = pd.read_csv(self.inputs.rmsd_file, header=None).mean().values[0]
        regDC = dice(self.inputs.in_aslmask, self.inputs.in_t1mask)
        regJC = jaccard(self.inputs.in_aslmask, self.inputs.in_t1mask)
        regCC = crosscorr(self.inputs.in_aslmask, self.inputs.in_t1mask)
        regCov = coverage(self.inputs.in_aslmask, self.inputs.in_t1mask)

        if self.inputs.in_aslmaskstd and self.inputs.in_templatemask:
            normDC = dice(self.inputs.in_aslmaskstd, self.inputs.in_templatemask)
            normJC = jaccard(self.inputs.in_aslmaskstd, self.inputs.in_templatemask)
            normCC = crosscorr(self.inputs.in_aslmaskstd, self.inputs.in_templatemask)
            normCov = coverage(self.inputs.in_aslmaskstd, self.inputs.in_templatemask)

        meancbf_qei = cbf_qei(
            gm=self.inputs.in_greyM,
            wm=self.inputs.in_whiteM,
            csf=self.inputs.in_csf,
            img=self.inputs.in_meancbf,
            thresh=0.7,
        )
        meancbf = globalcbf(
            gm=self.inputs.in_greyM,
            wm=self.inputs.in_whiteM,
            csf=self.inputs.in_csf,
            cbf=self.inputs.in_meancbf,
            thresh=0.7,
        )

        if self.inputs.in_avgscore:
            scorecbf_qei = cbf_qei(
                gm=self.inputs.in_greyM,
                wm=self.inputs.in_whiteM,
                csf=self.inputs.in_csf,
                img=self.inputs.in_avgscore,
                thresh=0.7,
            )
            scrub_qei = cbf_qei(
                gm=self.inputs.in_greyM,
                wm=self.inputs.in_whiteM,
                csf=self.inputs.in_csf,
                img=self.inputs.in_scrub,
                thresh=0.7,
            )
            negscore = negativevoxel(
                cbf=self.inputs.in_avgscore, gm=self.inputs.in_greyM, thresh=0.7
            )
            negscrub = negativevoxel(cbf=self.inputs.in_scrub, gm=self.inputs.in_greyM, thresh=0.7)
        else:
            print("no score inputs, setting to np.nan")
            scorecbf_qei = np.nan
            scrub_qei = np.nan
            negscore = np.nan
            negscrub = np.nan

        if self.inputs.in_basil:
            basilcbf_qei = cbf_qei(
                gm=self.inputs.in_greyM,
                wm=self.inputs.in_whiteM,
                csf=self.inputs.in_csf,
                img=self.inputs.in_basil,
                thresh=0.7,
            )
            pvcbf_qei = cbf_qei(
                gm=self.inputs.in_greyM,
                wm=self.inputs.in_whiteM,
                csf=self.inputs.in_csf,
                img=self.inputs.in_pvc,
                thresh=0.7,
            )
            negbasil = negativevoxel(cbf=self.inputs.in_basil, gm=self.inputs.in_greyM, thresh=0.7)
            negpvc = negativevoxel(cbf=self.inputs.in_pvc, gm=self.inputs.in_greyM, thresh=0.7)
        else:
            print("no basil inputs, setting to np.nan")
            basilcbf_qei = np.nan
            pvcbf_qei = np.nan
            negbasil = np.nan
            negpvc = np.nan

        gwratio = np.divide(meancbf[0], meancbf[1])
        negcbf = negativevoxel(cbf=self.inputs.in_meancbf, gm=self.inputs.in_greyM, thresh=0.7)

        if self.inputs.in_aslmaskstd and self.inputs.in_templatemask:
            dict1 = {
                "FD": [fd],
                "rmsd": [rms],
                "coregDC": [regDC],
                "coregJC": [regJC],
                "coregCC": [regCC],
                "coregCOV": [regCov],
                "normDC": [normDC],
                "normJC": [normJC],
                "normCC": [normCC],
                "normCOV": [normCov],
                "cbfQEI": [meancbf_qei],
                "scoreQEI": [scorecbf_qei],
                "scrubQEI": [scrub_qei],
                "basilQEI": [basilcbf_qei],
                "pvcQEI": [pvcbf_qei],
                "GMmeanCBF": [meancbf[0]],
                "WMmeanCBF": [meancbf[1]],
                "Gm_Wm_CBF_ratio": [gwratio],
                "NEG_CBF_PERC": [negcbf],
                "NEG_SCORE_PERC": [negscore],
                "NEG_SCRUB_PERC": [negscrub],
                "NEG_BASIL_PERC": [negbasil],
                "NEG_PVC_PERC": [negpvc],
            }
        else:
            dict1 = {
                "FD": [fd],
                "rmsd": [rms],
                "coregDC": [regDC],
                "coregJC": [regJC],
                "coregCC": [regCC],
                "coregCOV": [regCov],
                "cbfQEI": [meancbf_qei],
                "scoreQEI": [scorecbf_qei],
                "scrubQEI": [scrub_qei],
                "basilQEI": [basilcbf_qei],
                "pvcQEI": [pvcbf_qei],
                "GMmeanCBF": [meancbf[0]],
                "WMmeanCBF": [meancbf[1]],
                "Gm_Wm_CBF_ratio": [gwratio],
                "NEG_CBF_PERC": [negcbf],
                "NEG_SCORE_PERC": [negscore],
                "NEG_SCRUB_PERC": [negscrub],
                "NEG_BASIL_PERC": [negbasil],
                "NEG_PVC_PERC": [negpvc],
            }
        _, file1 = os.path.split(self.inputs.in_file)
        bb = file1.split("_")
        dict2 = {}
        for i in range(len(bb) - 1):
            dict2.update({bb[i].split("-")[0]: bb[i].split("-")[1]})
        dict2.update(dict1)

        df = pd.DataFrame(dict2)

        self._results["qc_file"] = fname_presuffix(
            self.inputs.in_meancbf,
            suffix="qc_cbf.csv",
            newpath=runtime.cwd,
            use_ext=False,
        )
        df.to_csv(self._results["qc_file"], index=False, header=True)

        return runtime


class _ComputeCBFQCforGEInputSpec(BaseInterfaceInputSpec):
    in_file = File(exists=True, mandatory=True, desc="original asl_file")
    in_meancbf = File(exists=True, mandatory=True, desc="cbf img")
    in_avgscore = File(exists=True, mandatory=False, desc="cbf img")
    in_scrub = File(exists=True, mandatory=False, desc="cbf img")
    in_basil = File(exists=True, mandatory=False, desc="cbf img")
    in_pvc = File(exists=True, mandatory=False, desc="cbf img")
    in_greyM = File(exists=True, mandatory=True, desc="grey  matter")
    in_whiteM = File(exists=True, mandatory=True, desc="white  matter")
    in_csf = File(exists=True, mandatory=True, desc="csf")
    in_aslmask = File(exists=True, mandatory=True, desc="asl mask in native space")
    in_t1mask = File(exists=True, mandatory=True, desc="t1wmask in native space ")
    in_aslmaskstd = File(exists=True, mandatory=False, desc="asl mask in native space")
    in_templatemask = File(exists=True, mandatory=False, desc="template mask or image")


class _ComputeCBFQCforGEOutputSpec(TraitedSpec):
    qc_file = File(exists=False, desc="qc file ")


class ComputeCBFQCforGE(SimpleInterface):
    """Calculate a series of CBF quality control metrics for GE data.

    compute qc from confound regressors
    and cbf maps,
    coregistration and regsitration indexes
    """

    input_spec = _ComputeCBFQCforGEInputSpec
    output_spec = _ComputeCBFQCforGEOutputSpec

    def _run_interface(self, runtime):
        regDC = dice(self.inputs.in_aslmask, self.inputs.in_t1mask)
        regJC = jaccard(self.inputs.in_aslmask, self.inputs.in_t1mask)
        regCC = crosscorr(self.inputs.in_aslmask, self.inputs.in_t1mask)
        regCov = coverage(self.inputs.in_aslmask, self.inputs.in_t1mask)

        if self.inputs.in_aslmaskstd and self.inputs.in_templatemask:
            normDC = dice(self.inputs.in_aslmaskstd, self.inputs.in_templatemask)
            normJC = jaccard(self.inputs.in_aslmaskstd, self.inputs.in_templatemask)
            normCC = crosscorr(self.inputs.in_aslmaskstd, self.inputs.in_templatemask)
            normCov = coverage(self.inputs.in_aslmaskstd, self.inputs.in_templatemask)

        meancbf_qei = cbf_qei(
            gm=self.inputs.in_greyM,
            wm=self.inputs.in_whiteM,
            csf=self.inputs.in_csf,
            img=self.inputs.in_meancbf,
            thresh=0.8,
        )
        meancbf = globalcbf(
            gm=self.inputs.in_greyM,
            wm=self.inputs.in_whiteM,
            csf=self.inputs.in_csf,
            cbf=self.inputs.in_meancbf,
            thresh=0.8,
        )

        if self.inputs.in_avgscore:
            scorecbf_qei = cbf_qei(
                gm=self.inputs.in_greyM,
                wm=self.inputs.in_whiteM,
                csf=self.inputs.in_csf,
                img=self.inputs.in_avgscore,
                thresh=0.8,
            )
            scrub_qei = cbf_qei(
                gm=self.inputs.in_greyM,
                wm=self.inputs.in_whiteM,
                csf=self.inputs.in_csf,
                img=self.inputs.in_scrub,
                thresh=0.8,
            )
            negscore = negativevoxel(
                cbf=self.inputs.in_avgscore, gm=self.inputs.in_greyM, thresh=0.8
            )
            negscrub = negativevoxel(cbf=self.inputs.in_scrub, gm=self.inputs.in_greyM, thresh=0.8)
        else:
            scorecbf_qei = 0
            scrub_qei = 0
            negscore = 0
            negscrub = 0

        if self.inputs.in_basil:
            basilcbf_qei = cbf_qei(
                gm=self.inputs.in_greyM,
                wm=self.inputs.in_whiteM,
                csf=self.inputs.in_csf,
                img=self.inputs.in_basil,
                thresh=0.8,
            )
            pvcbf_qei = cbf_qei(
                gm=self.inputs.in_greyM,
                wm=self.inputs.in_whiteM,
                csf=self.inputs.in_csf,
                img=self.inputs.in_pvc,
                thresh=0.8,
            )
            negbasil = negativevoxel(cbf=self.inputs.in_basil, gm=self.inputs.in_greyM, thresh=0.8)
            negpvc = negativevoxel(cbf=self.inputs.in_pvc, gm=self.inputs.in_greyM, thresh=0.8)
        else:
            basilcbf_qei = 0
            pvcbf_qei = 0
            negbasil = 0
            negpvc = 0
        gwratio = np.divide(meancbf[0], meancbf[1])
        negcbf = negativevoxel(cbf=self.inputs.in_meancbf, gm=self.inputs.in_greyM, thresh=0.8)

        if self.inputs.in_aslmaskstd and self.inputs.in_templatemask:
            dict1 = {
                "FD": 0,
                "relRMS": 0,
                "rmsd": np.nan,
                "coregDC": [regDC],
                "coregJC": [regJC],
                "coregCC": [regCC],
                "coregCOV": [regCov],
                "normDC": [normDC],
                "normJC": [normJC],
                "normCC": [normCC],
                "normCOV": [normCov],
                "cbfQEI": [meancbf_qei],
                "scoreQEI": [scorecbf_qei],
                "scrubQEI": [scrub_qei],
                "basilQEI": [basilcbf_qei],
                "pvcQEI": [pvcbf_qei],
                "GMmeanCBF": [meancbf[0]],
                "WMmeanCBF": [meancbf[1]],
                "Gm_Wm_CBF_ratio": [gwratio],
                "NEG_CBF_PERC": [negcbf],
                "NEG_SCORE_PERC": [negscore],
                "NEG_SCRUB_PERC": [negscrub],
                "NEG_BASIL_PERC": [negbasil],
                "NEG_PVC_PERC": [negpvc],
            }
        else:
            dict1 = {
                "FD": 0,
                "relRMS": 0,
                "rmsd": np.nan,
                "coregDC": [regDC],
                "coregJC": [regJC],
                "coregCC": [regCC],
                "coregCOV": [regCov],
                "cbfQEI": [meancbf_qei],
                "scoreQEI": [scorecbf_qei],
                "scrubQEI": [scrub_qei],
                "basilQEI": [basilcbf_qei],
                "pvcQEI": [pvcbf_qei],
                "GMmeanCBF": [meancbf[0]],
                "WMmeanCBF": [meancbf[1]],
                "Gm_Wm_CBF_ratio": [gwratio],
                "NEG_CBF_PERC": [negcbf],
                "NEG_SCORE_PERC": [negscore],
                "NEG_SCRUB_PERC": [negscrub],
                "NEG_BASIL_PERC": [negbasil],
                "NEG_PVC_PERC": [negpvc],
            }
        _, file1 = os.path.split(self.inputs.in_file)
        bb = file1.split("_")
        dict2 = {}
        for i in range(len(bb) - 1):
            dict2.update({bb[i].split("-")[0]: bb[i].split("-")[1]})
        dict2.update(dict1)

        df = pd.DataFrame(dict2)

        self._results["qc_file"] = fname_presuffix(
            self.inputs.in_meancbf,
            suffix="qc_cbf.csv",
            newpath=runtime.cwd,
            use_ext=False,
        )
        df.to_csv(self._results["qc_file"], index=False, header=True)

>>>>>>> cf948153
        return runtime


def regmotoasl(asl, m0file, m02asl):
    """Calculate mean M0 image and mean ASL image, then FLIRT M0 image to ASL space.

    TODO: This should not be a function. It uses interfaces, so it should be a workflow.
    """
    from nipype.interfaces import fsl

    meanasl = fsl.MeanImage()
    meanasl.inputs.in_file = asl
    meanasl.inputs.out_file = fname_presuffix(asl, suffix="_meanasl")
    meanasl.run()
    meanm0 = fsl.MeanImage()
    meanm0.inputs.in_file = m0file
    meanm0.inputs.out_file = fname_presuffix(asl, suffix="_meanm0")
    meanm0.run()
    flt = fsl.FLIRT(bins=640, cost_func="mutualinfo")
    flt.inputs.in_file = meanm0.inputs.out_file
    flt.inputs.reference = meanasl.inputs.out_file
    flt.inputs.out_file = m02asl
    flt.run()
    return m02asl


def refine_ref_mask(t1w_mask, ref_asl_mask, t12ref_transform, tmp_mask, refined_mask):
    """Warp T1w mask to ASL space, then use it to mask the ASL mask.

    TODO: This should not be a function. It uses interfaces, so it should be a workflow.
    """
    warp_t1w_mask_to_asl = ApplyTransforms(
        dimension=3,
        float=True,
        input_image=t1w_mask,
        interpolation="NearestNeighbor",
        reference_image=ref_asl_mask,
        transforms=[t12ref_transform],
        input_image_type=3,
        output_image=tmp_mask,
    )
    results = warp_t1w_mask_to_asl.run()

    modify_asl_mask = MultiImageMaths(
        in_file=results.outputs.output_image,
        op_string="-mul %s -bin",
        operand_files=ref_asl_mask,
        out_file=refined_mask,
    )
    results = modify_asl_mask.run()

    return results.outputs.out_file<|MERGE_RESOLUTION|>--- conflicted
+++ resolved
@@ -858,410 +858,6 @@
         return outputs
 
 
-<<<<<<< HEAD
-class _ParcellateCBFInputSpec(BaseInterfaceInputSpec):
-    in_cbf = File(exists=True, mandatory=True, desc="cbf img")
-    atlasfile = File(exists=True, mandatory=True, desc="data")
-    atlasdata = File(exists=True, mandatory=True, desc="data")
-    atlaslabel = File(exists=True, mandatory=True, desc="data")
-
-
-class _ParcellateCBFOutputSpec(TraitedSpec):
-    atlascsv = File(exists=False, desc="harvard output csv")
-
-
-class ParcellateCBF(SimpleInterface):
-    """Parcellate CBF time series according to a given atlas."""
-
-    input_spec = _ParcellateCBFInputSpec
-    output_spec = _ParcellateCBFOutputSpec
-
-    def _run_interface(self, runtime):
-        self._results["atlascsv"] = fname_presuffix(
-            self.inputs.in_cbf,
-            suffix="atlas.csv",
-            newpath=runtime.cwd,
-            use_ext=False,
-        )
-        roiquant = parcellate_cbf(
-            roi_label=self.inputs.atlaslabel,
-            roi_file=self.inputs.atlasfile,
-            cbfmap=self.inputs.in_cbf,
-        )
-        data1 = pd.read_table(self.inputs.atlasdata, header=None, index_col=None, sep="\t")
-        bb = list(data1.values.tolist())
-        flattened = [val for sublist in bb for val in sublist]
-        datat = pd.DataFrame([flattened, roiquant])
-        datat.to_csv(self._results["atlascsv"], header=None, index=None)
-=======
-class _ComputeCBFQCInputSpec(BaseInterfaceInputSpec):
-    in_file = File(exists=True, mandatory=True, desc="original asl_file")
-    in_meancbf = File(exists=True, mandatory=True, desc="cbf img")
-    in_avgscore = File(exists=True, mandatory=False, desc="cbf img")
-    in_scrub = File(exists=True, mandatory=False, desc="cbf img")
-    in_basil = File(exists=True, mandatory=False, desc="cbf img")
-    in_pvc = File(exists=True, mandatory=False, desc="cbf img")
-    in_greyM = File(exists=True, mandatory=True, desc="grey  matter")
-    in_whiteM = File(exists=True, mandatory=True, desc="white  matter")
-    in_csf = File(exists=True, mandatory=True, desc="csf")
-    in_confmat = File(exists=True, mandatory=False, desc=" cofnound matrix")
-    in_aslmask = File(exists=True, mandatory=True, desc="asl mask in native space")
-    in_t1mask = File(exists=True, mandatory=True, desc="t1wmask in native space ")
-    in_aslmaskstd = File(exists=True, mandatory=False, desc="asl mask in native space")
-    in_templatemask = File(exists=True, mandatory=False, desc="template mask or image")
-    rmsd_file = File(exists=True, mandatory=True, desc="rmsd file")
-
-
-class _ComputeCBFQCOutputSpec(TraitedSpec):
-    qc_file = File(exists=False, desc="qc file ")
-
-
-class ComputeCBFQC(SimpleInterface):
-    """Calculate a series of CBF quality control metrics for non-GE data.
-
-    compute qc from confound regressors
-    and cbf maps,
-    coregistration and regsitration indexes
-    """
-
-    input_spec = _ComputeCBFQCInputSpec
-    output_spec = _ComputeCBFQCOutputSpec
-
-    def _run_interface(self, runtime):
-        time1 = pd.read_table(self.inputs.in_confmat)
-        time1.fillna(0, inplace=True)
-        fd = np.mean(time1["framewise_displacement"])
-        # rms = time1[['rot_x', 'rot_y', 'rot_z']]
-        # rms1 = rms.pow(2)
-        # rms = np.mean(np.sqrt(rms1.sum(axis=1)/3))
-        print(self.inputs.rmsd_file)
-        rms = pd.read_csv(self.inputs.rmsd_file, header=None).mean().values[0]
-        regDC = dice(self.inputs.in_aslmask, self.inputs.in_t1mask)
-        regJC = jaccard(self.inputs.in_aslmask, self.inputs.in_t1mask)
-        regCC = crosscorr(self.inputs.in_aslmask, self.inputs.in_t1mask)
-        regCov = coverage(self.inputs.in_aslmask, self.inputs.in_t1mask)
-
-        if self.inputs.in_aslmaskstd and self.inputs.in_templatemask:
-            normDC = dice(self.inputs.in_aslmaskstd, self.inputs.in_templatemask)
-            normJC = jaccard(self.inputs.in_aslmaskstd, self.inputs.in_templatemask)
-            normCC = crosscorr(self.inputs.in_aslmaskstd, self.inputs.in_templatemask)
-            normCov = coverage(self.inputs.in_aslmaskstd, self.inputs.in_templatemask)
-
-        meancbf_qei = cbf_qei(
-            gm=self.inputs.in_greyM,
-            wm=self.inputs.in_whiteM,
-            csf=self.inputs.in_csf,
-            img=self.inputs.in_meancbf,
-            thresh=0.7,
-        )
-        meancbf = globalcbf(
-            gm=self.inputs.in_greyM,
-            wm=self.inputs.in_whiteM,
-            csf=self.inputs.in_csf,
-            cbf=self.inputs.in_meancbf,
-            thresh=0.7,
-        )
-
-        if self.inputs.in_avgscore:
-            scorecbf_qei = cbf_qei(
-                gm=self.inputs.in_greyM,
-                wm=self.inputs.in_whiteM,
-                csf=self.inputs.in_csf,
-                img=self.inputs.in_avgscore,
-                thresh=0.7,
-            )
-            scrub_qei = cbf_qei(
-                gm=self.inputs.in_greyM,
-                wm=self.inputs.in_whiteM,
-                csf=self.inputs.in_csf,
-                img=self.inputs.in_scrub,
-                thresh=0.7,
-            )
-            negscore = negativevoxel(
-                cbf=self.inputs.in_avgscore, gm=self.inputs.in_greyM, thresh=0.7
-            )
-            negscrub = negativevoxel(cbf=self.inputs.in_scrub, gm=self.inputs.in_greyM, thresh=0.7)
-        else:
-            print("no score inputs, setting to np.nan")
-            scorecbf_qei = np.nan
-            scrub_qei = np.nan
-            negscore = np.nan
-            negscrub = np.nan
-
-        if self.inputs.in_basil:
-            basilcbf_qei = cbf_qei(
-                gm=self.inputs.in_greyM,
-                wm=self.inputs.in_whiteM,
-                csf=self.inputs.in_csf,
-                img=self.inputs.in_basil,
-                thresh=0.7,
-            )
-            pvcbf_qei = cbf_qei(
-                gm=self.inputs.in_greyM,
-                wm=self.inputs.in_whiteM,
-                csf=self.inputs.in_csf,
-                img=self.inputs.in_pvc,
-                thresh=0.7,
-            )
-            negbasil = negativevoxel(cbf=self.inputs.in_basil, gm=self.inputs.in_greyM, thresh=0.7)
-            negpvc = negativevoxel(cbf=self.inputs.in_pvc, gm=self.inputs.in_greyM, thresh=0.7)
-        else:
-            print("no basil inputs, setting to np.nan")
-            basilcbf_qei = np.nan
-            pvcbf_qei = np.nan
-            negbasil = np.nan
-            negpvc = np.nan
-
-        gwratio = np.divide(meancbf[0], meancbf[1])
-        negcbf = negativevoxel(cbf=self.inputs.in_meancbf, gm=self.inputs.in_greyM, thresh=0.7)
-
-        if self.inputs.in_aslmaskstd and self.inputs.in_templatemask:
-            dict1 = {
-                "FD": [fd],
-                "rmsd": [rms],
-                "coregDC": [regDC],
-                "coregJC": [regJC],
-                "coregCC": [regCC],
-                "coregCOV": [regCov],
-                "normDC": [normDC],
-                "normJC": [normJC],
-                "normCC": [normCC],
-                "normCOV": [normCov],
-                "cbfQEI": [meancbf_qei],
-                "scoreQEI": [scorecbf_qei],
-                "scrubQEI": [scrub_qei],
-                "basilQEI": [basilcbf_qei],
-                "pvcQEI": [pvcbf_qei],
-                "GMmeanCBF": [meancbf[0]],
-                "WMmeanCBF": [meancbf[1]],
-                "Gm_Wm_CBF_ratio": [gwratio],
-                "NEG_CBF_PERC": [negcbf],
-                "NEG_SCORE_PERC": [negscore],
-                "NEG_SCRUB_PERC": [negscrub],
-                "NEG_BASIL_PERC": [negbasil],
-                "NEG_PVC_PERC": [negpvc],
-            }
-        else:
-            dict1 = {
-                "FD": [fd],
-                "rmsd": [rms],
-                "coregDC": [regDC],
-                "coregJC": [regJC],
-                "coregCC": [regCC],
-                "coregCOV": [regCov],
-                "cbfQEI": [meancbf_qei],
-                "scoreQEI": [scorecbf_qei],
-                "scrubQEI": [scrub_qei],
-                "basilQEI": [basilcbf_qei],
-                "pvcQEI": [pvcbf_qei],
-                "GMmeanCBF": [meancbf[0]],
-                "WMmeanCBF": [meancbf[1]],
-                "Gm_Wm_CBF_ratio": [gwratio],
-                "NEG_CBF_PERC": [negcbf],
-                "NEG_SCORE_PERC": [negscore],
-                "NEG_SCRUB_PERC": [negscrub],
-                "NEG_BASIL_PERC": [negbasil],
-                "NEG_PVC_PERC": [negpvc],
-            }
-        _, file1 = os.path.split(self.inputs.in_file)
-        bb = file1.split("_")
-        dict2 = {}
-        for i in range(len(bb) - 1):
-            dict2.update({bb[i].split("-")[0]: bb[i].split("-")[1]})
-        dict2.update(dict1)
-
-        df = pd.DataFrame(dict2)
-
-        self._results["qc_file"] = fname_presuffix(
-            self.inputs.in_meancbf,
-            suffix="qc_cbf.csv",
-            newpath=runtime.cwd,
-            use_ext=False,
-        )
-        df.to_csv(self._results["qc_file"], index=False, header=True)
-
-        return runtime
-
-
-class _ComputeCBFQCforGEInputSpec(BaseInterfaceInputSpec):
-    in_file = File(exists=True, mandatory=True, desc="original asl_file")
-    in_meancbf = File(exists=True, mandatory=True, desc="cbf img")
-    in_avgscore = File(exists=True, mandatory=False, desc="cbf img")
-    in_scrub = File(exists=True, mandatory=False, desc="cbf img")
-    in_basil = File(exists=True, mandatory=False, desc="cbf img")
-    in_pvc = File(exists=True, mandatory=False, desc="cbf img")
-    in_greyM = File(exists=True, mandatory=True, desc="grey  matter")
-    in_whiteM = File(exists=True, mandatory=True, desc="white  matter")
-    in_csf = File(exists=True, mandatory=True, desc="csf")
-    in_aslmask = File(exists=True, mandatory=True, desc="asl mask in native space")
-    in_t1mask = File(exists=True, mandatory=True, desc="t1wmask in native space ")
-    in_aslmaskstd = File(exists=True, mandatory=False, desc="asl mask in native space")
-    in_templatemask = File(exists=True, mandatory=False, desc="template mask or image")
-
-
-class _ComputeCBFQCforGEOutputSpec(TraitedSpec):
-    qc_file = File(exists=False, desc="qc file ")
-
-
-class ComputeCBFQCforGE(SimpleInterface):
-    """Calculate a series of CBF quality control metrics for GE data.
-
-    compute qc from confound regressors
-    and cbf maps,
-    coregistration and regsitration indexes
-    """
-
-    input_spec = _ComputeCBFQCforGEInputSpec
-    output_spec = _ComputeCBFQCforGEOutputSpec
-
-    def _run_interface(self, runtime):
-        regDC = dice(self.inputs.in_aslmask, self.inputs.in_t1mask)
-        regJC = jaccard(self.inputs.in_aslmask, self.inputs.in_t1mask)
-        regCC = crosscorr(self.inputs.in_aslmask, self.inputs.in_t1mask)
-        regCov = coverage(self.inputs.in_aslmask, self.inputs.in_t1mask)
-
-        if self.inputs.in_aslmaskstd and self.inputs.in_templatemask:
-            normDC = dice(self.inputs.in_aslmaskstd, self.inputs.in_templatemask)
-            normJC = jaccard(self.inputs.in_aslmaskstd, self.inputs.in_templatemask)
-            normCC = crosscorr(self.inputs.in_aslmaskstd, self.inputs.in_templatemask)
-            normCov = coverage(self.inputs.in_aslmaskstd, self.inputs.in_templatemask)
-
-        meancbf_qei = cbf_qei(
-            gm=self.inputs.in_greyM,
-            wm=self.inputs.in_whiteM,
-            csf=self.inputs.in_csf,
-            img=self.inputs.in_meancbf,
-            thresh=0.8,
-        )
-        meancbf = globalcbf(
-            gm=self.inputs.in_greyM,
-            wm=self.inputs.in_whiteM,
-            csf=self.inputs.in_csf,
-            cbf=self.inputs.in_meancbf,
-            thresh=0.8,
-        )
-
-        if self.inputs.in_avgscore:
-            scorecbf_qei = cbf_qei(
-                gm=self.inputs.in_greyM,
-                wm=self.inputs.in_whiteM,
-                csf=self.inputs.in_csf,
-                img=self.inputs.in_avgscore,
-                thresh=0.8,
-            )
-            scrub_qei = cbf_qei(
-                gm=self.inputs.in_greyM,
-                wm=self.inputs.in_whiteM,
-                csf=self.inputs.in_csf,
-                img=self.inputs.in_scrub,
-                thresh=0.8,
-            )
-            negscore = negativevoxel(
-                cbf=self.inputs.in_avgscore, gm=self.inputs.in_greyM, thresh=0.8
-            )
-            negscrub = negativevoxel(cbf=self.inputs.in_scrub, gm=self.inputs.in_greyM, thresh=0.8)
-        else:
-            scorecbf_qei = 0
-            scrub_qei = 0
-            negscore = 0
-            negscrub = 0
-
-        if self.inputs.in_basil:
-            basilcbf_qei = cbf_qei(
-                gm=self.inputs.in_greyM,
-                wm=self.inputs.in_whiteM,
-                csf=self.inputs.in_csf,
-                img=self.inputs.in_basil,
-                thresh=0.8,
-            )
-            pvcbf_qei = cbf_qei(
-                gm=self.inputs.in_greyM,
-                wm=self.inputs.in_whiteM,
-                csf=self.inputs.in_csf,
-                img=self.inputs.in_pvc,
-                thresh=0.8,
-            )
-            negbasil = negativevoxel(cbf=self.inputs.in_basil, gm=self.inputs.in_greyM, thresh=0.8)
-            negpvc = negativevoxel(cbf=self.inputs.in_pvc, gm=self.inputs.in_greyM, thresh=0.8)
-        else:
-            basilcbf_qei = 0
-            pvcbf_qei = 0
-            negbasil = 0
-            negpvc = 0
-        gwratio = np.divide(meancbf[0], meancbf[1])
-        negcbf = negativevoxel(cbf=self.inputs.in_meancbf, gm=self.inputs.in_greyM, thresh=0.8)
-
-        if self.inputs.in_aslmaskstd and self.inputs.in_templatemask:
-            dict1 = {
-                "FD": 0,
-                "relRMS": 0,
-                "rmsd": np.nan,
-                "coregDC": [regDC],
-                "coregJC": [regJC],
-                "coregCC": [regCC],
-                "coregCOV": [regCov],
-                "normDC": [normDC],
-                "normJC": [normJC],
-                "normCC": [normCC],
-                "normCOV": [normCov],
-                "cbfQEI": [meancbf_qei],
-                "scoreQEI": [scorecbf_qei],
-                "scrubQEI": [scrub_qei],
-                "basilQEI": [basilcbf_qei],
-                "pvcQEI": [pvcbf_qei],
-                "GMmeanCBF": [meancbf[0]],
-                "WMmeanCBF": [meancbf[1]],
-                "Gm_Wm_CBF_ratio": [gwratio],
-                "NEG_CBF_PERC": [negcbf],
-                "NEG_SCORE_PERC": [negscore],
-                "NEG_SCRUB_PERC": [negscrub],
-                "NEG_BASIL_PERC": [negbasil],
-                "NEG_PVC_PERC": [negpvc],
-            }
-        else:
-            dict1 = {
-                "FD": 0,
-                "relRMS": 0,
-                "rmsd": np.nan,
-                "coregDC": [regDC],
-                "coregJC": [regJC],
-                "coregCC": [regCC],
-                "coregCOV": [regCov],
-                "cbfQEI": [meancbf_qei],
-                "scoreQEI": [scorecbf_qei],
-                "scrubQEI": [scrub_qei],
-                "basilQEI": [basilcbf_qei],
-                "pvcQEI": [pvcbf_qei],
-                "GMmeanCBF": [meancbf[0]],
-                "WMmeanCBF": [meancbf[1]],
-                "Gm_Wm_CBF_ratio": [gwratio],
-                "NEG_CBF_PERC": [negcbf],
-                "NEG_SCORE_PERC": [negscore],
-                "NEG_SCRUB_PERC": [negscrub],
-                "NEG_BASIL_PERC": [negbasil],
-                "NEG_PVC_PERC": [negpvc],
-            }
-        _, file1 = os.path.split(self.inputs.in_file)
-        bb = file1.split("_")
-        dict2 = {}
-        for i in range(len(bb) - 1):
-            dict2.update({bb[i].split("-")[0]: bb[i].split("-")[1]})
-        dict2.update(dict1)
-
-        df = pd.DataFrame(dict2)
-
-        self._results["qc_file"] = fname_presuffix(
-            self.inputs.in_meancbf,
-            suffix="qc_cbf.csv",
-            newpath=runtime.cwd,
-            use_ext=False,
-        )
-        df.to_csv(self._results["qc_file"], index=False, header=True)
-
->>>>>>> cf948153
-        return runtime
-
-
 def regmotoasl(asl, m0file, m02asl):
     """Calculate mean M0 image and mean ASL image, then FLIRT M0 image to ASL space.
 
