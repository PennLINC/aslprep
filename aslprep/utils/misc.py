--- conflicted
+++ resolved
@@ -817,7 +817,6 @@
     return labeleff
 
 
-<<<<<<< HEAD
 def estimate_att_pcasl(deltam_arr, plds, lds, t1blood, t1tissue):
     """Estimate arterial transit time using the weighted average method.
 
@@ -1169,7 +1168,8 @@
         )
 
     return t1blood, t1tissue
-=======
+
+
 def select_processing_target(aslcontext):
     """Determine how to handle ASL and M0 data based on dataset configuration."""
     import pandas as pd
@@ -1187,7 +1187,6 @@
         raise ValueError("aslcontext doesn't have control, label, deltam, or cbf volumes.")
 
     return processing_target
->>>>>>> 2721f5a2
 
 
 def get_template_str(template, kwargs):
