--- conflicted
+++ resolved
@@ -773,7 +773,6 @@
     return labeleff
 
 
-<<<<<<< HEAD
 def group_asl_data(aslcontext):
     """Determine how to handle ASL and M0 data based on dataset configuration."""
     import pandas as pd
@@ -791,10 +790,10 @@
         raise ValueError("aslcontext doesn't have control, label, deltam, or cbf volumes.")
 
     return processing_target
-=======
+
+
 def get_template_str(template, kwargs):
     """Get template from templateflow, as a string."""
     from templateflow.api import get as get_template
 
-    return str(get_template(template, **kwargs))
->>>>>>> a7ca3ccc
+    return str(get_template(template, **kwargs))