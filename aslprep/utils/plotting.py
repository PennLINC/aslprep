"""Plotting functions and classes."""
import matplotlib.pyplot as plt
import nibabel as nb
import numpy as np
import pandas as pd
import seaborn as sns
from lxml import etree
from matplotlib import gridspec as mgs
from nilearn import plotting
from nilearn.image import threshold_img
<<<<<<< HEAD
from nilearn.plotting import plot_stat_map
from seaborn import color_palette
from svgutils.transform import SVGFigure

from aslprep import config
from aslprep.niworkflows import NIWORKFLOWS_LOG
from aslprep.niworkflows.viz.plots import _get_tr, confoundplot, plot_carpet, spikesplot
from aslprep.niworkflows.viz.utils import (
=======
from niworkflows.interfaces.plotting import _get_tr
from niworkflows.viz.utils import (
>>>>>>> a7ca3ccc
    _3d_in_file,
    compose_view,
    cuts_from_bbox,
    extract_svg,
    robust_set_limits,
)
from seaborn import color_palette
from svgutils.transform import SVGFigure

from aslprep.niworkflows import NIWORKFLOWS_LOG
from aslprep.niworkflows.viz.plots import confoundplot, plot_carpet, spikesplot


class ASLPlot:
    """Generates the ASL Summary Plot."""

    __slots__ = ("func_file", "mask_data", "tr", "seg_data", "confounds", "spikes")

    def __init__(
        self,
        func_file,
        mask_file=None,
        data=None,
        confounds_file=None,
        seg_file=None,
        tr=None,
        usecols=None,
        units=None,
        vlines=None,
        spikes_files=None,
    ):
        func_img = nb.load(func_file)
        self.func_file = func_file
        self.tr = tr or _get_tr(func_img)
        self.mask_data = None
        self.seg_data = None

        if not isinstance(func_img, nb.Cifti2Image):
            self.mask_data = nb.fileslice.strided_scalar(func_img.shape[:3], np.uint8(1))
            if mask_file:
                self.mask_data = np.asanyarray(nb.load(mask_file).dataobj).astype("uint8")
            if seg_file:
                self.seg_data = np.asanyarray(nb.load(seg_file).dataobj)

        if units is None:
            units = {}
        if vlines is None:
            vlines = {}
        self.confounds = {}
        if data is None and confounds_file:
            data = pd.read_csv(confounds_file, sep=r"[\t\s]+", usecols=usecols, index_col=False)

        if data is not None:
            for name in data.columns.ravel():
                self.confounds[name] = {
                    "values": data[[name]].values.ravel().tolist(),
                    "units": units.get(name),
                    "cutoff": vlines.get(name),
                }

        self.spikes = []
        if spikes_files:
            for sp_file in spikes_files:
                self.spikes.append((np.loadtxt(sp_file), None, False))

    def plot(self, figure=None):
        """Generate the plot."""
        sns.set_style("whitegrid")
        sns.set_context("paper", font_scale=0.8)

        if figure is None:
            figure = plt.gcf()

        nconfounds = len(self.confounds)
        nspikes = len(self.spikes)
        nrows = 1 + nconfounds + nspikes

        # Create grid
        grid = mgs.GridSpec(
            nrows, 1, wspace=0.0, hspace=0.05, height_ratios=[1] * (nrows - 1) + [5]
        )

        grid_id = 0
        for tsz, name, iszs in self.spikes:
            spikesplot(tsz, title=name, outer_gs=grid[grid_id], tr=self.tr, zscored=iszs)
            grid_id += 1

        if self.confounds:
            palette = color_palette("husl", nconfounds)

        for i, (name, kwargs) in enumerate(self.confounds.items()):
            tseries = kwargs.pop("values")
            confoundplot(tseries, grid[grid_id], tr=self.tr, color=palette[i], name=name, **kwargs)
            grid_id += 1

        plot_carpet(self.func_file, atlaslabels=self.seg_data, subplot=grid[-1], tr=self.tr)
        # spikesplot_cb([0.7, 0.78, 0.2, 0.008])
        return figure


class CBFtsPlot(object):
    """Generate the CBF time series Summary Plot."""

    __slots__ = ["cbf_file", "tr", "seg_data", "fd_file"]

    def __init__(
        self,
        cbf_file,
        confounds_file=None,
        seg_file=None,
        score_outlier_index=None,
        tr=None,
        units=None,
        vlines=None,
    ):
        self.cbf_file = cbf_file
        func_nii = nb.load(cbf_file)
        self.tr = tr if tr is not None else func_nii.header.get_zooms()[-1]

        self.seg_data = None
        if seg_file:
            self.seg_data = np.asanyarray(nb.load(seg_file).dataobj)

        if units is None:
            units = {}

        if vlines is None:
            vlines = {}

        self.fd_file = {}
        if confounds_file:
            data = pd.read_csv(confounds_file, sep=r"[\t\s]+", index_col=False)
            fdlist = data["framewise_displacement"].tolist()
            fdlist = fdlist[::2]
            # fdlist=np.nan_to_num(fdlist)
            self.fd_file["FD"] = {"values": fdlist}

        if score_outlier_index:
            volindex = np.loadtxt(score_outlier_index)
            self.fd_file["The SCORE index"] = {"values": volindex}

    def plot(self, figure=None):
        """Generate the plot."""
        sns.set_style("whitegrid")
        sns.set_context("paper", font_scale=0.8)

        if figure is None:
            figure = plt.gcf()

        nconfounds = len(self.fd_file)
        nrows = 1 + nconfounds

        # Create grid
        grid = mgs.GridSpec(
            nrows, 1, wspace=0.0, hspace=0.05, height_ratios=[1] * (nrows - 1) + [5]
        )

        grid_id = 0

        if self.fd_file:
            palette = color_palette("husl", nconfounds)

        for i, (name, kwargs) in enumerate(self.fd_file.items()):
            tseries = kwargs.pop("values")
            confoundplotx(
                tseries, grid[grid_id], tr=self.tr, color=palette[i], name=name, **kwargs
            )
            grid_id += 1

        plot_carpet(self.cbf_file, self.seg_data, subplot=grid[-1], tr=self.tr)
        # spikesplot_cb([0.7, 0.78, 0.2, 0.008])
        return figure


class CBFPlot(object):
    """Generate the CBF Summary Plot."""

    __slots__ = ["cbf", "ref_vol", "label", "outfile", "vmax"]

    def __init__(self, cbf, ref_vol, label, outfile, vmax):
        config.loggers.interface.warning("")
        config.loggers.interface.warning(f"cbf: {cbf}")
        config.loggers.interface.warning(f"ref_vol: {ref_vol}")
        config.loggers.interface.warning(f"label: {label}")
        config.loggers.interface.warning(f"outfile: {outfile}")

        self.cbf = cbf
        self.ref_vol = ref_vol
        self.label = label
        self.outfile = outfile
        self.vmax = vmax

    def plot(self):
        """Generate the plot."""
        statfile = plot_stat_map(
            cbf=self.cbf,
            ref_vol=self.ref_vol,
            vmax=self.vmax,
            label=self.label,
        )
        compose_view(bg_svgs=statfile, fg_svgs=None, out_file=self.outfile)


def plot_stat_map(
    cbf,
    ref_vol,
    plot_params=None,
    order=("z", "x", "y"),
    vmax=100,
    estimate_brightness=False,
    label=None,
    compress="auto",
):
    """Plot statistical map."""
    plot_params = {} if plot_params is None else plot_params

    image_nii = _3d_in_file(cbf)
    config.loggers.interface.warning(f"image_nii: {image_nii.shape}")
    data = image_nii.get_fdata()
    config.loggers.interface.warning(f"data: min={np.min(data)}, max={np.max(data)}")

    bbox_nii = threshold_img(nb.load(cbf), 1)

    cuts = cuts_from_bbox(bbox_nii, cuts=7)

    out_files = []
    if estimate_brightness:
        plot_params = robust_set_limits(data, plot_params)

    # Plot each cut axis
    for i, mode in enumerate(list(order)):
        display = plotting.plot_stat_map(
            stat_map_img=cbf,
            bg_img=ref_vol,
            resampling_interpolation="nearest",
            display_mode=mode,
            cut_coords=cuts[mode],
            vmax=vmax,
            threshold=0.02,
            draw_cross=False,
            colorbar=True,
            symmetric_cbar=False,
            cmap="coolwarm",
            title=label if i == 0 else None,
        )
        svg = extract_svg(display, compress=compress)
        display.close()

        # Find and replace the figure_1 id.
        try:
            xml_data = etree.fromstring(svg)
        except etree.XMLSyntaxError as e:
            NIWORKFLOWS_LOG.info(e)
            return

        svg_fig = SVGFigure()
        svg_fig.root = xml_data
        out_files.append(svg_fig)

    return out_files


def confoundplotx(
    tseries,
    gs_ts,
    gs_dist=None,
    name=None,
    units=None,
    tr=None,
    hide_x=True,
    color="b",
    cutoff=None,
    ylims=None,
):
    """Generate a modified version of confoundplot from niworkflows.

    TODO: Figure out what was modified and why.
    TODO: See if I can use the regular confoundplot instead.
    """
    # Define TR and number of frames
    notr = False
    if tr is None:
        notr = True
        tr = 1.0
    ntsteps = len(tseries)
    tseries = np.array(tseries)

    # Define nested GridSpec
    gs = mgs.GridSpecFromSubplotSpec(1, 2, subplot_spec=gs_ts, width_ratios=[1, 100], wspace=0.0)

    ax_ts = plt.subplot(gs[1])
    ax_ts.grid(False)

    # Set 10 frame markers in X axis
    interval = max((ntsteps // 10, ntsteps // 5, 1))
    xticks = list(range(0, ntsteps)[::interval])
    ax_ts.set_xticks(xticks)

    if not hide_x:
        if notr:
            ax_ts.set_xlabel("time (frame #)")
        else:
            ax_ts.set_xlabel("time (s)")
            labels = tr * np.array(xticks)
            ax_ts.set_xticklabels([f"{t:.02f}" for t in labels.tolist()])
    else:
        ax_ts.set_xticklabels([])

    if name is not None:
        if units is not None:
            name += f" [{units}]"

        ax_ts.annotate(
            name,
            xy=(0.0, 0.7),
            xytext=(0, 0),
            xycoords="axes fraction",
            textcoords="offset points",
            va="center",
            ha="left",
            color=color,
            size=8,
            bbox={
                "boxstyle": "round",
                "fc": "w",
                "ec": "none",
                "color": "none",
                "lw": 0,
                "alpha": 0.8,
            },
        )

    for side in ["top", "right"]:
        ax_ts.spines[side].set_color("none")
        ax_ts.spines[side].set_visible(False)

    if not hide_x:
        ax_ts.spines["bottom"].set_position(("outward", 20))
        ax_ts.xaxis.set_ticks_position("bottom")
    else:
        ax_ts.spines["bottom"].set_color("none")
        ax_ts.spines["bottom"].set_visible(False)

    # ax_ts.spines["left"].set_position(('outward', 30))
    ax_ts.spines["left"].set_color("none")
    ax_ts.spines["left"].set_visible(False)
    # ax_ts.yaxis.set_ticks_position('left')

    ax_ts.set_yticks([])
    ax_ts.set_yticklabels([])

    nonnan = tseries[~np.isnan(tseries)]
    if nonnan.size > 0:
        # Calculate Y limits
        valrange = nonnan.max() - nonnan.min()
        def_ylims = [nonnan.min() - 0.1 * valrange, nonnan.max() + 0.1 * valrange]
        if ylims is not None:
            if ylims[0] is not None:
                def_ylims[0] = min([def_ylims[0], ylims[0]])
            if ylims[1] is not None:
                def_ylims[1] = max([def_ylims[1], ylims[1]])

        # Add space for plot title and mean/SD annotation
        def_ylims[0] -= 0.1 * (def_ylims[1] - def_ylims[0])

        ax_ts.set_ylim(def_ylims)

        # Annotate stats
        maxv = nonnan.max()
        mean = nonnan.mean()
        stdv = nonnan.std()
        p95 = np.percentile(nonnan, 95.0)
    else:
        maxv = 0
        mean = 0
        stdv = 0
        p95 = 0

    stats_label = (
        r"max: {max:.3f}{units} $\bullet$ mean: {mean:.3f}{units} "
        r"$\bullet$ $\sigma$: {sigma:.3f}"
    ).format(max=maxv, mean=mean, units=units or "", sigma=stdv)
    ax_ts.annotate(
        stats_label,
        xy=(0.98, 0.7),
        xycoords="axes fraction",
        xytext=(0, 0),
        textcoords="offset points",
        va="center",
        ha="right",
        color=color,
        size=4,
        bbox={
            "boxstyle": "round",
            "fc": "w",
            "ec": "none",
            "color": "none",
            "lw": 0,
            "alpha": 0.8,
        },
    )

    # Annotate percentile 95
    ax_ts.plot((0, ntsteps - 1), [p95] * 2, linewidth=0.1, color="lightgray")
    ax_ts.annotate(
        f"{p95:.2f}",
        xy=(0, p95),
        xytext=(-1, 0),
        textcoords="offset points",
        va="center",
        ha="right",
        color="lightgray",
        size=3,
    )

    if cutoff is None:
        cutoff = []

    for i, thr in enumerate(cutoff):
        ax_ts.plot((0, ntsteps - 1), [thr] * 2, linewidth=0.2, color="dimgray")

        ax_ts.annotate(
            f"{thr:.2f}",
            xy=(0, thr),
            xytext=(-1, 0),
            textcoords="offset points",
            va="center",
            ha="right",
            color="dimgray",
            size=3,
        )

    # ax_ts.plot(tseries, color=color, linewidth=.8)
    # ax_ts.set_xlim((0, ntsteps - 1))
    ax_ts.step(range(0, ntsteps), tseries, color=color)
    ax_ts.set_xlim((0, ntsteps - 1))
    if gs_dist is not None:
        ax_dist = plt.subplot(gs_dist)
        sns.displot(tseries, vertical=True, ax=ax_dist)
        ax_dist.set_xlabel("Timesteps")
        ax_dist.set_ylim(ax_ts.get_ylim())
        ax_dist.set_yticklabels([])

        return [ax_ts, ax_dist], gs
    return ax_ts, gs<|MERGE_RESOLUTION|>--- conflicted
+++ resolved
@@ -8,19 +8,8 @@
 from matplotlib import gridspec as mgs
 from nilearn import plotting
 from nilearn.image import threshold_img
-<<<<<<< HEAD
-from nilearn.plotting import plot_stat_map
-from seaborn import color_palette
-from svgutils.transform import SVGFigure
-
-from aslprep import config
-from aslprep.niworkflows import NIWORKFLOWS_LOG
-from aslprep.niworkflows.viz.plots import _get_tr, confoundplot, plot_carpet, spikesplot
-from aslprep.niworkflows.viz.utils import (
-=======
 from niworkflows.interfaces.plotting import _get_tr
 from niworkflows.viz.utils import (
->>>>>>> a7ca3ccc
     _3d_in_file,
     compose_view,
     cuts_from_bbox,
@@ -30,6 +19,7 @@
 from seaborn import color_palette
 from svgutils.transform import SVGFigure
 
+from aslprep import config
 from aslprep.niworkflows import NIWORKFLOWS_LOG
 from aslprep.niworkflows.viz.plots import confoundplot, plot_carpet, spikesplot
 
