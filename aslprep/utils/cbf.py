"""Functions for calculating CBF."""

from __future__ import annotations

import numpy as np
from scipy.interpolate import interp1d
from scipy.stats import median_abs_deviation

from aslprep import config


def _weightfun(x, wfun='huber'):
    """Get weight fun and tuner."""
    if wfun == 'andrews':
        tuner = 1.339
        weight = (np.abs(x) < np.pi) * np.sin(x)
    elif wfun == 'bisquare':
        tuner = 4.685
        weight = (np.abs(x) < 1) * np.power((1 - np.power(x, 2)), 2)
    elif wfun == 'cauchy':
        tuner = 2.385
        weight = 1 / (1 + np.power(x, 2))
    elif wfun == 'logistic':
        tuner = 1.205
        weight = np.tanh(x) / x
    elif wfun == 'ols':
        tuner = 1
        weight = np.repeat(1, len(x))
    elif wfun == 'talwar':
        tuner = 2.795
        weight = 1 * (np.abs(x) < 1)
    elif wfun == 'welsch':
        tuner = 2.985
        weight = np.exp(-(np.power(x, 2)))
    else:
        tuner = 1.345
        weight = 1 / np.abs(x)
    return weight, tuner


def _tune(wfun='huber'):
    """Get weight fun and tuner.

    But wait, you might say, the docstring makes no sense! Correct.
    """
    if wfun == 'andrews':
        tuner = 1.339
    elif wfun == 'bisquare':
        tuner = 4.685
    elif wfun == 'cauchy':
        tuner = 2.385
    elif wfun == 'logistic':
        tuner = 1.205
    elif wfun == 'ols':
        tuner = 1
    elif wfun == 'talwar':
        tuner = 2.795
    elif wfun == 'welsch':
        tuner = 2.985
    else:
        tuner = 1.345
    return tuner


def _getchisquare(n):
    """Get chi-square value for a given sample size.

    TODO: Replace with scipy.stats call, assuming this function is correct in any way.
    """
    a = [
        0.000000,
        15.484663,
        8.886835,
        7.224733,
        5.901333,
        5.126189,
        4.683238,
        4.272937,
        4.079918,
        3.731612,
        3.515615,
        3.459711,
        3.280471,
        3.078046,
        3.037280,
        2.990761,
        2.837119,
        2.795526,
        2.785189,
        2.649955,
        2.637642,
        2.532700,
        2.505253,
        2.469810,
        2.496135,
        2.342210,
        2.384975,
        2.275019,
        2.244482,
        2.249109,
        2.271968,
        2.210340,
        2.179537,
        2.133762,
        2.174928,
        2.150072,
        2.142526,
        2.071512,
        2.091061,
        2.039329,
        2.053183,
        2.066396,
        1.998564,
        1.993568,
        1.991905,
        1.981837,
        1.950225,
        1.938580,
        1.937753,
        1.882911,
        1.892665,
        1.960767,
        1.915530,
        1.847124,
        1.947374,
        1.872383,
        1.852023,
        1.861169,
        1.843109,
        1.823870,
        1.809643,
        1.815038,
        1.848064,
        1.791687,
        1.768343,
        1.778231,
        1.779046,
        1.759597,
        1.774383,
        1.774876,
        1.751232,
        1.755293,
        1.757028,
        1.751388,
        1.739384,
        1.716395,
        1.730631,
        1.718389,
        1.693839,
        1.696862,
        1.691245,
        1.682541,
        1.702515,
        1.700991,
        1.674607,
        1.669986,
        1.688864,
        1.653713,
        1.641309,
        1.648462,
        1.630380,
        1.634156,
        1.660821,
        1.625298,
        1.643779,
        1.631554,
        1.643987,
        1.624604,
        1.606314,
        1.609462,
    ]
    b = [
        0,
        2.177715,
        1.446966,
        1.272340,
        1.190646,
        1.151953,
        1.122953,
        1.103451,
        1.089395,
        1.079783,
        1.071751,
        1.063096,
        1.058524,
        1.054137,
        1.049783,
        1.046265,
        1.043192,
        1.039536,
        1.038500,
        1.037296,
        1.033765,
        1.032317,
        1.031334,
        1.029551,
        1.028829,
        1.027734,
        1.024896,
        1.024860,
        1.025207,
        1.024154,
        1.022032,
        1.021962,
        1.021514,
        1.020388,
        1.019238,
        1.020381,
        1.019068,
        1.018729,
        1.018395,
        1.017134,
        1.016539,
        1.015676,
        1.015641,
        1.015398,
        1.015481,
        1.015566,
        1.014620,
        1.014342,
        1.013901,
        1.013867,
        1.013838,
        1.013602,
        1.013322,
        1.012083,
        1.013168,
        1.012667,
        1.011087,
        1.011959,
        1.011670,
        1.011494,
        1.010463,
        1.010269,
        1.010393,
        1.010004,
        1.010775,
        1.009399,
        1.011000,
        1.010364,
        1.009831,
        1.009563,
        1.010085,
        1.009149,
        1.008444,
        1.009455,
        1.009705,
        1.008597,
        1.008644,
        1.008051,
        1.008085,
        1.008550,
        1.008265,
        1.009141,
        1.008235,
        1.008002,
        1.008007,
        1.007660,
        1.007993,
        1.007184,
        1.008093,
        1.007816,
        1.007770,
        1.007932,
        1.007819,
        1.007063,
        1.006712,
        1.006752,
        1.006703,
        1.006650,
        1.006743,
        1.007087,
    ]
    return a[n - 1], b[n - 1]


def _getcbfscore(cbfts, wm, gm, csf, mask, thresh=0.7):
    """Apply SCORE algorithm to remove noisy CBF volumes.

    Parameters
    ----------
    cbf_ts
       n-dimensional array of 3D or 4D computed cbf
    gm,wm,csf
       numpy array of grey matter, whitematter, and csf
    mask
       numpy array of mask
    """
    gm_bin = gm >= thresh
    wm_bin = wm >= thresh
    csf_bin = csf >= thresh

    # get the total number of voxle within csf,gm and wm
    n_gm_voxels = np.sum(gm_bin) - 1
    n_wm_voxels = np.sum(wm_bin) - 1
    n_csf_voxels = np.sum(csf_bin) - 1
    mask1 = gm_bin + wm_bin + csf_bin

    # mean  of times series cbf within greymatter
    gm_cbf_ts = np.squeeze(np.mean(cbfts[gm_bin, :], axis=0))

    # robust mean and median
    median_gm_cbf = np.median(gm_cbf_ts)
    mad_gm_cbf = median_abs_deviation(gm_cbf_ts) / 0.675
    index = 1 * (np.abs(gm_cbf_ts - median_gm_cbf) > (2.5 * mad_gm_cbf))
    R = np.mean(cbfts[:, :, :, index == 0], axis=3)
    V = (
        n_gm_voxels * np.var(R[gm == 1])
        + n_wm_voxels * np.var(R[wm == 1])
        + n_csf_voxels * np.var(R[csf == 1])
    )
    V1 = V + 1
    while V < V1:
        V1 = V
        CC = np.zeros(cbfts.shape[3]) * (-2)
        for s in range(cbfts.shape[3]):
            if index[s] != 0:
                break
            else:
                tmp1 = cbfts[:, :, :, s]
                CC[s] = np.corrcoef(R[mask1 > 0], tmp1[mask1 > 0])[0][1]

        inx = np.argmax(CC)
        index[inx] = 2
        R = np.mean(cbfts[:, :, :, index == 0], axis=3)
        V = (
            (n_gm_voxels * np.var(R[gm == 1]))
            + (n_wm_voxels * np.var(R[wm == 1]))
            + (n_csf_voxels * np.var(R[csf == 1]))
        )

    config.loggers.utils.warning(f'SCORE retains {np.sum(index == 0)}/{index.size} volumes')
    cbfts_recon = cbfts[:, :, :, index == 0]
    cbfts_recon1 = np.zeros_like(cbfts_recon)
    for i in range(cbfts_recon.shape[3]):
        cbfts_recon1[:, :, :, i] = cbfts_recon[:, :, :, i] * mask

    cbfts_recon1 = np.nan_to_num(cbfts_recon1)
    return cbfts_recon1, index


def _robust_fit(
    Y,
    mu,
    Globalprior,
    modrobprior,
    lmd=0,
    localprior=0,
    wfun='huber',
    tune=1.345,
    flagstd=1,
    flagmodrobust=1,
):
    """Perform robust fit, whatever that means."""
    dimcbf = Y.shape
    priow = np.ones([dimcbf[0], dimcbf[1]])
    sw = 1
    X = priow
    b = (np.sum(X * Y, axis=0) + mu * Globalprior + lmd * localprior) / (
        np.sum(X * X, axis=0) + mu + lmd
    )
    b0 = np.repeat(0, len(b))
    h1 = X / np.power(np.tile(np.sqrt(np.sum(X * X, axis=0)), (dimcbf[0], 1)), 2)
    h0 = 0.9999 * np.ones([dimcbf[0], dimcbf[1]])
    h = np.minimum(h0, h1)
    adjfactor = 1 / (np.sqrt(1 - h / priow))
    tiny_s = (1e-6) * (np.std(h, axis=0))
    tiny_s[tiny_s == 0] = 1
    D = np.sqrt(np.finfo(float).eps)
    iter_num = 0
    interlim = 10
    while iter_num < interlim:
        print('iteration  ', iter_num, '\n')
        iter_num = iter_num + 1
        check1 = np.subtract(np.abs(b - b0), (D * np.maximum(np.abs(b), np.abs(b0))))
        check1[check1 > 0] = 0
        if any(check1):
            print(' \n converged after ', iter_num, 'iterations\n')
            break
        r = Y - X * (np.tile(b, (dimcbf[0], 1)))
        radj = r * adjfactor / sw
        if flagstd == 1:
            s = np.sqrt(np.mean(np.power(radj, 2), axis=0))
        else:
            rs = np.sort(np.abs(radj), axis=0)
            s = np.median(rs, axis=0) / 0.6745
        rx1 = radj * (1 - flagmodrobust * np.exp(-np.tile(modrobprior, (dimcbf[0], 1))))
        rx2 = np.tile(np.maximum(s, tiny_s) * tune, (dimcbf[0], 1))
        r1 = rx1 / rx2
        w, _ = _weightfun(r1, wfun)
        b0 = b
        z = np.sqrt(w)
        x = X * z
        yz = Y * z
        b = (np.sum(x * yz, axis=0) + mu * Globalprior + lmd * localprior) / (
            np.sum(x * x, axis=0) + mu + lmd
        )
        b = np.nan_to_num(b)
    return b


def _scrubcbf(cbf_ts, gm, wm, csf, mask, wfun='huber', thresh=0.7):
    """Apply SCRUB algorithm to CBF data.

    Parameters
    ----------
    cbf_ts
       n-dimensional array of 3D or 4D computed cbf
    gm,wm,csf
       numpy array of grey matter, whitematter, and csf
    mask
       numpy array of mask
    wf
      wave function
    """
    gm = mask * gm
    gmidx = gm[mask == 1]
    gmidx[gmidx < thresh] = 0
    gmidx[gmidx > 0] = 1

    wm = mask * wm
    wmidx = wm[mask == 1]
    wmidx[wmidx < thresh] = 0
    wmidx[wmidx > 0] = 1

    csf = csf * mask
    csfidx = csf[mask == 1]
    csfidx[csfidx < thresh] = 0
    csfidx[csfidx > 0] = 1
    # midx = mask[mask==1]

    mean_cbf = np.mean(cbf_ts, axis=3)
    y = np.transpose(
        cbf_ts[
            mask == 1,
            :,
        ]
    )
    VV = np.var(y, axis=0)
    thresh1, thresh3 = _getchisquare(y.shape[0])
    mu1 = VV / (np.median(VV[gmidx == 1]) * thresh3)
    mu = (
        ((mu1 > thresh1) & (mu1 < 10 * thresh1)) * (mu1 - thresh1)
        + (mu1 >= 10 * thresh1) * (1 / (2 * thresh1 * 10) * np.power(mu1, 2))
        + (thresh1 * 10 / 2 - thresh1)
    )
    M = mean_cbf * mask
    M[mask == 1] = mu
    modrobprior = mu / 10
    gmidx2 = (
        1 * ([gm.flatten() > thresh] and [M.flatten() == 0] and [wm.flatten() > csf.flatten()])[0]
    )
    wmidx2 = (
        1 * ([wm.flatten() > thresh] and [M.flatten() == 0] and [gm.flatten() > csf.flatten()])[0]
    )
    if np.sum(gmidx2) == 0 or np.sum(wmidx2) == 0:
        gmidx2 = 1 * (gm.flatten() > thresh)
        wmidx2 = 1 * (wm.flatten() > thresh)
    idxx = gmidx2 + wmidx2
    idxx[idxx > 0] = 1
    X = np.zeros([len(idxx), 2])
    X[:, 0] = gm.flatten()[gm.flatten() >= (0)] * idxx
    X[:, 1] = wm.flatten()[wm.flatten() >= (0)] * idxx
    A = (mean_cbf.flatten()[idxx >= 0]) * idxx
    c = np.linalg.lstsq(X, A, rcond=None)[0]
    Globalpriorfull = c[0] * gm.flatten() + c[1] * wm.flatten()
    Globalprior = Globalpriorfull[mask.flatten() == 1]
    localprior = 0
    lmd = 0
    tune = _tune(wfun=wfun)
    bb = _robust_fit(
        Y=y,
        mu=mu,
        Globalprior=Globalprior,
        modrobprior=modrobprior,
        lmd=lmd,
        localprior=localprior,
        wfun=wfun,
        tune=tune,
        flagstd=1,
        flagmodrobust=1,
    )
    newcbf = mean_cbf * mask
    newcbf[mask == 1] = bb
    newcbf = np.nan_to_num(newcbf)
    return newcbf


def estimate_att_pcasl(deltam_arr, plds, lds, t1blood, t1tissue):
    """Estimate arterial transit time using the weighted average method.

    The weighted average method comes from :footcite:t:`dai2012reduced`.

    Parameters
    ----------
    deltam_arr : :obj:`numpy.ndarray` of shape (S, D)
        Delta-M array, averaged by PLD.
    plds : :obj:`numpy.ndarray` of shape (S, D)
        Post-labeling delays. w in Dai 2012.
        In case of a 2D acquisition, PLDs may vary by slice, and thus the plds array will vary
        in the spatial dimension.
        For 3D acquisitions, or 2D acquisitions without slice timing info, plds will only vary
        along the second dimension.
    lds : :obj:`numpy.ndarray`
        Labeling durations. tau in Dai 2012.
    t1blood : :obj:`float`
        T1 relaxation rate for blood.
    t1tissue : :obj:`float`
        T1 relaxation rate for tissue.

    Returns
    -------
    att_arr : :obj:`numpy.ndarray`
        Arterial transit time array.

    Notes
    -----
    This function was originally written in MATLAB by Jianxun Qu and William Tackett.
    It was translated to Python by Taylor Salo.
    Taylor Salo modified the code to loop over voxels, in order to account for slice timing-shifted
    post-labeling delays.

    Please see https://shorturl.at/wCO56 and https://shorturl.at/aKQU3 for the original MATLAB
    code.

    The code could probably be improved by operating on arrays, rather than looping over voxels.
    It is also overkill for 3D acquisitions, where PLD doesn't vary by voxel.

    License
    -------
    MIT License

    Copyright (c) 2023 willtack

    Permission is hereby granted, free of charge, to any person obtaining a copy
    of this software and associated documentation files (the "Software"), to deal
    in the Software without restriction, including without limitation the rights
    to use, copy, modify, merge, publish, distribute, sublicense, and/or sell
    copies of the Software, and to permit persons to whom the Software is
    furnished to do so, subject to the following conditions:

    The above copyright notice and this permission notice shall be included in all
    copies or substantial portions of the Software.

    THE SOFTWARE IS PROVIDED "AS IS", WITHOUT WARRANTY OF ANY KIND, EXPRESS OR
    IMPLIED, INCLUDING BUT NOT LIMITED TO THE WARRANTIES OF MERCHANTABILITY,
    FITNESS FOR A PARTICULAR PURPOSE AND NONINFRINGEMENT. IN NO EVENT SHALL THE
    AUTHORS OR COPYRIGHT HOLDERS BE LIABLE FOR ANY CLAIM, DAMAGES OR OTHER
    LIABILITY, WHETHER IN AN ACTION OF CONTRACT, TORT OR OTHERWISE, ARISING FROM,
    OUT OF OR IN CONNECTION WITH THE SOFTWARE OR THE USE OR OTHER DEALINGS IN THE
    SOFTWARE.

    References
    ----------
    .. footbibliography::
    """
    n_voxels, n_plds = plds.shape
    if deltam_arr.shape != plds.shape:
        raise ValueError(f'{deltam_arr.shape} != {plds.shape}')

    # Beginning of auxil_asl_gen_wsum
    if lds.size != n_plds:
        raise ValueError(f'{lds.size} != {n_plds}')

    att_arr = np.empty(n_voxels)
    for i_voxel in range(n_voxels):
        deltam_by_voxel = deltam_arr[i_voxel, :]
        plds_by_voxel = plds[i_voxel, :]

        # Define the possible transit times to evaluate for this voxel
        transit_times = np.arange(
            np.round(np.min(plds_by_voxel), 3),
            np.round(np.max(plds_by_voxel), 3) + 0.001,
            0.001,
        )

        sig_sum = np.zeros(transit_times.size)
        sig_pld_sum = np.zeros(transit_times.size)

        for j_pld in range(n_plds):
            pld = plds_by_voxel[j_pld]
            ld = lds[j_pld]

            # e ^ (-delta / T1a)
            exp_tt_T1b = np.exp(-transit_times / t1blood)
            # e ^ (-max(w - delta, 0) / T1t)
            exp_pld_tt_T1t = np.exp(-np.maximum(0, pld - transit_times) / t1tissue)
            # e ^ (-max(tau + w - delta, 0) / T1t)
            exp_pld_ld_tt_T1t = np.exp(-np.maximum(0, pld + ld - transit_times) / t1tissue)

            # The combination of exponent terms in Equation 1
            sig = exp_tt_T1b * (exp_pld_tt_T1t - exp_pld_ld_tt_T1t)

            # The elements in Equation 1 that aren't touched here are:
            # 2M0t (2 * equilibrium magnetization of brain tissue),
            # Beta (a term to compensate for static tissue signal loss caused by vessel supp.
            # pulses),
            # alpha (labeling efficiency),
            # T1t (t1tissue),
            # f (CBF; perfusion rate)
            # lambda (partition coefficient)
            # It seems like they are cancelled out though, so it's probably fine.

            # Numerator in Equation 4, for a range of transit times
            sig_pld_sum += sig * pld
            # Denominator in Equation 4, for a range of transit times
            sig_sum += sig

        # Predicted weighted delay values for a range of transit times
        weighted_delay_predicted = sig_pld_sum / sig_sum  # TT
        # End of auxil_asl_gen_wsum

        # Calculate the observed weighted delay for each voxel
        weighted_delay_denom = np.sum(deltam_by_voxel)
        weighted_delay_num = np.sum(deltam_by_voxel * plds_by_voxel)
        weighted_delay_observed = weighted_delay_num / (
            np.abs(weighted_delay_denom) + np.finfo(float).eps
        )

        # Truncate extreme transit time value to the PLD limits
        weighted_delay_min = min(weighted_delay_predicted)
        weighted_delay_max = max(weighted_delay_predicted)
        weighted_delay_observed = np.maximum(weighted_delay_observed, weighted_delay_min)
        weighted_delay_observed = np.minimum(weighted_delay_observed, weighted_delay_max)

        # Use linear interpolation to get the ATT for each weighted delay value (i.e., each voxel),
        # using the predicted weighted delay and associated transit time arrays.
        interp_func = interp1d(weighted_delay_predicted, transit_times)

        att_arr[i_voxel] = interp_func(weighted_delay_observed)

    return att_arr


def estimate_cbf_pcasl_multipld(
    deltam_arr,
    scaled_m0data,
    plds,
    tau,
    labeleff,
    t1blood,
    t1tissue,
    unit_conversion,
    partition_coefficient,
):
    """Estimate CBF and ATT for multi-delay PCASL data.

    Parameters
    ----------
    deltam_arr : :obj:`numpy.ndarray` of shape (S, P)
        Control-label values for each voxel and PLDs.
        S = sample (i.e., voxel).
        P = Post-labeling delay (i.e., volume).
    scaled_m0data : :obj:`numpy.ndarray` of shape (S,)
        The M0 volume, after scaling based on the M0-scale value.
    plds : :obj:`numpy.ndarray` of shape (S, P)
        Post-labeling delays. One value for each volume in ``deltam_arr``.
    tau : :obj:`numpy.ndarray` of shape (P,) or (0,)
        Label duration. May be a single value or may vary across volumes/PLDs.
    labeleff : :obj:`float`
        Estimated labeling efficiency.
    t1blood : :obj:`float`
        The longitudinal relaxation time of blood in seconds.
    t1tissue : :obj:`float`
        The longitudinal relaxation time of tissue in seconds.
    unit_conversion : :obj:`float`
        The factor to convert CBF units from mL/g/s to mL/ (100 g)/min. 6000.
    partition_coefficient : :obj:`float`
        The brain/blood partition coefficient in mL/g. Called lambda in the literature.

    Returns
    -------
    att_arr : :obj:`numpy.ndarray` of shape (S,)
        Arterial transit time map.
    cbf : :obj:`numpy.ndarray` of shape (S,)
        Estimated cerebrospinal fluid map, after estimating for each PLD and averaging across
        PLDs.

    Notes
    -----
    Delta-M values are first averaged over time for each unique post-labeling delay value.

    Arterial transit time is estimated on a voxel-wise basis according to
    :footcite:t:`dai2012reduced`.

    CBF is then calculated for each unique PLD value using the mean delta-M values and the
    estimated ATT.

    CBF is then averaged over PLDs according to :footcite:t:`juttukonda2021characterizing`,
    in which an unweighted average is calculated for each voxel across all PLDs in which
    PLD + tau > ATT.

    References
    ----------
    .. footbibliography::
    """
    n_voxels, n_volumes = deltam_arr.shape
    n_voxels_pld, n_plds = plds.shape
    if n_voxels_pld != n_voxels:
        raise ValueError(f'{n_voxels_pld} != {n_voxels}')

    first_voxel_plds = plds[0, :]

    if n_plds != n_volumes:
        raise ValueError(
            f'Number of PostLabelingDelays ({n_plds}) does not match '
            f'number of delta-M volumes ({n_volumes}).'
        )

    # Formula from Fan 2017 (equation 2)
    # Determine unique original post-labeling delays (ignoring slice timing shifts)
    unique_first_voxel_plds, unique_pld_idx = np.unique(first_voxel_plds, return_index=True)
    unique_plds = plds[:, unique_pld_idx]  # S x unique PLDs
    n_unique_plds = unique_pld_idx.size

    # tau should be a 1D array, with one volume per unique PLD
    if isinstance(tau, float):
        tau = np.full(n_plds, tau)

    if tau.size > 1:
        if tau.size != n_plds:
            raise ValueError(
                f'Number of LabelingDurations ({tau.size}) != '
                f'number of PostLabelingDelays ({n_plds})'
            )

        tau = tau[unique_pld_idx]
    else:
        tau = np.full(n_unique_plds, tau)

    mean_deltam_by_pld = np.zeros((n_voxels, n_unique_plds))
    for i_pld, first_voxel_pld in enumerate(unique_first_voxel_plds):
        pld_idx = first_voxel_plds == first_voxel_pld
        mean_deltam_by_pld[:, i_pld] = np.mean(deltam_arr[:, pld_idx], axis=1)

    # Estimate ATT for each voxel
    att_arr = estimate_att_pcasl(
        deltam_arr=mean_deltam_by_pld,
        plds=unique_plds,
        lds=tau,
        t1blood=t1blood,
        t1tissue=t1tissue,
    )

    # Start calculating CBF
    num_factor = unit_conversion * partition_coefficient
    denom_factor = 2 * labeleff * scaled_m0data * t1blood

    # Loop over PLDs and calculate CBF for each, accounting for ATT.
    cbf_by_pld = np.zeros((n_voxels, n_unique_plds))
    for i_pld in range(n_unique_plds):
        pld_by_voxel = unique_plds[:, i_pld]
        tau_for_pld = tau[i_pld]

        pld_num_factor = num_factor * mean_deltam_by_pld[:, i_pld] * np.exp(att_arr / t1blood)
        pld_denom_factor = denom_factor * (
            np.exp(-(np.maximum(pld_by_voxel - att_arr, 0) / t1tissue))
            - np.exp(-(np.maximum(tau_for_pld + pld_by_voxel - att_arr, 0) / t1tissue))
        )
        cbf_by_pld[:, i_pld] = pld_num_factor / pld_denom_factor

    # Average CBF across PLDs, but only include PLDs where PLD + tau > ATT for that voxel,
    # per Juttukonda 2021 (section 2.6).
    cbf = np.zeros(n_voxels)  # mean CBF
    for i_voxel in range(n_voxels):
        plds_voxel = unique_plds[i_voxel, :]
        cbf_by_pld_voxel = cbf_by_pld[i_voxel, :]
        att_voxel = att_arr[i_voxel]
        cbf[i_voxel] = np.mean(cbf_by_pld_voxel[(plds_voxel + tau) > att_voxel])

    return att_arr, cbf


def calculate_deltam_pcasl(X, cbf, att, abat, abv):
    """Specify a model for use with scipy curve fitting.

    The model is fit separately for each voxel.

    This model is used to estimate ``cbf``, ``att``, ``abat``, and ``abv`` for multi-PLD PCASL
    data.

    Parameters
    ----------
    cbf : :obj:`float`
        Cerebral blood flow.
        Used for deltam_tiss calculation.
        Estimated by the model.
    att : :obj:`float`
        Arterial transit time.
        Used for deltam_tiss calculation.
        Estimated by the model.
    abat : :obj:`float`
        The arterial bolus arrival time, describing the first arrival of the labeled blood
        water in the voxel within the arterial vessel. Used for deltam_art calculation.
        Estimated by the model.
    abv : :obj:`float`
        Arterial blood volume.
        The fraction of the voxel occupied by the arterial vessel.
        Used for deltam_art calculation.
        Estimated by the model.
    X : :obj:`numpy.ndarray` of shape (n_plds, 6)
        Dependent variables: labeleff, t1blood, m0_a, m0_b, plds, taus.

    Returns
    -------
    deltam : :obj:`numpy.ndarray` of shape (n_plds,)
        Delta-M values for the voxel.

    Notes
    -----
    X breaks down into six variables:

    labeleff : :obj:`float`
        Labeling efficiency.
        If background suppression was performed, then this is already adjusted and combines
        alpha_bs as well.
        Used for both deltam_tiss and deltam_art calculation.
    t1blood : :obj:`float`
        Longitudinal relaxation time of arterial blood in seconds.
        Used for both deltam_tiss and deltam_art calculation.
    m0_a : :obj:`float`
        Equilibrium magnetization of tissue, calculated as M0a = SIpd / lambda,
        where SIpd is a proton density weighted image and lambda is the tissue/blood partition
        coefficient.
        Used for deltam_tiss calculation.
    m0_b : :obj:`float`
        Equilibrium magnetization of arterial blood.
        Used for deltam_art calculation.
    plds : :obj:`numpy.ndarray`
        Post-labeling delays.
        Used for both deltam_tiss and deltam_art calculation.
    taus : :obj:`numpy.ndarray`
        Labeling durations. Also known as LD.
        Used for both deltam_tiss and deltam_art calculation.
    """
    # float parameters
    labeleff = X[0, 0]
    t1blood = X[0, 1]
    m0_a = X[0, 2]
    m0_b = X[0, 3]
    # array parameters
    plds = X[:, 4]
    taus = X[:, 5]

    deltam = np.zeros(plds.size)

    for i_pld, pld in enumerate(plds):
        tau = taus[i_pld]

        # Equation 2: the tissue component
        if 0 < (tau + pld) < att:
            # 0 < LD + PLD < ATT
            deltam_tiss = 0
        elif att <= (tau + pld) < (att + tau):
            # ATT < LD + PLD < ATT + LD
            deltam_tiss = (
                2
                * labeleff
                * t1blood
                * m0_a
                * cbf
                * np.exp(-att / t1blood)
                * (1 - np.exp(-(tau + pld - att) / t1blood))
            ) / 6000
        else:
            # 0 < ATT < PLD
            deltam_tiss = (
                2
                * labeleff
                * t1blood
                * m0_a
                * cbf
                * np.exp(-pld / t1blood)
                * (1 - np.exp(-tau / t1blood))
            ) / 6000

        # Equation 4: the intravascular component
        if 0 < (tau + pld) < abat:
            # 0 < LD + PLD < aBAT
            deltam_art = 0
        elif abat <= (tau + pld) < (abat + tau):
            # aBAT < LD + PLD < aBAT + LD
            deltam_art = 2 * labeleff * m0_b * abv * np.exp(-abat / t1blood)
        else:
            # aBAT < PLD
            deltam_art = 0

        deltam[i_pld] = deltam_tiss + deltam_art

    return deltam


def calculate_deltam_pasl(X, cbf, att, abat, abv):
    """Specify a model for use with scipy curve fitting.

    The model is fit separately for each voxel.

    This model is used to estimate ``cbf``, ``att``, ``abat``, and ``abv`` for multi-PLD PCASL
    data.

    Parameters
    ----------
    cbf : :obj:`float`
        Cerebral blood flow.
        Used for deltam_tiss calculation.
        Estimated by the model.
    att : :obj:`float`
        Arterial transit time.
        Used for deltam_tiss calculation.
        Estimated by the model.
    abat : :obj:`float`
        The arterial bolus arrival time, describing the first arrival of the labeled blood
        water in the voxel within the arterial vessel. Used for deltam_art calculation.
        Estimated by the model.
    abv : :obj:`float`
        Arterial blood volume.
        The fraction of the voxel occupied by the arterial vessel.
        Used for deltam_art calculation.
        Estimated by the model.
    X : :obj:`numpy.ndarray` of shape (n_plds/tis, 6)
        Dependent variables: labeleff, t1blood, m0_a, m0_b, tis, ti1s.

    Returns
    -------
    deltam : :obj:`numpy.ndarray` of shape (n_tis,)
        Delta-M values for the voxel.

    Notes
    -----
    X breaks down into six variables:

    labeleff : :obj:`float`
        Labeling efficiency.
        In the case of background suppression, this combines alpha and alpha_bs,
        so we don't need a separate term for alpha_bs.
        Used for both deltam_tiss and deltam_art calculation.
    t1blood : :obj:`float`
        Longitudinal relaxation time of arterial blood in seconds.
        Used for both deltam_tiss and deltam_art calculation.
    m0_a : :obj:`float`
        Equilibrium magnetization of tissue, calculated as M0a = SIpd / lambda,
        where SIpd is a proton density weighted image and lambda is the tissue/blood partition
        coefficient.
        SIpd is also already scaled by any user-provided scaling factor.
        Used for deltam_tiss calculation.
    m0_b : :obj:`float`
        Equilibrium magnetization of arterial blood.
        Used for deltam_art calculation.
    tis : :obj:`numpy.ndarray`
        Inversion times in seconds.
    ti1 : :obj:`float`
        Bolus cutoff delay time. For Q2TIPS, this is the first delay time.
        For QUIPSSII, it's the only one.
    """
    # float parameters
    labeleff = X[0, 0]
    t1blood = X[0, 1]
    m0_a = X[0, 2]
    m0_b = X[0, 3]
    tis = X[:, 4]  # array parameter
    ti1 = X[0, 5]

    deltam = np.zeros(tis.size)

    for i_ti, ti in enumerate(tis):
        # Equation 3: the tissue component
        if 0 < ti < att:
            # 0 < TI < ATT
            deltam_tiss = 0
        elif att < ti < (att + ti1):
            # ATT < TI < ATT + TI1
            deltam_tiss = (2 * labeleff * m0_a * cbf * np.exp(-ti / t1blood) * (ti - att)) / 6000
        else:
            # ATT + TI1 < TI
            deltam_tiss = (2 * labeleff * m0_a * cbf * np.exp(-ti / t1blood) * ti1) / 6000

        # Equation 5: the intravascular component
        if 0 < ti < abat:
            # 0 < TI < aBAT
            deltam_art = 0
        elif abat < ti < (abat + ti1):
            # aBAT < TI < aBAT + TI1
            deltam_art = 2 * labeleff * m0_b * abv * np.exp(-ti / t1blood)
        else:
            # aBAT + TI1 < TI
            deltam_art = 0

        deltam[i_ti] = deltam_tiss + deltam_art

    return deltam


def fit_deltam_multipld(
    deltam_arr,
    scaled_m0data,
    plds,
    labeleff,
    t1blood,
    partition_coefficient,
    is_casl,
    tau=None,
    ti1=None,
<<<<<<< HEAD
    known_params: dict | None = None,
=======
>>>>>>> 32cc5792
):
    """Estimate CBF, ATT, aBAT, and aBV from multi-PLD PCASL data.

    This function uses the general kinetic model specified by
    :footcite:t:`woods2023recommendations`.

    Parameters
    ----------
    deltam_arr : :obj:`numpy.ndarray` of shape (n_voxels, n_volumes)
        Subtracted (control - label) signal.
    scaled_m0data : :obj:`numpy.ndarray` of shape (n_voxels,)
        M0 data, after any scaling requested by the user.
    plds : :obj:`numpy.ndarray` of shape (n_voxels, n_volumes)
        Post-labeling delay values. This uses the TI values for PASL data.
    labeleff : :obj:`float`
        Labeling efficiency, also referred to as alpha.
        In the case of background suppression, this combines alpha and alpha_bs,
        so we don't need a separate term for alpha_bs.
    t1blood : :obj:`float`
        Longitudinal relaxation time of arterial blood in seconds.
        Used for both deltam_tiss and deltam_art calculation.
    partition_coefficient : :obj:`float`
        Brain partition coefficient (lambda in Alsop 2015). Generally 0.9.
    is_casl : :obj:`bool`
        True if is (P)CASL sequence.
    tau : :obj:`float` or :obj:`numpy.ndarray` or None, optional
        Label duration. May be a single value or may vary across volumes/PLDs.
        Only defined for (P)CASL data.
    ti1 : :obj:`float` or None, optional
        TI1. Only defined for PASL data.
<<<<<<< HEAD
    known_params : :obj:`dict`, optional
        A dictionary where keys are parameter names ('cbf', 'att', 'abat', 'abv')
        and values are their known fixed values. If provided, these parameters
        will not be fitted. Defaults to None, meaning all parameters are fitted.
        XXX: Add ability to provide fixed values instead of priors.
=======
>>>>>>> 32cc5792

    Returns
    -------
    cbf : :obj:`numpy.ndarray` of shape (n_voxels,)
        Cerebral blood flow.
    att : :obj:`numpy.ndarray` of shape (n_voxels,)
        Arterial transit time.
    abat : :obj:`numpy.ndarray` of shape (n_voxels,)
        Arterial bolus arrival time.
    abv : :obj:`numpy.ndarray` of shape (n_voxels,)
        Arterial blood volume.
<<<<<<< HEAD
=======
    failures : :obj:`numpy.ndarray` of shape (n_voxels,)
        Boolean array indicating whether the model fit failed for each voxel.
        False indicates success, True indicates failure.
>>>>>>> 32cc5792

    Notes
    -----
    This model does not include a separate term for T1,tissue, but we could expand it to do so
    in the future.
<<<<<<< HEAD
    The code also equates m0_a and m0_b, which is not correct, but should be fine.
=======
>>>>>>> 32cc5792

    References
    ----------
    .. footbibliography::
    """
    import scipy

    n_voxels, n_volumes = deltam_arr.shape
    if deltam_arr.shape != plds.shape:
        raise ValueError(
            f'Number of PostLabelingDelays ({plds.shape}) does not match '
            f'number of delta-M volumes ({deltam_arr.shape}).'
        )

    if scaled_m0data.size != n_voxels:
        raise ValueError(
            f'Number of voxels in M0 data ({scaled_m0data.size}) does not match '
            f'number of delta-M voxels ({n_voxels}).'
        )

    if is_casl:
        if ti1 is not None:
            raise ValueError('ti1 should be None for PCASL data.')

        if tau is None:
            raise ValueError('tau should not be None for PCASL data.')

        if isinstance(tau, float):
            tau = np.full((n_volumes,), tau)
        else:
            tau = np.ndarray(tau)

            if tau.size != n_volumes:
                raise ValueError(
                    f'Number of values in tau ({tau.shape}) does not match number of '
                    f'delta-M volumes ({n_volumes}).'
                )
    else:
        if ti1 is None:
            raise ValueError('ti1 should not be None for PASL data.')

        if tau is not None:
            raise ValueError('tau should be None for PASL data.')

    m0_a = scaled_m0data / partition_coefficient

    cbf = np.zeros(n_voxels)
    att = np.zeros(n_voxels)
    abat = np.zeros(n_voxels)
    abv = np.zeros(n_voxels)
<<<<<<< HEAD
    fail_count = 0

    _MODEL_PARAMS = ['cbf', 'att', 'abat', 'abv']
    _P0_DEFAULTS = {'cbf': 60, 'att': 1.2, 'abat': 1, 'abv': 0.02}
    _BOUNDS_DEFAULTS = {
        'cbf': (0, 300),
        'att': (0, 5),
        'abat': (0, 5),
        'abv': (0, 0.1),
    }

=======
    failures = np.zeros(n_voxels, dtype=bool)
    fail_count = 0
>>>>>>> 32cc5792
    for i_voxel in range(n_voxels):
        deltam_voxel = deltam_arr[i_voxel, :]
        plds_voxel = plds[i_voxel, :]
        m0_a_voxel = m0_a[i_voxel]

        # TODO: Figure out what m0_b should be.
        # The independent variables used to estimate cbf, etc. are either floats or arrays,
        # but curve_fit needs them all to be the same size/shape.
        xdata = np.zeros((n_volumes, 6))
        xdata[0, 0] = labeleff
        xdata[0, 1] = t1blood
        xdata[0, 2] = m0_a_voxel
        xdata[0, 3] = m0_a_voxel
        xdata[:, 4] = plds_voxel

<<<<<<< HEAD
        original_model_func = calculate_deltam_pcasl if is_casl else calculate_deltam_pasl
        if is_casl:
            xdata[:, 5] = tau
        else:
            xdata[0, 5] = ti1

        p0_fit = []
        bounds_fit_lower = []
        bounds_fit_upper = []

        for name in _MODEL_PARAMS:
            if known_params and name in known_params:
                param_arr = known_params[name]
                if isinstance(param_arr, float):
                    param_value = param_arr
                else:
                    param_value = param_arr[i_voxel]

                # Set the initial value for the parameter using the known value.
                p0_fit.append(param_value)

            else:
                p0_fit.append(_P0_DEFAULTS[name])

            bounds_fit_lower.append(_BOUNDS_DEFAULTS[name][0])
            bounds_fit_upper.append(_BOUNDS_DEFAULTS[name][1])

        try:
            popt = scipy.optimize.curve_fit(
                original_model_func,
                xdata=xdata,
                ydata=deltam_voxel,
                p0=p0_fit,
                bounds=(bounds_fit_lower, bounds_fit_upper),
            )[0]

=======
        if is_casl:
            xdata[:, 5] = tau
            func = calculate_deltam_pcasl
        else:
            xdata[0, 5] = ti1
            func = calculate_deltam_pasl

        try:
            popt = scipy.optimize.curve_fit(
                func,
                xdata=xdata,
                ydata=deltam_voxel,
                # Initial estimates for DVs (CBF, ATT, aBAT, aBV)
                # Values provided by Manuel Taso
                p0=(60, 1.2, 1, 0.02),
                # Lower and upper bounds for DVs
                # Upper bounds provided by Manuel Taso
                bounds=(
                    (0, 0, 0, 0),
                    # Manuel Taso recommended 5, 5, 0.2 for ATT, aBAT, and aBV,
                    # but our test data maxed out around 12 when left unbounded.
                    (300, 5, 5, 0.1),
                ),
            )[0]
>>>>>>> 32cc5792
            cbf[i_voxel] = popt[0]
            att[i_voxel] = popt[1]
            abat[i_voxel] = popt[2]
            abv[i_voxel] = popt[3]

        except (RuntimeError, ValueError):
            # If curve fit fails to converge, set voxel's value to NaN
            cbf[i_voxel] = np.nan
            att[i_voxel] = np.nan
            abat[i_voxel] = np.nan
            abv[i_voxel] = np.nan
<<<<<<< HEAD
=======
            failures[i_voxel] = True
>>>>>>> 32cc5792

            fail_count += 1

    if fail_count:
        fail_percent = 100 * fail_count / n_voxels
        config.loggers.workflow.warning(
            f'General kinetic model fit failed on '
            f'{fail_count}/{n_voxels} ({fail_percent:.2f}%) voxel(s).'
        )

<<<<<<< HEAD
    return cbf, att, abat, abv
=======
    return cbf, att, abat, abv, failures
>>>>>>> 32cc5792


def estimate_t1(metadata):
    """Estimate the relaxation rates of blood and gray matter based on magnetic field strength.

    t1blood is set based on the scanner's field strength,
    according to :footcite:t:`zhang2013vivo,alsop_recommended_2015`.
    If recommended values from these publications cannot be used
    (i.e., if the field strength isn't 1.5T, 3T, 7T),
    then the formula from :footcite:t:`zhang2013vivo` will be applied.

    t1tissue is set based on the scanner's field strength as well,
    according to :footcite:t:`wright2008water`.
    At the moment, field strengths other than 1.5T, 3T, and 7T are not supported and will
    raise an exception.

    Parameters
    ----------
    metadata : :obj:`dict`
        Dictionary of metadata from the ASL file.

    Returns
    -------
    t1blood : :obj:`float`
        Estimated relaxation rate of blood based on magnetic field strength.
    t1tissue : :obj:`float`
        Estimated relaxation rate of gray matter based on magnetic field strength.

    References
    ----------
    .. footbibliography::
    """
    T1BLOOD_DICT = {
        1.5: 1.35,
        3: 1.65,
        7: 2.087,
    }
    t1blood = T1BLOOD_DICT.get(metadata['MagneticFieldStrength'])
    if not t1blood:
        config.loggers.interface.warning(
            f'T1blood cannot be inferred for {metadata["MagneticFieldStrength"]}T data. '
            'Defaulting to formula from Zhang et al. (2013).'
        )
        t1blood = (110 * metadata['MagneticFieldStrength'] + 1316) / 1000

    # TODO: Supplement with formula for other field strengths
    T1TISSUE_DICT = {
        1.5: 1.197,
        3: 1.607,
        7: 1.939,
    }
    t1tissue = T1TISSUE_DICT.get(metadata['MagneticFieldStrength'])
    if not t1tissue:
        raise ValueError(
            f'T1tissue cannot be inferred for {metadata["MagneticFieldStrength"]}T data.'
        )

    return t1blood, t1tissue<|MERGE_RESOLUTION|>--- conflicted
+++ resolved
@@ -1000,10 +1000,7 @@
     is_casl,
     tau=None,
     ti1=None,
-<<<<<<< HEAD
     known_params: dict | None = None,
-=======
->>>>>>> 32cc5792
 ):
     """Estimate CBF, ATT, aBAT, and aBV from multi-PLD PCASL data.
 
@@ -1034,14 +1031,11 @@
         Only defined for (P)CASL data.
     ti1 : :obj:`float` or None, optional
         TI1. Only defined for PASL data.
-<<<<<<< HEAD
     known_params : :obj:`dict`, optional
         A dictionary where keys are parameter names ('cbf', 'att', 'abat', 'abv')
         and values are their known fixed values. If provided, these parameters
         will not be fitted. Defaults to None, meaning all parameters are fitted.
         XXX: Add ability to provide fixed values instead of priors.
-=======
->>>>>>> 32cc5792
 
     Returns
     -------
@@ -1053,21 +1047,15 @@
         Arterial bolus arrival time.
     abv : :obj:`numpy.ndarray` of shape (n_voxels,)
         Arterial blood volume.
-<<<<<<< HEAD
-=======
     failures : :obj:`numpy.ndarray` of shape (n_voxels,)
         Boolean array indicating whether the model fit failed for each voxel.
         False indicates success, True indicates failure.
->>>>>>> 32cc5792
 
     Notes
     -----
     This model does not include a separate term for T1,tissue, but we could expand it to do so
     in the future.
-<<<<<<< HEAD
     The code also equates m0_a and m0_b, which is not correct, but should be fine.
-=======
->>>>>>> 32cc5792
 
     References
     ----------
@@ -1118,7 +1106,7 @@
     att = np.zeros(n_voxels)
     abat = np.zeros(n_voxels)
     abv = np.zeros(n_voxels)
-<<<<<<< HEAD
+    failures = np.zeros(n_voxels, dtype=bool)
     fail_count = 0
 
     _MODEL_PARAMS = ['cbf', 'att', 'abat', 'abv']
@@ -1130,10 +1118,6 @@
         'abv': (0, 0.1),
     }
 
-=======
-    failures = np.zeros(n_voxels, dtype=bool)
-    fail_count = 0
->>>>>>> 32cc5792
     for i_voxel in range(n_voxels):
         deltam_voxel = deltam_arr[i_voxel, :]
         plds_voxel = plds[i_voxel, :]
@@ -1149,7 +1133,6 @@
         xdata[0, 3] = m0_a_voxel
         xdata[:, 4] = plds_voxel
 
-<<<<<<< HEAD
         original_model_func = calculate_deltam_pcasl if is_casl else calculate_deltam_pasl
         if is_casl:
             xdata[:, 5] = tau
@@ -1186,32 +1169,6 @@
                 bounds=(bounds_fit_lower, bounds_fit_upper),
             )[0]
 
-=======
-        if is_casl:
-            xdata[:, 5] = tau
-            func = calculate_deltam_pcasl
-        else:
-            xdata[0, 5] = ti1
-            func = calculate_deltam_pasl
-
-        try:
-            popt = scipy.optimize.curve_fit(
-                func,
-                xdata=xdata,
-                ydata=deltam_voxel,
-                # Initial estimates for DVs (CBF, ATT, aBAT, aBV)
-                # Values provided by Manuel Taso
-                p0=(60, 1.2, 1, 0.02),
-                # Lower and upper bounds for DVs
-                # Upper bounds provided by Manuel Taso
-                bounds=(
-                    (0, 0, 0, 0),
-                    # Manuel Taso recommended 5, 5, 0.2 for ATT, aBAT, and aBV,
-                    # but our test data maxed out around 12 when left unbounded.
-                    (300, 5, 5, 0.1),
-                ),
-            )[0]
->>>>>>> 32cc5792
             cbf[i_voxel] = popt[0]
             att[i_voxel] = popt[1]
             abat[i_voxel] = popt[2]
@@ -1223,10 +1180,7 @@
             att[i_voxel] = np.nan
             abat[i_voxel] = np.nan
             abv[i_voxel] = np.nan
-<<<<<<< HEAD
-=======
             failures[i_voxel] = True
->>>>>>> 32cc5792
 
             fail_count += 1
 
@@ -1237,11 +1191,7 @@
             f'{fail_count}/{n_voxels} ({fail_percent:.2f}%) voxel(s).'
         )
 
-<<<<<<< HEAD
-    return cbf, att, abat, abv
-=======
     return cbf, att, abat, abv, failures
->>>>>>> 32cc5792
 
 
 def estimate_t1(metadata):
