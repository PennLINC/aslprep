--- conflicted
+++ resolved
@@ -500,24 +500,13 @@
     X[:, 0] = gm.flatten()[gm.flatten() >= (0)] * idxx
     X[:, 1] = wm.flatten()[wm.flatten() >= (0)] * idxx
     A = (mean_cbf.flatten()[idxx >= 0]) * idxx
-<<<<<<< HEAD
-    c = np.linalg.lstsq(X, A)[0]
+    c = np.linalg.lstsq(X, A, rcond=None)[0]
     global_prior_full = c[0] * gm.flatten() + c[1] * wm.flatten()
     global_prior = global_prior_full[mask.flatten() == 1]
 
     tune = _get_wfun_tuner(wfun=cost_function)
     masked_mean_cbf_scrub = _robust_fit(
         Y=masked_cbf_ts,
-=======
-    c = np.linalg.lstsq(X, A, rcond=None)[0]
-    Globalpriorfull = c[0] * gm.flatten() + c[1] * wm.flatten()
-    Globalprior = Globalpriorfull[mask.flatten() == 1]
-    localprior = 0
-    lmd = 0
-    tune = _tune(wfun=wfun)
-    bb = _robust_fit(
-        Y=y,
->>>>>>> d6c868c0
         mu=mu,
         global_prior=global_prior,
         modrobprior=modrobprior,
