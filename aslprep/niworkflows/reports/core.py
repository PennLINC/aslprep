# emacs: -*- mode: python; py-indent-offset: 4; indent-tabs-mode: nil -*-
# vi: set ft=python sts=4 ts=4 sw=4 et:
"""
Reports builder for BIDS-Apps.

Generalizes report generation across BIDS-Apps

"""
from pathlib import Path
import re
from itertools import compress
from collections import defaultdict
from pkg_resources import resource_filename as pkgrf
from bids.layout import BIDSLayout, add_config_paths
import jinja2
from nipype.utils.filemanip import copyfile

# Add a new figures spec
try:
    add_config_paths(figures=pkgrf("aslprep", "niworkflows/data/nipreps.json"))
except ValueError as e:
    if "Configuration 'figures' already exists" != str(e):
        raise

PLURAL_SUFFIX = defaultdict(str("s").format, [("echo", "es")])
SVG_SNIPPET = [
    """\
<object class="svg-reportlet" type="image/svg+xml" data="./{0}">
Problem loading figure {0}. If the link below works, please try \
reloading the report in your browser.</object>
</div>
<div class="elem-filename">
    Get figure file: <a href="./{0}" target="_blank">{0}</a>
</div>
""",
    """\
<img class="svg-reportlet" src="./{0}" style="width: 100%" />
</div>
<div class="elem-filename">
    Get figure file: <a href="./{0}" target="_blank">{0}</a>
</div>
""",
]


class Element(object):
    """Just a basic component of a report"""

    def __init__(self, name, title=None):
        self.name = name
        self.title = title


class Reportlet(Element):
    """
    A reportlet has title, description and a list of components with either an
    HTML fragment or a path to an SVG file, and possibly a caption. This is a
    factory class to generate Reportlets reusing the layout from a ``Report``
    object.

    .. testsetup::

    >>> cwd = os.getcwd()
    >>> os.chdir(tmpdir)

    >>> from pkg_resources import resource_filename
    >>> from shutil import copytree
<<<<<<< HEAD
    >>> from aslprep.pybids.layout import BIDSLayout
    >>> test_data_path = resource_filename('niworkflows', 'tests/data/work')
=======
    >>> from bids.layout import BIDSLayout
    >>> test_data_path = resource_filename('niworkflows', 'data/tests/work')
>>>>>>> 0f68ccc8
    >>> testdir = Path(tmpdir)
    >>> data_dir = copytree(test_data_path, str(testdir / 'work'))
    >>> out_figs = testdir / 'out' / 'fmriprep'
    >>> bl = BIDSLayout(str(testdir / 'work' / 'reportlets'),
    ...                 config='figures', validate=False)

    .. doctest::

    >>> bl.get(subject='01', desc='reconall') # doctest: +ELLIPSIS
    [<BIDSFile filename='.../fmriprep/sub-01/figures/sub-01_desc-reconall_T1w.svg'>]

    >>> len(bl.get(subject='01', space='.*', regex_search=True))
    2

    >>> r = Reportlet(bl, out_figs, config={
    ...     'title': 'Some Title', 'bids': {'datatype': 'figures', 'desc': 'reconall'},
    ...     'description': 'Some description'})
    >>> r.name
    'datatype-figures_desc-reconall'

    >>> r.components[0][0].startswith('<img')
    True

    >>> r = Reportlet(bl, out_figs, config={
    ...     'title': 'Some Title', 'bids': {'datatype': 'figures', 'desc': 'reconall'},
    ...     'description': 'Some description', 'static': False})
    >>> r.name
    'datatype-figures_desc-reconall'

    >>> r.components[0][0].startswith('<object')
    True

    >>> r = Reportlet(bl, out_figs, config={
    ...     'title': 'Some Title', 'bids': {'datatype': 'figures', 'desc': 'summary'},
    ...     'description': 'Some description'})

    >>> r.components[0][0].startswith('<h3')
    True

    >>> r.components[0][1] is None
    True

    >>> r = Reportlet(bl, out_figs, config={
    ...     'title': 'Some Title',
    ...     'bids': {'datatype': 'figures', 'space': '.*', 'regex_search': True},
    ...     'caption': 'Some description {space}'})
    >>> sorted(r.components)[0][1]
    'Some description MNI152NLin2009cAsym'

    >>> sorted(r.components)[1][1]
    'Some description MNI152NLin6Asym'


    >>> r = Reportlet(bl, out_figs, config={
    ...     'title': 'Some Title',
    ...     'bids': {'datatype': 'fmap', 'space': '.*', 'regex_search': True},
    ...     'caption': 'Some description {space}'})
    >>> r.is_empty()
    True

    .. testcleanup::

    >>> os.chdir(cwd)

    """

    def __init__(self, layout, out_dir, config=None):
        if not config:
            raise RuntimeError("Reportlet must have a config object")

        # PY35: Sorted config dict for consistent behavior
        self.name = config.get(
            "name", "_".join("%s-%s" % i for i in sorted(config["bids"].items()))
        )
        self.title = config.get("title")
        self.subtitle = config.get("subtitle")
        self.description = config.get("description")

        # Query the BIDS layout of reportlets
        files = layout.get(**config["bids"])

        self.components = []
        for bidsfile in files:
            src = Path(bidsfile.path)
            ext = "".join(src.suffixes)
            desc_text = config.get("caption")

            contents = None
            if ext == ".html":
                contents = src.read_text().strip()
            elif ext == ".svg":
                entities = dict(bidsfile.entities)
                if desc_text:
                    desc_text = desc_text.format(**entities)

                try:
                    html_anchor = src.relative_to(out_dir)
                except ValueError:
                    html_anchor = src.relative_to(Path(layout.root).parent)
                    dst = out_dir / html_anchor
                    dst.parent.mkdir(parents=True, exist_ok=True)
                    copyfile(src, dst, copy=True, use_hardlink=True)

                contents = SVG_SNIPPET[config.get("static", True)].format(html_anchor)

                # Our current implementations of dynamic reportlets do this themselves,
                # however I'll leave the code here since this is potentially something we
                # will want to transfer from every figure generator to this location.
                # The following code misses setting preserveAspecRatio="xMidYMid meet"
                # if not is_static:
                #     # Remove height and width attributes from initial <svg> tag
                #     svglines = out_file.read_text().splitlines()
                #     expr = re.compile(r' (height|width)=["\'][0-9]+(\.[0-9]*)?[a-z]*["\']')
                #     for l, line in enumerate(svglines[:6]):
                #         if line.strip().startswith('<svg'):
                #             newline = expr.sub('', line)
                #             svglines[l] = newline
                #             out_file.write_text('\n'.join(svglines))
                #             break

            if contents:
                self.components.append((contents, desc_text))

    def is_empty(self):
        return len(self.components) == 0


class SubReport(Element):
    """SubReports are sections within a Report."""

    def __init__(self, name, isnested=False, reportlets=None, title=""):
        self.name = name
        self.title = title
        self.reportlets = reportlets or []
        self.isnested = isnested


class Report:
    """
    The full report object. This object maintains a BIDSLayout to index
    all reportlets.


    .. testsetup::

    >>> cwd = os.getcwd()
    >>> os.chdir(tmpdir)

    >>> from pkg_resources import resource_filename
    >>> from shutil import copytree
<<<<<<< HEAD
    >>> from aslprep.pybids.layout import BIDSLayout
    >>> test_data_path = resource_filename('niworkflows', 'tests/data/work')
=======
    >>> from bids.layout import BIDSLayout
    >>> test_data_path = resource_filename('niworkflows', 'data/tests/work')
>>>>>>> 0f68ccc8
    >>> testdir = Path(tmpdir)
    >>> data_dir = copytree(test_data_path, str(testdir / 'work'))
    >>> out_figs = testdir / 'out' / 'fmriprep'

    .. doctest::

    >>> robj = Report(testdir / 'out', 'madeoutuuid', subject_id='01', packagename='fmriprep',
    ...               reportlets_dir=testdir / 'work' / 'reportlets')
    >>> robj.layout.get(subject='01', desc='reconall')  # doctest: +ELLIPSIS
    [<BIDSFile filename='.../figures/sub-01_desc-reconall_T1w.svg'>]

    >>> robj.generate_report()
    0
    >>> len((testdir / 'out' / 'fmriprep' / 'sub-01.html').read_text())
    36693

    .. testcleanup::

    >>> os.chdir(cwd)

    """

    def __init__(
        self,
        out_dir,
        run_uuid,
        config=None,
        out_filename="report.html",
        packagename=None,
        reportlets_dir=None,
        subject_id=None,
    ):
        self.root = Path(reportlets_dir or out_dir)

        # Initialize structuring elements
        self.sections = []
        self.errors = []
        self.out_dir = Path(out_dir)
        self.out_filename = out_filename
        self.run_uuid = run_uuid
        self.packagename = packagename
        self.subject_id = subject_id
        if subject_id is not None:
            self.subject_id = (
                subject_id[4:] if subject_id.startswith("sub-") else subject_id
            )
            self.out_filename = f"sub-{self.subject_id}.html"

        # Default template from aslprep.niworkflows
        self.template_path = Path(pkgrf("aslprep", "niworkflows/reports/report.tpl"))
        self._load_config(Path(config or pkgrf("aslprep", "niworkflows/reports/default.yml")))
        assert self.template_path.exists()

    def _load_config(self, config):
        from yaml import safe_load as load

        settings = load(config.read_text())
        self.packagename = self.packagename or settings.get("package", None)

        if self.packagename is not None:
            self.root = self.root / self.packagename
            self.out_dir = self.out_dir / self.packagename

        if self.subject_id is not None:
            self.root = self.root / "sub-{}".format(self.subject_id)

        if "template_path" in settings:
            self.template_path = config.parent / settings["template_path"]

        self.index(settings["sections"])

    def init_layout(self):
        self.layout = BIDSLayout(self.root, config="figures", validate=False)

    def index(self, config):
        """
        Traverse the reports config definition and instantiate reportlets.

        This method also places figures in their final location.
        """
        # Initialize a BIDS layout
        self.init_layout()
        for subrep_cfg in config:
            # First determine whether we need to split by some ordering
            # (ie. sessions / tasks / runs), which are separated by commas.
            orderings = [
                s for s in subrep_cfg.get("ordering", "").strip().split(",") if s
            ]
            entities, list_combos = self._process_orderings(orderings, self.layout)

            if not list_combos:  # E.g. this is an anatomical reportlet
                reportlets = [
                    Reportlet(self.layout, self.out_dir, config=cfg)
                    for cfg in subrep_cfg["reportlets"]
                ]
            else:
                # Do not use dictionary for queries, as we need to preserve ordering
                # of ordering columns.
                reportlets = []
                for c in list_combos:
                    # do not display entities with the value None.
                    c_filt = list(filter(None, c))
                    ent_filt = list(compress(entities, c))
                    # Set a common title for this particular combination c
                    title = "Reports for: %s." % ", ".join(
                        [
                            '%s <span class="bids-entity">%s</span>'
                            % (ent_filt[i], c_filt[i])
                            for i in range(len(c_filt))
                        ]
                    )
                    for cfg in subrep_cfg["reportlets"]:
                        cfg["bids"].update({entities[i]: c[i] for i in range(len(c))})
                        rlet = Reportlet(self.layout, self.out_dir, config=cfg)
                        if not rlet.is_empty():
                            rlet.title = title
                            title = None
                            reportlets.append(rlet)

            # Filter out empty reportlets
            reportlets = [r for r in reportlets if not r.is_empty()]
            if reportlets:
                sub_report = SubReport(
                    subrep_cfg["name"],
                    isnested=bool(list_combos),
                    reportlets=reportlets,
                    title=subrep_cfg.get("title"),
                )
                self.sections.append(sub_report)

        # Populate errors section
        error_dir = (
            self.out_dir / "sub-{}".format(self.subject_id) / "log" / self.run_uuid
        )
        if error_dir.is_dir():
            from ..utils.misc import read_crashfile

            self.errors = [read_crashfile(str(f)) for f in error_dir.glob("crash*.*")]

    def generate_report(self):
        """Once the Report has been indexed, the final HTML can be generated"""
        logs_path = self.out_dir / "logs"

        boilerplate = []
        boiler_idx = 0

        if (logs_path / "CITATION.html").exists():
            text = (
                re.compile("<body>(.*?)</body>", re.DOTALL | re.IGNORECASE)
                .findall((logs_path / "CITATION.html").read_text())[0]
                .strip()
            )
            boilerplate.append(
                (boiler_idx, "HTML", f'<div class="boiler-html">{text}</div>')
            )
            boiler_idx += 1

        if (logs_path / "CITATION.md").exists():
            text = (logs_path / "CITATION.md").read_text()
            boilerplate.append((boiler_idx, "Markdown", f"<pre>{text}</pre>\n"))
            boiler_idx += 1

        if (logs_path / "CITATION.tex").exists():
            text = (
                re.compile(
                    r"\\begin{document}(.*?)\\end{document}", re.DOTALL | re.IGNORECASE
                )
                .findall((logs_path / "CITATION.tex").read_text())[0]
                .strip()
            )
            boilerplate.append(
                (
                    boiler_idx,
                    "LaTeX",
                    f"""<pre>{text}</pre>
<h3>Bibliography</h3>
<pre>{Path(pkgrf(self.packagename, 'data/boilerplate.bib')).read_text()}</pre>
""",
                )
            )
            boiler_idx += 1

        env = jinja2.Environment(
            loader=jinja2.FileSystemLoader(searchpath=str(self.template_path.parent)),
            trim_blocks=True,
            lstrip_blocks=True,
            autoescape=False,
        )
        report_tpl = env.get_template(self.template_path.name)
        report_render = report_tpl.render(
            sections=self.sections, errors=self.errors, boilerplate=boilerplate
        )

        # Write out report
        self.out_dir.mkdir(parents=True, exist_ok=True)
        (self.out_dir / self.out_filename).write_text(report_render, encoding="UTF-8")
        return len(self.errors)

    @staticmethod
    def _process_orderings(orderings, layout):
        """
        Generate relevant combinations of orderings with observed values.

        Arguments
        ---------
        orderings : :obj:`list` of :obj:`list` of :obj:`str`
            Sections prescribing an ordering to select across sessions, acquisitions, runs, etc.
        layout : :obj:`bids.layout.BIDSLayout`
            The BIDS layout

        Returns
        -------
        entities: :obj:`list` of :obj:`str`
            The relevant orderings that had unique values
        value_combos: :obj:`list` of :obj:`tuple`
            Unique value combinations for the entities

        """
        # get a set of all unique entity combinations
        all_value_combos = {
            tuple(bids_file.get_entities().get(k, None) for k in orderings)
            for bids_file in layout.get()
        }
        # remove the all None member if it exists
        none_member = tuple([None for k in orderings])
        if none_member in all_value_combos:
            all_value_combos.remove(tuple([None for k in orderings]))
        # see what values exist for each entity
        unique_values = [
            {value[idx] for value in all_value_combos} for idx in range(len(orderings))
        ]
        # if all values are None for an entity, we do not want to keep that entity
        keep_idx = [
            False if (len(val_set) == 1 and None in val_set) or not val_set else True
            for val_set in unique_values
        ]
        # the "kept" entities
        entities = list(compress(orderings, keep_idx))
        # the "kept" value combinations
        value_combos = [
            tuple(compress(value_combo, keep_idx)) for value_combo in all_value_combos
        ]
        # sort the value combinations alphabetically from the first entity to the last entity
        value_combos.sort(
            key=lambda entry: tuple(
                str(value) if value is not None else "0" for value in entry
            )
        )

        return entities, value_combos


def run_reports(
    out_dir,
    subject_label,
    run_uuid,
    config=None,
    reportlets_dir=None,
    packagename=None,
):
    """
    Run the reports.

    .. testsetup::

    >>> cwd = os.getcwd()
    >>> os.chdir(tmpdir)

    >>> from pkg_resources import resource_filename
    >>> from shutil import copytree
    >>> test_data_path = resource_filename('niworkflows', 'tests/data/work')
    >>> testdir = Path(tmpdir)
    >>> data_dir = copytree(test_data_path, str(testdir / 'work'))
    >>> (testdir / 'fmriprep').mkdir(parents=True, exist_ok=True)

    .. doctest::

    >>> run_reports(testdir / 'out', '01', 'madeoutuuid', packagename='fmriprep',
    ...             reportlets_dir=testdir / 'work' / 'reportlets')
    0

    .. testcleanup::

    >>> os.chdir(cwd)

    """
    return Report(
        out_dir,
        run_uuid,
        config=config,
        subject_id=subject_label,
        packagename=packagename,
        reportlets_dir=reportlets_dir,
    ).generate_report()


def generate_reports(
    subject_list, output_dir, run_uuid, config=None, work_dir=None, packagename=None
):
    """Execute run_reports on a list of subjects."""
    reportlets_dir = None
    if work_dir is not None:
        reportlets_dir = Path(work_dir) / "reportlets"
    report_errors = [
        run_reports(
            output_dir,
            subject_label,
            run_uuid,
            config=config,
            packagename=packagename,
            reportlets_dir=reportlets_dir,
        )
        for subject_label in subject_list
    ]

    errno = sum(report_errors)
    if errno:
        import logging

        logger = logging.getLogger("cli")
        error_list = ", ".join(
            "%s (%d)" % (subid, err)
            for subid, err in zip(subject_list, report_errors)
            if err
        )
        logger.error(
            "Preprocessing did not finish successfully. Errors occurred while processing "
            "data from participants: %s. Check the HTML reports for details.",
            error_list,
        )
    return errno<|MERGE_RESOLUTION|>--- conflicted
+++ resolved
@@ -65,13 +65,8 @@
 
     >>> from pkg_resources import resource_filename
     >>> from shutil import copytree
-<<<<<<< HEAD
-    >>> from aslprep.pybids.layout import BIDSLayout
+    >>> from bids.layout import BIDSLayout
     >>> test_data_path = resource_filename('niworkflows', 'tests/data/work')
-=======
-    >>> from bids.layout import BIDSLayout
-    >>> test_data_path = resource_filename('niworkflows', 'data/tests/work')
->>>>>>> 0f68ccc8
     >>> testdir = Path(tmpdir)
     >>> data_dir = copytree(test_data_path, str(testdir / 'work'))
     >>> out_figs = testdir / 'out' / 'fmriprep'
@@ -222,13 +217,8 @@
 
     >>> from pkg_resources import resource_filename
     >>> from shutil import copytree
-<<<<<<< HEAD
-    >>> from aslprep.pybids.layout import BIDSLayout
+    >>> from bids.layout import BIDSLayout
     >>> test_data_path = resource_filename('niworkflows', 'tests/data/work')
-=======
-    >>> from bids.layout import BIDSLayout
-    >>> test_data_path = resource_filename('niworkflows', 'data/tests/work')
->>>>>>> 0f68ccc8
     >>> testdir = Path(tmpdir)
     >>> data_dir = copytree(test_data_path, str(testdir / 'work'))
     >>> out_figs = testdir / 'out' / 'fmriprep'
