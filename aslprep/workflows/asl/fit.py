--- conflicted
+++ resolved
@@ -874,15 +874,11 @@
         # No HMC
         identity_xfm = nw_data.load("itkIdentityTransform.txt")
         aslref_m0scan = pe.Node(
-<<<<<<< HEAD
-            ResampleSeries(transforms=[identity_xfm]),
-=======
             ResampleSeries(
                 jacobian="fmap-jacobian" not in config.workflow.ignore,
                 transforms=[identity_xfm],
                 in_file=m0scan,
             ),
->>>>>>> 69ff9f25
             name="aslref_m0scan",
             n_procs=omp_nthreads,
         )
