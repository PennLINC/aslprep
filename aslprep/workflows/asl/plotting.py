--- conflicted
+++ resolved
@@ -14,11 +14,7 @@
 
 def init_plot_cbf_wf(
     metadata,
-<<<<<<< HEAD
-    is_multi_pld=False,
-=======
     plot_timeseries=True,
->>>>>>> a7ca3ccc
     scorescrub=False,
     basil=False,
     name="plot_cbf_wf",
@@ -48,13 +44,9 @@
                 "template_to_anat_xfm",
                 "confounds_file",  # only for non-GE
                 # CBF outputs
-<<<<<<< HEAD
-=======
-                "cbf_ts",  # only for non-GE
->>>>>>> a7ca3ccc
                 "mean_cbf",
                 # Single-PLD outputs
-                "cbf_ts",
+                "cbf_ts",  # only for non-GE
                 # Multi-PLD outputs
                 "att",
                 # SCORE/SCRUB outputs
@@ -95,10 +87,6 @@
         name="warp_t1w_dseg_to_aslref",
     )
 
-<<<<<<< HEAD
-    cbfsummary = pe.Node(CBFSummary(label="cbf", vmax=90), name="cbf_summary", mem_gb=1)
-    ds_report_cbfplot = pe.Node(
-=======
     # fmt:off
     workflow.connect([
         (inputnode, warp_t1w_dseg_to_aslref, [
@@ -182,7 +170,6 @@
     # fmt:on
 
     ds_report_cbf_summary = pe.Node(
->>>>>>> a7ca3ccc
         DerivativesDataSink(desc="cbfplot", datatype="figures", keep_dtype=True),
         name="ds_report_cbf_summary",
         run_without_submitting=True,
@@ -198,47 +185,6 @@
 
     # fmt:off
     workflow.connect([
-<<<<<<< HEAD
-        (inputnode, mrg_xfms, [
-            ("template_to_anat_xfm", "in1"),
-            ("anat_to_aslref_xfm", "in2"),
-        ]),
-        (inputnode, resample_parc, [("asl_mask", "reference_image")]),
-        (mrg_xfms, resample_parc, [("out", "transforms")]),
-        (inputnode, cbfsummary, [
-            ("mean_cbf", "cbf"),
-            ("aslref", "ref_vol"),
-        ]),
-        (cbfsummary, ds_report_cbfplot, [("out_file", "in_file")]),
-    ])
-    # fmt:on
-
-    if not is_multi_pld:
-        cbftssummary = pe.Node(
-            CBFtsSummary(tr=metadata.get("RepetitionTime", metadata["RepetitionTimePreparation"])),
-            name="cbf_ts_summary",
-            mem_gb=2,
-        )
-
-        ds_report_cbftsplot = pe.Node(
-            DerivativesDataSink(desc="cbftsplot", datatype="figures", keep_dtype=True),
-            name="ds_report_cbftsplot",
-            run_without_submitting=True,
-            mem_gb=config.DEFAULT_MEMORY_MIN_GB,
-        )
-
-        # fmt:off
-        workflow.connect([
-            (inputnode, cbftssummary, [
-                ("cbf_ts", "cbf_ts"),
-                ("confounds_file", "confounds_file"),
-                ("score_outlier_index", "score_outlier_index"),
-            ]),
-            (resample_parc, cbftssummary, [("output_image", "seg_file")]),
-            (cbftssummary, ds_report_cbftsplot, [("out_file", "in_file")]),
-        ])
-        # fmt:on
-=======
         (inputnode, cbf_by_tt_plot, [("mean_cbf", "cbf")]),
         (warp_t1w_dseg_to_aslref, cbf_by_tt_plot, [("output_image", "seg_file")]),
     ])
@@ -252,7 +198,6 @@
     )
 
     workflow.connect([(cbf_by_tt_plot, ds_report_cbf_to_tt_plot, [("out_file", "in_file")])])
->>>>>>> a7ca3ccc
 
     if scorescrub:
         score_summary = pe.Node(
