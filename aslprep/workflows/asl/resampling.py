# emacs: -*- mode: python; py-indent-offset: 4; indent-tabs-mode: nil -*-
# vi: set ft=python sts=4 ts=4 sw=4 et:
"""Workflows for resampling data."""
from nipype.interfaces import freesurfer as fs
from nipype.interfaces import utility as niu
from nipype.interfaces.fsl import Split as FSLSplit
from nipype.interfaces.io import FreeSurferSource
from nipype.pipeline import engine as pe

from aslprep.config import DEFAULT_MEMORY_MIN_GB
from aslprep.niworkflows.engine.workflows import LiterateWorkflow as Workflow
from aslprep.niworkflows.func.util import init_asl_reference_wf
from aslprep.niworkflows.interfaces.fixes import (
    FixHeaderApplyTransforms as ApplyTransforms,
)
from aslprep.niworkflows.interfaces.itk import MultiApplyTransforms
from aslprep.niworkflows.interfaces.nilearn import Merge
from aslprep.niworkflows.interfaces.surf import GiftiSetAnatomicalStructure
from aslprep.niworkflows.interfaces.utility import KeySelect
from aslprep.niworkflows.interfaces.utils import GenerateSamplingReference
from aslprep.niworkflows.utils.spaces import format_reference
from aslprep.utils.misc import (
    _aslist,
    _is_native,
    _itk2lta,
    _select_first_in_list,
    _select_template,
    _split_spec,
    select_target,
)


def init_asl_surf_wf(mem_gb, surface_spaces, medial_surface_nan, name="asl_surf_wf"):
    """Sample functional images to FreeSurfer surfaces.

    For each vertex, the cortical ribbon is sampled at six points (spaced 20% of thickness apart)
    and averaged.
    Outputs are in GIFTI format.

    Workflow Graph
        .. workflow::
            :graph2use: colored
            :simple_form: yes

            from aslprep.workflows.asl.resampling import init_asl_surf_wf

            wf = init_asl_surf_wf(
                mem_gb=0.1,
                surface_spaces=['fsnative', 'fsaverage5'],
                medial_surface_nan=False,
            )

    Parameters
    ----------
    surface_spaces : :obj:`list`
        List of FreeSurfer surface-spaces (either ``fsaverage{3,4,5,6,}`` or ``fsnative``)
        the functional images are to be resampled to.
        For ``fsnative``, images will be resampled to the individual subject's
        native surface.
    medial_surface_nan : :obj:`bool`
        Replace medial wall values with NaNs on functional GIFTI files

    Inputs
    ------
    source_file
        Motion-corrected ASL series in T1 space
    t1w_preproc
        Bias-corrected structural template image
    subjects_dir
        FreeSurfer SUBJECTS_DIR
    subject_id
        FreeSurfer subject ID
    t1w2fsnative_xfm
        LTA-style affine matrix translating from T1w to FreeSurfer-conformed subject space

    Outputs
    -------
    surfaces
        ASL series, resampled to FreeSurfer surfaces

    """
    workflow = Workflow(name=name)
    workflow.__desc__ = f"""\
The ASL time-series were resampled onto the following surfaces
(FreeSurfer reconstruction nomenclature):
{', '.join(['*' + s + '*' for s in surface_spaces])}.
"""

    inputnode = pe.Node(
        niu.IdentityInterface(
            fields=["source_file", "subject_id", "subjects_dir", "t1w2fsnative_xfm"]
        ),
        name="inputnode",
    )
    itersource = pe.Node(niu.IdentityInterface(fields=["target"]), name="itersource")
    itersource.iterables = [("target", surface_spaces)]

    get_fsnative = pe.Node(FreeSurferSource(), name="get_fsnative", run_without_submitting=True)

    targets = pe.Node(
        niu.Function(function=select_target),
        name="targets",
        run_without_submitting=True,
        mem_gb=DEFAULT_MEMORY_MIN_GB,
    )

    # Rename the source file to the output space to simplify naming later
    rename_src = pe.Node(
        niu.Rename(format_string="%(subject)s", keep_ext=True),
        name="rename_src",
        run_without_submitting=True,
        mem_gb=DEFAULT_MEMORY_MIN_GB,
    )
    itk2lta = pe.Node(niu.Function(function=_itk2lta), name="itk2lta", run_without_submitting=True)
    sampler = pe.MapNode(
        fs.SampleToSurface(
            cortex_mask=True,
            interp_method="trilinear",
            out_type="gii",
            override_reg_subj=True,
            sampling_method="average",
            sampling_range=(0, 1, 0.2),
            sampling_units="frac",
        ),
        iterfield=["hemi"],
        name="sampler",
        mem_gb=mem_gb * 3,
    )
    sampler.inputs.hemi = ["lh", "rh"]
    update_metadata = pe.MapNode(
        GiftiSetAnatomicalStructure(),
        iterfield=["in_file"],
        name="update_metadata",
        mem_gb=DEFAULT_MEMORY_MIN_GB,
    )

    outputnode = pe.JoinNode(
        niu.IdentityInterface(fields=["surfaces", "target"]),
        joinsource="itersource",
        name="outputnode",
    )

    # fmt:off
    workflow.connect([
        (inputnode, get_fsnative, [
            ("subject_id", "subject_id"),
            ("subjects_dir", "subjects_dir"),
        ]),
        (inputnode, targets, [("subject_id", "subject_id")]),
        (inputnode, rename_src, [("source_file", "in_file")]),
        (inputnode, itk2lta, [
            ("source_file", "src_file"),
            ("t1w2fsnative_xfm", "in_file"),
        ]),
        (get_fsnative, itk2lta, [("T1", "dst_file")]),
        (inputnode, sampler, [
            ("subjects_dir", "subjects_dir"),
            ("subject_id", "subject_id"),
        ]),
        (itersource, targets, [("target", "space")]),
        (itersource, rename_src, [("target", "subject")]),
        (itk2lta, sampler, [("out", "reg_file")]),
        (targets, sampler, [("out", "target_subject")]),
        (rename_src, sampler, [("out_file", "source_file")]),
        (update_metadata, outputnode, [("out_file", "surfaces")]),
        (itersource, outputnode, [("target", "target")]),
    ])
    # fmt:on

    if not medial_surface_nan:
        # fmt:off
        workflow.connect(sampler, "out_file", update_metadata, "in_file")
        # fmt:on

        return workflow

    from aslprep.niworkflows.interfaces.freesurfer import MedialNaNs

    # Refine if medial vertices should be NaNs
    medial_nans = pe.MapNode(
        MedialNaNs(),
        iterfield=["in_file"],
        name="medial_nans",
        mem_gb=DEFAULT_MEMORY_MIN_GB,
    )

    # fmt:off
    workflow.connect([
        (inputnode, medial_nans, [("subjects_dir", "subjects_dir")]),
        (sampler, medial_nans, [("out_file", "in_file")]),
        (medial_nans, update_metadata, [("out_file", "in_file")]),
    ])
    # fmt:on

    return workflow


def init_asl_std_trans_wf(
    mem_gb,
    omp_nthreads,
    spaces,
    scorescrub=False,
    basil=False,
    name="asl_std_trans_wf",
    use_compression=True,
    use_fieldwarp=False,
):
    """Sample ASL into standard space with a single-step resampling of the original ASL series.

    .. important::
        This workflow provides two outputnodes.
        One output node (with name ``poutputnode``) will be parameterized in a Nipype sense
        (see `Nipype iterables
        <https://miykael.github.io/nipype_tutorial/notebooks/basic_iteration.html>`__), and a
        second node (``outputnode``) will collapse the parameterized outputs into synchronous
        lists of the output fields listed below.

    Workflow Graph
        .. workflow::
            :graph2use: colored
            :simple_form: yes

            from aslprep.niworkflows.utils.spaces import SpatialReferences
<<<<<<< HEAD
            from aslprep.workflows.asl.resampling import init_asl_std_trans_wf
=======
            from aslprep.workflows.asl import init_asl_std_trans_wf
>>>>>>> 5d7a6225

            wf = init_asl_std_trans_wf(
                mem_gb=3,
                omp_nthreads=1,
                spaces=SpatialReferences(
                    spaces=['MNI152Lin', ('MNIPediatricAsym', {'cohort': '6'})],
                    checkpoint=True,
                ),
            )

    Parameters
    ----------
    mem_gb : :obj:`float`
        Size of ASL file in GB
    omp_nthreads : :obj:`int`
        Maximum number of threads an individual process may use
    spaces : :py:class:`~niworkflows.utils.spaces.SpatialReferences`
        A container for storing, organizing, and parsing spatial normalizations. Composed of
        :py:class:`~niworkflows.utils.spaces.Reference` objects representing spatial references.
        Each ``Reference`` contains a space, which is a string of either TemplateFlow template IDs.
    name : :obj:`str`
        Name of workflow (default: ``asl_std_trans_wf``)
    use_compression : :obj:`bool`
        Save registered ASL series as ``.nii.gz``
    use_fieldwarp : :obj:`bool`
        Include SDC warp in single-shot transform from ASL to MNI

    Inputs
    ------
    anat2std_xfm
        List of anatomical-to-standard space transforms generated during
        spatial normalization.
    asl_mask
        Skull-stripping mask of reference image
    asl_split
        Individual 3D volumes, not motion corrected
    fieldwarp
        a :abbr:`DFM (displacements field map)` in ITK format
    hmc_xforms
        List of affine transforms aligning each volume to ``ref_image`` in ITK format
    itk_asl_to_t1
        Affine transform from ``ref_asl_brain`` to T1 space (ITK format)
    name_source
        ASL series NIfTI file
        Used to recover original information lost during processing
    templates
        List of templates that were applied as targets during
        spatial normalization.

    Outputs
    -------
    asl_std
        ASL series, resampled to template space
    cbf_std, *cbf
        cbf series, resampled to template space
    asl_std_ref
        Reference, contrast-enhanced summary of the ASL series, resampled to template space
    asl_mask_std
        ASL series mask in template space
    template
        Template identifiers synchronized correspondingly to previously
        described outputs.

    """
    workflow = Workflow(name=name)
    std_vol_references = [
        (s.fullname, s.spec) for s in spaces.references if s.standard and s.dim == 3
    ]

    inputnode = pe.Node(
        niu.IdentityInterface(
            fields=[
                "anat2std_xfm",
                "cbf",
                "meancbf",
                "att",
                "score",
                "avgscore",
                "scrub",
                "basil",
                "pv",
                "pvwm",
                "asl_mask",
                "asl_split",
                "fieldwarp",
                "hmc_xforms",
                "itk_asl_to_t1",
                "name_source",
                "templates",
            ]
        ),
        name="inputnode",
    )

    iterablesource = pe.Node(niu.IdentityInterface(fields=["std_target"]), name="iterablesource")
    # Generate conversions for every template+spec at the input
    iterablesource.iterables = [("std_target", std_vol_references)]

    split_target = pe.Node(
        niu.Function(
            function=_split_spec,
            input_names=["in_target"],
            output_names=["space", "template", "spec"],
        ),
        run_without_submitting=True,
        name="split_target",
    )

    select_std = pe.Node(
        KeySelect(fields=["anat2std_xfm"]),
        name="select_std",
        run_without_submitting=True,
    )

    select_tpl = pe.Node(
        niu.Function(function=_select_template),
        name="select_tpl",
        run_without_submitting=True,
    )

    gen_ref = pe.Node(
        GenerateSamplingReference(),
        name="gen_ref",
        mem_gb=0.3,
    )  # 256x256x256 * 64 / 8 ~ 150MB)

    mask_std_tfm = pe.Node(
        ApplyTransforms(interpolation="MultiLabel"),
        name="mask_std_tfm",
        mem_gb=1,
    )

    # Write corrected file in the designated output dir
    mask_merge_tfms = pe.Node(
        niu.Merge(2),
        name="mask_merge_tfms",
        run_without_submitting=True,
        mem_gb=DEFAULT_MEMORY_MIN_GB,
    )

    nxforms = 3 + use_fieldwarp
    merge_xforms = pe.Node(
        niu.Merge(nxforms),
        name="merge_xforms",
        run_without_submitting=True,
        mem_gb=DEFAULT_MEMORY_MIN_GB,
    )

    # fmt:off
    workflow.connect([(inputnode, merge_xforms, [("hmc_xforms", f"in{nxforms}")])])
    # fmt:on

    if use_fieldwarp:
        # fmt:off
        workflow.connect([(inputnode, merge_xforms, [("fieldwarp", "in3")])])
        # fmt:on

    asl_to_std_transform = pe.Node(
        MultiApplyTransforms(interpolation="LanczosWindowedSinc", float=True, copy_dtype=True),
        name="asl_to_std_transform",
        mem_gb=mem_gb * 3 * omp_nthreads,
        n_procs=omp_nthreads,
    )
    cbf_to_std_transform = pe.Node(
        ApplyTransforms(
            interpolation="LanczosWindowedSinc",
            float=True,
            input_image_type=3,
            dimension=3,
        ),
        name="cbf_to_std_transform",
        mem_gb=mem_gb * 3 * omp_nthreads,
        n_procs=omp_nthreads,
    )
    meancbf_to_std_transform = pe.Node(
        ApplyTransforms(
            interpolation="LanczosWindowedSinc",
            float=True,
            input_image_type=3,
        ),
        name="meancbf_to_std_transform",
        mem_gb=mem_gb * 3 * omp_nthreads,
        n_procs=omp_nthreads,
    )
    if scorescrub:
        score_to_std_transform = pe.Node(
            ApplyTransforms(
                interpolation="LanczosWindowedSinc",
                float=True,
                input_image_type=3,
                dimension=3,
            ),
            name="score_to_std_transform",
            mem_gb=mem_gb * 3 * omp_nthreads,
            n_procs=omp_nthreads,
        )
        avgscore_to_std_transform = pe.Node(
            ApplyTransforms(
                interpolation="LanczosWindowedSinc",
                float=True,
                input_image_type=3,
            ),
            name="avgscore_to_std_transform",
            mem_gb=mem_gb * 3 * omp_nthreads,
            n_procs=omp_nthreads,
        )
        scrub_to_std_transform = pe.Node(
            ApplyTransforms(
                interpolation="LanczosWindowedSinc",
                float=True,
                input_image_type=3,
            ),
            name="scrub_to_std_transform",
            mem_gb=mem_gb * 3 * omp_nthreads,
            n_procs=omp_nthreads,
        )

    if basil:
        basil_to_std_transform = pe.Node(
            ApplyTransforms(
                interpolation="LanczosWindowedSinc",
                float=True,
                input_image_type=3,
            ),
            name="basil_to_std_transform",
            mem_gb=mem_gb * 3 * omp_nthreads,
            n_procs=omp_nthreads,
        )
        pv_to_std_transform = pe.Node(
            ApplyTransforms(
                interpolation="LanczosWindowedSinc",
                float=True,
                input_image_type=3,
            ),
            name="pv_to_std_transform",
            mem_gb=mem_gb * 3 * omp_nthreads,
            n_procs=omp_nthreads,
        )
        pvwm_to_std_transform = pe.Node(
            ApplyTransforms(
                interpolation="LanczosWindowedSinc",
                float=True,
                input_image_type=3,
            ),
            name="pv_to_std_transformwm",
            mem_gb=mem_gb * 3 * omp_nthreads,
            n_procs=omp_nthreads,
        )
        att_to_std_transform = pe.Node(
            ApplyTransforms(
                interpolation="LanczosWindowedSinc",
                float=True,
                input_image_type=3,
            ),
            name="att_to_std_transform",
            mem_gb=mem_gb * 3 * omp_nthreads,
            n_procs=omp_nthreads,
        )

    merge = pe.Node(Merge(compress=use_compression), name="merge", mem_gb=mem_gb * 3)

    # Generate a reference on the target standard space
    gen_final_ref = init_asl_reference_wf(omp_nthreads=omp_nthreads, pre_mask=True)

    # fmt:off
    workflow.connect([
        (iterablesource, split_target, [("std_target", "in_target")]),
        (iterablesource, select_tpl, [("std_target", "template")]),
        (inputnode, select_std, [
            ("anat2std_xfm", "anat2std_xfm"),
            ("templates", "keys"),
        ]),
        (inputnode, mask_std_tfm, [("asl_mask", "input_image")]),
        (inputnode, gen_ref, [(("asl_split", _select_first_in_list), "moving_image")]),
        (inputnode, merge_xforms, [(("itk_asl_to_t1", _aslist), "in2")]),
        (inputnode, merge, [("name_source", "header_source")]),
        (inputnode, mask_merge_tfms, [(("itk_asl_to_t1", _aslist), "in2")]),
        (inputnode, asl_to_std_transform, [("asl_split", "input_image")]),
        (split_target, select_std, [("space", "key")]),
        (select_std, merge_xforms, [("anat2std_xfm", "in1")]),
        (select_std, mask_merge_tfms, [("anat2std_xfm", "in1")]),
        (split_target, gen_ref, [(("spec", _is_native), "keep_native")]),
        (select_tpl, gen_ref, [("out", "fixed_image")]),
        (merge_xforms, asl_to_std_transform, [("out", "transforms")]),
        (gen_ref, asl_to_std_transform, [("out_file", "reference_image")]),
        (gen_ref, mask_std_tfm, [("out_file", "reference_image")]),
        (mask_merge_tfms, mask_std_tfm, [("out", "transforms")]),
        (mask_std_tfm, gen_final_ref, [("output_image", "inputnode.asl_mask")]),
        (asl_to_std_transform, merge, [("out_files", "in_files")]),
        (merge, gen_final_ref, [("out_file", "inputnode.asl_file")]),
    ])
    # fmt:on

    output_names = [
        "asl_mask_std",
        "asl_std",
        "asl_std_ref",
        "spatial_reference",
        "template",
        "cbf_std",
        "meancbf_std",
    ]

    if scorescrub:
        output_names = output_names + ["score_std", "avgscore_std", "scrub_std"]
    if basil:
        output_names = output_names + ["basil_std", "pv_std", "att_std", "pvwm_std"]

    poutputnode = pe.Node(niu.IdentityInterface(fields=output_names), name="poutputnode")
    # fmt:off
    workflow.connect([
        # Connecting outputnode
        (iterablesource, poutputnode, [(("std_target", format_reference), "spatial_reference")]),
        (merge, poutputnode, [("out_file", "asl_std")]),
        (gen_final_ref, poutputnode, [("outputnode.ref_image", "asl_std_ref")]),
        (mask_std_tfm, poutputnode, [("output_image", "asl_mask_std")]),
        (select_std, poutputnode, [("key", "template")]),
        (mask_merge_tfms, cbf_to_std_transform, [("out", "transforms")]),
        (gen_ref, cbf_to_std_transform, [("out_file", "reference_image")]),
        (inputnode, cbf_to_std_transform, [("cbf", "input_image")]),
        (cbf_to_std_transform, poutputnode, [("output_image", "cbf_std")]),
        (mask_merge_tfms, meancbf_to_std_transform, [("out", "transforms")]),
        (gen_ref, meancbf_to_std_transform, [("out_file", "reference_image")]),
        (inputnode, meancbf_to_std_transform, [("meancbf", "input_image")]),
        (meancbf_to_std_transform, poutputnode, [("output_image", "meancbf_std")]),
    ])
    # fmt:on

    if scorescrub:
        # fmt:off
        workflow.connect([
            (mask_merge_tfms, score_to_std_transform, [("out", "transforms")]),
            (gen_ref, score_to_std_transform, [("out_file", "reference_image")]),
            (inputnode, score_to_std_transform, [("score", "input_image")]),
            (score_to_std_transform, poutputnode, [("output_image", "score_std")]),
            (mask_merge_tfms, avgscore_to_std_transform, [("out", "transforms")]),
            (gen_ref, avgscore_to_std_transform, [("out_file", "reference_image")]),
            (inputnode, avgscore_to_std_transform, [("avgscore", "input_image")]),
            (avgscore_to_std_transform, poutputnode, [("output_image", "avgscore_std")]),
            (mask_merge_tfms, scrub_to_std_transform, [("out", "transforms")]),
            (gen_ref, scrub_to_std_transform, [("out_file", "reference_image")]),
            (inputnode, scrub_to_std_transform, [("scrub", "input_image")]),
            (scrub_to_std_transform, poutputnode, [("output_image", "scrub_std")]),
        ])
        # fmt:on

    if basil:
        # fmt:off
        workflow.connect([
            (mask_merge_tfms, basil_to_std_transform, [("out", "transforms")]),
            (gen_ref, basil_to_std_transform, [("out_file", "reference_image")]),
            (inputnode, basil_to_std_transform, [("basil", "input_image")]),
            (basil_to_std_transform, poutputnode, [("output_image", "basil_std")]),
            (mask_merge_tfms, pv_to_std_transform, [("out", "transforms")]),
            (gen_ref, pv_to_std_transform, [("out_file", "reference_image")]),
            (inputnode, pv_to_std_transform, [("pv", "input_image")]),
            (pv_to_std_transform, poutputnode, [("output_image", "pv_std")]),
            (mask_merge_tfms, pvwm_to_std_transform, [("out", "transforms")]),
            (gen_ref, pvwm_to_std_transform, [("out_file", "reference_image")]),
            (inputnode, pvwm_to_std_transform, [("pvwm", "input_image")]),
            (pvwm_to_std_transform, poutputnode, [("output_image", "pvwm_std")]),
            (mask_merge_tfms, att_to_std_transform, [("out", "transforms")]),
            (gen_ref, att_to_std_transform, [("out_file", "reference_image")]),
            (inputnode, att_to_std_transform, [("att", "input_image")]),
            (att_to_std_transform, poutputnode, [("output_image", "att_std")]),
        ])
        # fmt:oN

    # Connect parametric outputs to a Join outputnode
    outputnode = pe.JoinNode(
        niu.IdentityInterface(fields=output_names),
        name="outputnode",
        joinsource="iterablesource",
    )
    # fmt:off
    workflow.connect([(poutputnode, outputnode, [(f, f) for f in output_names])])
    # fmt:on

    return workflow


def init_asl_preproc_trans_wf(
    mem_gb,
    omp_nthreads,
    name="asl_preproc_trans_wf",
    use_compression=True,
    use_fieldwarp=False,
    split_file=False,
    interpolation="LanczosWindowedSinc",
):
    """Resample in native (original) space.

    This workflow resamples the input fMRI in its native (original)
    space in a "single shot" from the original asl series.

    Workflow Graph
        .. workflow::
            :graph2use: colored
            :simple_form: yes

            from aslprep.workflows.asl.resampling import init_asl_preproc_trans_wf

            wf = init_asl_preproc_trans_wf(
                mem_gb=3,
                omp_nthreads=1,
            )

    Parameters
    ----------
    mem_gb : :obj:`float`
        Size of asl file in GB
    omp_nthreads : :obj:`int`
        Maximum number of threads an individual process may use
    name : :obj:`str`
        Name of workflow (default: ``asl_std_trans_wf``)
    use_compression : :obj:`bool`
        Save registered asl series as ``.nii.gz``
    use_fieldwarp : :obj:`bool`
        Include SDC warp in single-shot transform from asl to MNI
    split_file : :obj:`bool`
        Whether the input file should be splitted (it is a 4D file)
        or it is a list of 3D files (default ``False``, do not split)
    interpolation : :obj:`str`
        Interpolation type to be used by ANTs' ``applyTransforms``
        (default ``'LanczosWindowedSinc'``)

    Inputs
    ------
    asl_file
        Individual 3D volumes, not motion corrected
    asl_mask
        Skull-stripping mask of reference image
    name_source
        asl series NIfTI file
        Used to recover original information lost during processing
    hmc_xforms
        List of affine transforms aligning each volume to ``ref_image`` in ITK format
    fieldwarp
        a :abbr:`DFM (displacements field map)` in ITK format

    Outputs
    -------
    asl
        asl series, resampled in native space, including all preprocessing
    asl_mask
        asl series mask calculated with the new time-series
    asl_ref
        asl reference image: an average-like 3D image of the time-series
    asl_ref_brain
        Same as ``asl_ref``, but once the brain mask has been applied

    """
    workflow = Workflow(name=name)
    # workflow.__desc__ = """\
    # The ASL timeseries were resampled onto their original,
    # native space by applying the transforms to correct for head-motion.
    # These resampled ASL timeseries are referred to as preprocessed ASL
    # """

    inputnode = pe.Node(
        niu.IdentityInterface(
            fields=[
                "name_source",
                "asl_file",
                "asl_mask",
                "hmc_xforms",
                "fieldwarp",
            ]
        ),
        name="inputnode",
    )

    outputnode = pe.Node(
        niu.IdentityInterface(
            fields=[
                "asl",
                "asl_mask",
                "asl_ref",
                "asl_ref_brain",
            ]
        ),
        name="outputnode",
    )

    asl_transform = pe.Node(
        MultiApplyTransforms(interpolation=interpolation, float=True, copy_dtype=True),
        name="asl_transform",
        mem_gb=mem_gb * 3 * omp_nthreads,
        n_procs=omp_nthreads,
    )

    merge = pe.Node(Merge(compress=use_compression), name="merge", mem_gb=mem_gb * 3)

    # Generate a new asl reference
    asl_reference_wf = init_asl_reference_wf(omp_nthreads=omp_nthreads)
    asl_reference_wf.__desc__ = None  # Unset description to avoid second appearance

    # fmt:off
    workflow.connect([
        (inputnode, merge, [("name_source", "header_source")]),
        (asl_transform, merge, [("out_files", "in_files")]),
        (merge, asl_reference_wf, [("out_file", "inputnode.asl_file")]),
        (merge, outputnode, [("out_file", "asl")]),
        (asl_reference_wf, outputnode, [
            ("outputnode.ref_image", "asl_ref"),
            ("outputnode.ref_image_brain", "asl_ref_brain"),
            ("outputnode.asl_mask", "asl_mask"),
        ]),
    ])
    # fmt:on

    # Input file is not splitted
    if split_file:
        asl_split = pe.Node(FSLSplit(dimension="t"), name="asl_split", mem_gb=mem_gb * 3)
        # fmt:off
        workflow.connect([
            (inputnode, asl_split, [("asl_file", "in_file")]),
            (asl_split, asl_transform, [
                ("out_files", "input_image"),
                (("out_files", _select_first_in_list), "reference_image"),
            ]),
        ])
        # fmt:on

    else:
        # fmt:off
        workflow.connect([
            (inputnode, asl_transform, [
                ("asl_file", "input_image"),
                (("asl_file", _select_first_in_list), "reference_image"),
            ]),
        ])
        # fmt:on

    if use_fieldwarp:
        merge_xforms = pe.Node(
            niu.Merge(2),
            name="merge_xforms",
            run_without_submitting=True,
            mem_gb=DEFAULT_MEMORY_MIN_GB,
        )
        # fmt:off
        workflow.connect([
            (inputnode, merge_xforms, [
                ("fieldwarp", "in1"),
                ("hmc_xforms", "in2"),
            ]),
            (merge_xforms, asl_transform, [("out", "transforms")]),
        ])
        # fmt:on

    else:

        def _aslist(val):
            return [val]

        # fmt:off
        workflow.connect([(inputnode, asl_transform, [(("hmc_xforms", _aslist), "transforms")])])
        # fmt:on

    return workflow<|MERGE_RESOLUTION|>--- conflicted
+++ resolved
@@ -221,11 +221,7 @@
             :simple_form: yes
 
             from aslprep.niworkflows.utils.spaces import SpatialReferences
-<<<<<<< HEAD
             from aslprep.workflows.asl.resampling import init_asl_std_trans_wf
-=======
-            from aslprep.workflows.asl import init_asl_std_trans_wf
->>>>>>> 5d7a6225
 
             wf = init_asl_std_trans_wf(
                 mem_gb=3,
