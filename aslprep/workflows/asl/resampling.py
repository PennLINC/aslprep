# emacs: -*- mode: python; py-indent-offset: 4; indent-tabs-mode: nil -*-
# vi: set ft=python sts=4 ts=4 sw=4 et:
"""Workflows for resampling data."""
from nipype.interfaces import freesurfer as fs
from nipype.interfaces import utility as niu
from nipype.interfaces.fsl import Split as FSLSplit
from nipype.interfaces.io import FreeSurferSource
from nipype.pipeline import engine as pe
from niworkflows.engine.workflows import LiterateWorkflow as Workflow
from niworkflows.func.util import init_bold_reference_wf
from niworkflows.interfaces.fixes import FixHeaderApplyTransforms as ApplyTransforms
from niworkflows.interfaces.itk import MultiApplyTransforms
from niworkflows.interfaces.nibabel import GenerateSamplingReference
from niworkflows.interfaces.nilearn import Merge
from niworkflows.interfaces.surf import GiftiSetAnatomicalStructure
from niworkflows.interfaces.utility import KeySelect

from aslprep.config import DEFAULT_MEMORY_MIN_GB
from aslprep.utils.misc import (
    _aslist,
    _is_native,
    _itk2lta,
    _select_first_in_list,
    _select_template,
    _split_spec,
    select_target,
)
from aslprep.utils.niworkflows import format_reference


def init_asl_surf_wf(mem_gb, surface_spaces, medial_surface_nan, name="asl_surf_wf"):
    """Sample functional images to FreeSurfer surfaces.

    For each vertex, the cortical ribbon is sampled at six points (spaced 20% of thickness apart)
    and averaged.
    Outputs are in GIFTI format.

    Workflow Graph
        .. workflow::
            :graph2use: colored
            :simple_form: yes

            from aslprep.workflows.asl.resampling import init_asl_surf_wf

            wf = init_asl_surf_wf(
                mem_gb=0.1,
                surface_spaces=['fsnative', 'fsaverage5'],
                medial_surface_nan=False,
            )

    Parameters
    ----------
    surface_spaces : :obj:`list`
        List of FreeSurfer surface-spaces (either ``fsaverage{3,4,5,6,}`` or ``fsnative``)
        the functional images are to be resampled to.
        For ``fsnative``, images will be resampled to the individual subject's
        native surface.
    medial_surface_nan : :obj:`bool`
        Replace medial wall values with NaNs on functional GIFTI files

    Inputs
    ------
    source_file
        Motion-corrected ASL series in T1 space
    t1w_preproc
        Bias-corrected structural template image
    subjects_dir
        FreeSurfer SUBJECTS_DIR
    subject_id
        FreeSurfer subject ID
    t1w2fsnative_xfm
        LTA-style affine matrix translating from T1w to FreeSurfer-conformed subject space

    Outputs
    -------
    surfaces
        ASL series, resampled to FreeSurfer surfaces

    """
    workflow = Workflow(name=name)
    workflow.__desc__ = f"""\
The ASL time-series were resampled onto the following surfaces
(FreeSurfer reconstruction nomenclature):
{', '.join(['*' + s + '*' for s in surface_spaces])}.
"""

    inputnode = pe.Node(
        niu.IdentityInterface(
            fields=["source_file", "subject_id", "subjects_dir", "t1w2fsnative_xfm"]
        ),
        name="inputnode",
    )
    itersource = pe.Node(niu.IdentityInterface(fields=["target"]), name="itersource")
    itersource.iterables = [("target", surface_spaces)]

    get_fsnative = pe.Node(FreeSurferSource(), name="get_fsnative", run_without_submitting=True)

    targets = pe.Node(
        niu.Function(function=select_target),
        name="targets",
        run_without_submitting=True,
        mem_gb=DEFAULT_MEMORY_MIN_GB,
    )

    # Rename the source file to the output space to simplify naming later
    rename_src = pe.Node(
        niu.Rename(format_string="%(subject)s", keep_ext=True),
        name="rename_src",
        run_without_submitting=True,
        mem_gb=DEFAULT_MEMORY_MIN_GB,
    )
    itk2lta = pe.Node(niu.Function(function=_itk2lta), name="itk2lta", run_without_submitting=True)
    sampler = pe.MapNode(
        fs.SampleToSurface(
            cortex_mask=True,
            interp_method="trilinear",
            out_type="gii",
            override_reg_subj=True,
            sampling_method="average",
            sampling_range=(0, 1, 0.2),
            sampling_units="frac",
        ),
        iterfield=["hemi"],
        name="sampler",
        mem_gb=mem_gb * 3,
    )
    sampler.inputs.hemi = ["lh", "rh"]
    update_metadata = pe.MapNode(
        GiftiSetAnatomicalStructure(),
        iterfield=["in_file"],
        name="update_metadata",
        mem_gb=DEFAULT_MEMORY_MIN_GB,
    )

    outputnode = pe.JoinNode(
        niu.IdentityInterface(fields=["surfaces", "target"]),
        joinsource="itersource",
        name="outputnode",
    )

    # fmt:off
    workflow.connect([
        (inputnode, get_fsnative, [
            ("subject_id", "subject_id"),
            ("subjects_dir", "subjects_dir"),
        ]),
        (inputnode, targets, [("subject_id", "subject_id")]),
        (inputnode, rename_src, [("source_file", "in_file")]),
        (inputnode, itk2lta, [
            ("source_file", "src_file"),
            ("t1w2fsnative_xfm", "in_file"),
        ]),
        (get_fsnative, itk2lta, [("T1", "dst_file")]),
        (inputnode, sampler, [
            ("subjects_dir", "subjects_dir"),
            ("subject_id", "subject_id"),
        ]),
        (itersource, targets, [("target", "space")]),
        (itersource, rename_src, [("target", "subject")]),
        (itk2lta, sampler, [("out", "reg_file")]),
        (targets, sampler, [("out", "target_subject")]),
        (rename_src, sampler, [("out_file", "source_file")]),
        (update_metadata, outputnode, [("out_file", "surfaces")]),
        (itersource, outputnode, [("target", "target")]),
    ])
    # fmt:on

    if not medial_surface_nan:
        # fmt:off
        workflow.connect(sampler, "out_file", update_metadata, "in_file")
        # fmt:on

        return workflow

    from niworkflows.interfaces.freesurfer import MedialNaNs

    # Refine if medial vertices should be NaNs
    medial_nans = pe.MapNode(
        MedialNaNs(),
        iterfield=["in_file"],
        name="medial_nans",
        mem_gb=DEFAULT_MEMORY_MIN_GB,
    )

    # fmt:off
    workflow.connect([
        (inputnode, medial_nans, [("subjects_dir", "subjects_dir")]),
        (sampler, medial_nans, [("out_file", "in_file")]),
        (medial_nans, update_metadata, [("out_file", "in_file")]),
    ])
    # fmt:on

    return workflow


def init_asl_std_trans_wf(
    mem_gb,
    omp_nthreads,
    spaces,
    scorescrub=False,
    basil=False,
    name="asl_std_trans_wf",
    use_compression=True,
    use_fieldwarp=False,
):
    """Sample ASL into standard space with a single-step resampling of the original ASL series.

    .. important::
        This workflow provides two outputnodes.
        One output node (with name ``poutputnode``) will be parameterized in a Nipype sense
        (see `Nipype iterables
        <https://miykael.github.io/nipype_tutorial/notebooks/basic_iteration.html>`__), and a
        second node (``outputnode``) will collapse the parameterized outputs into synchronous
        lists of the output fields listed below.

    Workflow Graph
        .. workflow::
            :graph2use: colored
            :simple_form: yes

<<<<<<< HEAD
            from aslprep.utils.niworkflows import SpatialReferences
            from aslprep.workflows.asl import init_asl_std_trans_wf
=======
            from aslprep.niworkflows.utils.spaces import SpatialReferences
            from aslprep.workflows.asl.resampling import init_asl_std_trans_wf
>>>>>>> 32a7fb2a

            wf = init_asl_std_trans_wf(
                mem_gb=3,
                omp_nthreads=1,
                spaces=SpatialReferences(
                    spaces=['MNI152Lin', ('MNIPediatricAsym', {'cohort': '6'})],
                    checkpoint=True,
                ),
            )

    Parameters
    ----------
    mem_gb : :obj:`float`
        Size of ASL file in GB
    omp_nthreads : :obj:`int`
        Maximum number of threads an individual process may use
    spaces : :py:class:`~aslprep.utils.niworkflows.SpatialReferences`
        A container for storing, organizing, and parsing spatial normalizations. Composed of
        :py:class:`~aslprep.utils.niworkflows.Reference` objects representing spatial references.
        Each ``Reference`` contains a space, which is a string of either TemplateFlow template IDs.
    name : :obj:`str`
        Name of workflow (default: ``asl_std_trans_wf``)
    use_compression : :obj:`bool`
        Save registered ASL series as ``.nii.gz``
    use_fieldwarp : :obj:`bool`
        Include SDC warp in single-shot transform from ASL to MNI

    Inputs
    ------
    anat2std_xfm
        List of anatomical-to-standard space transforms generated during
        spatial normalization.
    asl_mask
        Skull-stripping mask of reference image
    asl_split
        Individual 3D volumes, not motion corrected
    fieldwarp
        a :abbr:`DFM (displacements field map)` in ITK format
    hmc_xforms
        List of affine transforms aligning each volume to ``ref_image`` in ITK format
    itk_asl_to_t1
        Affine transform from ``ref_asl_brain`` to T1 space (ITK format)
    name_source
        ASL series NIfTI file
        Used to recover original information lost during processing
    templates
        List of templates that were applied as targets during
        spatial normalization.

    Outputs
    -------
    asl_std
        ASL series, resampled to template space
    cbf_std, *cbf
        cbf series, resampled to template space
    asl_std_ref
        Reference, contrast-enhanced summary of the ASL series, resampled to template space
    asl_mask_std
        ASL series mask in template space
    template
        Template identifiers synchronized correspondingly to previously
        described outputs.

    """
    workflow = Workflow(name=name)
    std_vol_references = [
        (s.fullname, s.spec) for s in spaces.references if s.standard and s.dim == 3
    ]

    inputnode = pe.Node(
        niu.IdentityInterface(
            fields=[
                "anat2std_xfm",
                "cbf",
                "meancbf",
                "att",
                "score",
                "avgscore",
                "scrub",
                "basil",
                "pv",
                "pvwm",
                "asl_mask",
                "asl_split",
                "fieldwarp",
                "hmc_xforms",
                "itk_asl_to_t1",
                "name_source",
                "templates",
            ]
        ),
        name="inputnode",
    )

    iterablesource = pe.Node(niu.IdentityInterface(fields=["std_target"]), name="iterablesource")
    # Generate conversions for every template+spec at the input
    iterablesource.iterables = [("std_target", std_vol_references)]

    split_target = pe.Node(
        niu.Function(
            function=_split_spec,
            input_names=["in_target"],
            output_names=["space", "template", "spec"],
        ),
        run_without_submitting=True,
        name="split_target",
    )

    select_std = pe.Node(
        KeySelect(fields=["anat2std_xfm"]),
        name="select_std",
        run_without_submitting=True,
    )

    select_tpl = pe.Node(
        niu.Function(function=_select_template),
        name="select_tpl",
        run_without_submitting=True,
    )

    gen_ref = pe.Node(
        GenerateSamplingReference(),
        name="gen_ref",
        mem_gb=0.3,
    )  # 256x256x256 * 64 / 8 ~ 150MB)

    mask_std_tfm = pe.Node(
        ApplyTransforms(interpolation="MultiLabel"),
        name="mask_std_tfm",
        mem_gb=1,
    )

    # Write corrected file in the designated output dir
    mask_merge_tfms = pe.Node(
        niu.Merge(2),
        name="mask_merge_tfms",
        run_without_submitting=True,
        mem_gb=DEFAULT_MEMORY_MIN_GB,
    )

    nxforms = 3 + use_fieldwarp
    merge_xforms = pe.Node(
        niu.Merge(nxforms),
        name="merge_xforms",
        run_without_submitting=True,
        mem_gb=DEFAULT_MEMORY_MIN_GB,
    )

    # fmt:off
    workflow.connect([(inputnode, merge_xforms, [("hmc_xforms", f"in{nxforms}")])])
    # fmt:on

    if use_fieldwarp:
        # fmt:off
        workflow.connect([(inputnode, merge_xforms, [("fieldwarp", "in3")])])
        # fmt:on

    asl_to_std_transform = pe.Node(
        MultiApplyTransforms(interpolation="LanczosWindowedSinc", float=True, copy_dtype=True),
        name="asl_to_std_transform",
        mem_gb=mem_gb * 3 * omp_nthreads,
        n_procs=omp_nthreads,
    )
    cbf_to_std_transform = pe.Node(
        ApplyTransforms(
            interpolation="LanczosWindowedSinc",
            float=True,
            input_image_type=3,
            dimension=3,
        ),
        name="cbf_to_std_transform",
        mem_gb=mem_gb * 3 * omp_nthreads,
        n_procs=omp_nthreads,
    )
    meancbf_to_std_transform = pe.Node(
        ApplyTransforms(
            interpolation="LanczosWindowedSinc",
            float=True,
            input_image_type=3,
        ),
        name="meancbf_to_std_transform",
        mem_gb=mem_gb * 3 * omp_nthreads,
        n_procs=omp_nthreads,
    )
    if scorescrub:
        score_to_std_transform = pe.Node(
            ApplyTransforms(
                interpolation="LanczosWindowedSinc",
                float=True,
                input_image_type=3,
                dimension=3,
            ),
            name="score_to_std_transform",
            mem_gb=mem_gb * 3 * omp_nthreads,
            n_procs=omp_nthreads,
        )
        avgscore_to_std_transform = pe.Node(
            ApplyTransforms(
                interpolation="LanczosWindowedSinc",
                float=True,
                input_image_type=3,
            ),
            name="avgscore_to_std_transform",
            mem_gb=mem_gb * 3 * omp_nthreads,
            n_procs=omp_nthreads,
        )
        scrub_to_std_transform = pe.Node(
            ApplyTransforms(
                interpolation="LanczosWindowedSinc",
                float=True,
                input_image_type=3,
            ),
            name="scrub_to_std_transform",
            mem_gb=mem_gb * 3 * omp_nthreads,
            n_procs=omp_nthreads,
        )

    if basil:
        basil_to_std_transform = pe.Node(
            ApplyTransforms(
                interpolation="LanczosWindowedSinc",
                float=True,
                input_image_type=3,
            ),
            name="basil_to_std_transform",
            mem_gb=mem_gb * 3 * omp_nthreads,
            n_procs=omp_nthreads,
        )
        pv_to_std_transform = pe.Node(
            ApplyTransforms(
                interpolation="LanczosWindowedSinc",
                float=True,
                input_image_type=3,
            ),
            name="pv_to_std_transform",
            mem_gb=mem_gb * 3 * omp_nthreads,
            n_procs=omp_nthreads,
        )
        pvwm_to_std_transform = pe.Node(
            ApplyTransforms(
                interpolation="LanczosWindowedSinc",
                float=True,
                input_image_type=3,
            ),
            name="pv_to_std_transformwm",
            mem_gb=mem_gb * 3 * omp_nthreads,
            n_procs=omp_nthreads,
        )
        att_to_std_transform = pe.Node(
            ApplyTransforms(
                interpolation="LanczosWindowedSinc",
                float=True,
                input_image_type=3,
            ),
            name="att_to_std_transform",
            mem_gb=mem_gb * 3 * omp_nthreads,
            n_procs=omp_nthreads,
        )

    merge = pe.Node(Merge(compress=use_compression), name="merge", mem_gb=mem_gb * 3)

    # Generate a reference on the target standard space
    gen_final_ref = init_bold_reference_wf(
        omp_nthreads=omp_nthreads,
        pre_mask=True,
        brainmask_thresh=0.1,
    )

    # fmt:off
    workflow.connect([
        (iterablesource, split_target, [("std_target", "in_target")]),
        (iterablesource, select_tpl, [("std_target", "template")]),
        (inputnode, select_std, [
            ("anat2std_xfm", "anat2std_xfm"),
            ("templates", "keys"),
        ]),
        (inputnode, mask_std_tfm, [("asl_mask", "input_image")]),
        (inputnode, gen_ref, [(("asl_split", _select_first_in_list), "moving_image")]),
        (inputnode, merge_xforms, [(("itk_asl_to_t1", _aslist), "in2")]),
        (inputnode, merge, [("name_source", "header_source")]),
        (inputnode, mask_merge_tfms, [(("itk_asl_to_t1", _aslist), "in2")]),
        (inputnode, asl_to_std_transform, [("asl_split", "input_image")]),
        (split_target, select_std, [("space", "key")]),
        (select_std, merge_xforms, [("anat2std_xfm", "in1")]),
        (select_std, mask_merge_tfms, [("anat2std_xfm", "in1")]),
        (split_target, gen_ref, [(("spec", _is_native), "keep_native")]),
        (select_tpl, gen_ref, [("out", "fixed_image")]),
        (merge_xforms, asl_to_std_transform, [("out", "transforms")]),
        (gen_ref, asl_to_std_transform, [("out_file", "reference_image")]),
        (gen_ref, mask_std_tfm, [("out_file", "reference_image")]),
        (mask_merge_tfms, mask_std_tfm, [("out", "transforms")]),
        (mask_std_tfm, gen_final_ref, [("output_image", "inputnode.bold_mask")]),
        (asl_to_std_transform, merge, [("out_files", "in_files")]),
        (merge, gen_final_ref, [("out_file", "inputnode.bold_file")]),
    ])
    # fmt:on

    output_names = [
        "asl_mask_std",
        "asl_std",
        "asl_std_ref",
        "spatial_reference",
        "template",
        "cbf_std",
        "meancbf_std",
    ]

    if scorescrub:
        output_names = output_names + ["score_std", "avgscore_std", "scrub_std"]
    if basil:
        output_names = output_names + ["basil_std", "pv_std", "att_std", "pvwm_std"]

    poutputnode = pe.Node(niu.IdentityInterface(fields=output_names), name="poutputnode")
    # fmt:off
    workflow.connect([
        # Connecting outputnode
        (iterablesource, poutputnode, [(("std_target", format_reference), "spatial_reference")]),
        (merge, poutputnode, [("out_file", "asl_std")]),
        (gen_final_ref, poutputnode, [("outputnode.ref_image", "asl_std_ref")]),
        (mask_std_tfm, poutputnode, [("output_image", "asl_mask_std")]),
        (select_std, poutputnode, [("key", "template")]),
        (mask_merge_tfms, cbf_to_std_transform, [("out", "transforms")]),
        (gen_ref, cbf_to_std_transform, [("out_file", "reference_image")]),
        (inputnode, cbf_to_std_transform, [("cbf", "input_image")]),
        (cbf_to_std_transform, poutputnode, [("output_image", "cbf_std")]),
        (mask_merge_tfms, meancbf_to_std_transform, [("out", "transforms")]),
        (gen_ref, meancbf_to_std_transform, [("out_file", "reference_image")]),
        (inputnode, meancbf_to_std_transform, [("meancbf", "input_image")]),
        (meancbf_to_std_transform, poutputnode, [("output_image", "meancbf_std")]),
    ])
    # fmt:on

    if scorescrub:
        # fmt:off
        workflow.connect([
            (mask_merge_tfms, score_to_std_transform, [("out", "transforms")]),
            (gen_ref, score_to_std_transform, [("out_file", "reference_image")]),
            (inputnode, score_to_std_transform, [("score", "input_image")]),
            (score_to_std_transform, poutputnode, [("output_image", "score_std")]),
            (mask_merge_tfms, avgscore_to_std_transform, [("out", "transforms")]),
            (gen_ref, avgscore_to_std_transform, [("out_file", "reference_image")]),
            (inputnode, avgscore_to_std_transform, [("avgscore", "input_image")]),
            (avgscore_to_std_transform, poutputnode, [("output_image", "avgscore_std")]),
            (mask_merge_tfms, scrub_to_std_transform, [("out", "transforms")]),
            (gen_ref, scrub_to_std_transform, [("out_file", "reference_image")]),
            (inputnode, scrub_to_std_transform, [("scrub", "input_image")]),
            (scrub_to_std_transform, poutputnode, [("output_image", "scrub_std")]),
        ])
        # fmt:on

    if basil:
        # fmt:off
        workflow.connect([
            (mask_merge_tfms, basil_to_std_transform, [("out", "transforms")]),
            (gen_ref, basil_to_std_transform, [("out_file", "reference_image")]),
            (inputnode, basil_to_std_transform, [("basil", "input_image")]),
            (basil_to_std_transform, poutputnode, [("output_image", "basil_std")]),
            (mask_merge_tfms, pv_to_std_transform, [("out", "transforms")]),
            (gen_ref, pv_to_std_transform, [("out_file", "reference_image")]),
            (inputnode, pv_to_std_transform, [("pv", "input_image")]),
            (pv_to_std_transform, poutputnode, [("output_image", "pv_std")]),
            (mask_merge_tfms, pvwm_to_std_transform, [("out", "transforms")]),
            (gen_ref, pvwm_to_std_transform, [("out_file", "reference_image")]),
            (inputnode, pvwm_to_std_transform, [("pvwm", "input_image")]),
            (pvwm_to_std_transform, poutputnode, [("output_image", "pvwm_std")]),
            (mask_merge_tfms, att_to_std_transform, [("out", "transforms")]),
            (gen_ref, att_to_std_transform, [("out_file", "reference_image")]),
            (inputnode, att_to_std_transform, [("att", "input_image")]),
            (att_to_std_transform, poutputnode, [("output_image", "att_std")]),
        ])
        # fmt:oN

    # Connect parametric outputs to a Join outputnode
    outputnode = pe.JoinNode(
        niu.IdentityInterface(fields=output_names),
        name="outputnode",
        joinsource="iterablesource",
    )
    # fmt:off
    workflow.connect([(poutputnode, outputnode, [(f, f) for f in output_names])])
    # fmt:on

    return workflow


def init_asl_preproc_trans_wf(
    mem_gb,
    omp_nthreads,
    name="asl_preproc_trans_wf",
    use_compression=True,
    use_fieldwarp=False,
    split_file=False,
    interpolation="LanczosWindowedSinc",
):
    """Resample in native (original) space.

    This workflow resamples the input fMRI in its native (original)
    space in a "single shot" from the original asl series.

    Workflow Graph
        .. workflow::
            :graph2use: colored
            :simple_form: yes

            from aslprep.workflows.asl.resampling import init_asl_preproc_trans_wf

            wf = init_asl_preproc_trans_wf(
                mem_gb=3,
                omp_nthreads=1,
            )

    Parameters
    ----------
    mem_gb : :obj:`float`
        Size of asl file in GB
    omp_nthreads : :obj:`int`
        Maximum number of threads an individual process may use
    name : :obj:`str`
        Name of workflow (default: ``asl_std_trans_wf``)
    use_compression : :obj:`bool`
        Save registered asl series as ``.nii.gz``
    use_fieldwarp : :obj:`bool`
        Include SDC warp in single-shot transform from asl to MNI
    split_file : :obj:`bool`
        Whether the input file should be splitted (it is a 4D file)
        or it is a list of 3D files (default ``False``, do not split)
    interpolation : :obj:`str`
        Interpolation type to be used by ANTs' ``applyTransforms``
        (default ``'LanczosWindowedSinc'``)

    Inputs
    ------
    asl_file
        Individual 3D volumes, not motion corrected
    asl_mask
        Skull-stripping mask of reference image
    name_source
        asl series NIfTI file
        Used to recover original information lost during processing
    hmc_xforms
        List of affine transforms aligning each volume to ``ref_image`` in ITK format
    fieldwarp
        a :abbr:`DFM (displacements field map)` in ITK format

    Outputs
    -------
    asl
        asl series, resampled in native space, including all preprocessing
    asl_mask
        asl series mask calculated with the new time-series
    asl_ref
        asl reference image: an average-like 3D image of the time-series
    asl_ref_brain
        Same as ``asl_ref``, but once the brain mask has been applied

    """
    workflow = Workflow(name=name)
    # workflow.__desc__ = """\
    # The ASL timeseries were resampled onto their original,
    # native space by applying the transforms to correct for head-motion.
    # These resampled ASL timeseries are referred to as preprocessed ASL
    # """

    inputnode = pe.Node(
        niu.IdentityInterface(
            fields=[
                "name_source",
                "asl_file",
                "asl_mask",
                "hmc_xforms",
                "fieldwarp",
            ]
        ),
        name="inputnode",
    )

    outputnode = pe.Node(
        niu.IdentityInterface(
            fields=[
                "asl",
                "asl_mask",
                "asl_ref",
                "asl_ref_brain",
            ]
        ),
        name="outputnode",
    )

    asl_transform = pe.Node(
        MultiApplyTransforms(interpolation=interpolation, float=True, copy_dtype=True),
        name="asl_transform",
        mem_gb=mem_gb * 3 * omp_nthreads,
        n_procs=omp_nthreads,
    )

    merge = pe.Node(Merge(compress=use_compression), name="merge", mem_gb=mem_gb * 3)

    # Generate a new asl reference
    asl_reference_wf = init_bold_reference_wf(omp_nthreads=omp_nthreads, brainmask_thresh=0.1)
    asl_reference_wf.__desc__ = None  # Unset description to avoid second appearance

    # fmt:off
    workflow.connect([
        (inputnode, merge, [("name_source", "header_source")]),
        (asl_transform, merge, [("out_files", "in_files")]),
        (merge, asl_reference_wf, [("out_file", "inputnode.bold_file")]),
        (merge, outputnode, [("out_file", "asl")]),
        (asl_reference_wf, outputnode, [
            ("outputnode.ref_image", "asl_ref"),
            ("outputnode.ref_image_brain", "asl_ref_brain"),
            ("outputnode.bold_mask", "asl_mask"),
        ]),
    ])
    # fmt:on

    # Input file is not splitted
    if split_file:
        asl_split = pe.Node(FSLSplit(dimension="t"), name="asl_split", mem_gb=mem_gb * 3)
        # fmt:off
        workflow.connect([
            (inputnode, asl_split, [("asl_file", "in_file")]),
            (asl_split, asl_transform, [
                ("out_files", "input_image"),
                (("out_files", _select_first_in_list), "reference_image"),
            ]),
        ])
        # fmt:on

    else:
        # fmt:off
        workflow.connect([
            (inputnode, asl_transform, [
                ("asl_file", "input_image"),
                (("asl_file", _select_first_in_list), "reference_image"),
            ]),
        ])
        # fmt:on

    if use_fieldwarp:
        merge_xforms = pe.Node(
            niu.Merge(2),
            name="merge_xforms",
            run_without_submitting=True,
            mem_gb=DEFAULT_MEMORY_MIN_GB,
        )
        # fmt:off
        workflow.connect([
            (inputnode, merge_xforms, [
                ("fieldwarp", "in1"),
                ("hmc_xforms", "in2"),
            ]),
            (merge_xforms, asl_transform, [("out", "transforms")]),
        ])
        # fmt:on

    else:

        def _aslist(val):
            return [val]

        # fmt:off
        workflow.connect([(inputnode, asl_transform, [(("hmc_xforms", _aslist), "transforms")])])
        # fmt:on

    return workflow<|MERGE_RESOLUTION|>--- conflicted
+++ resolved
@@ -218,13 +218,8 @@
             :graph2use: colored
             :simple_form: yes
 
-<<<<<<< HEAD
             from aslprep.utils.niworkflows import SpatialReferences
-            from aslprep.workflows.asl import init_asl_std_trans_wf
-=======
-            from aslprep.niworkflows.utils.spaces import SpatialReferences
             from aslprep.workflows.asl.resampling import init_asl_std_trans_wf
->>>>>>> 32a7fb2a
 
             wf = init_asl_std_trans_wf(
                 mem_gb=3,
