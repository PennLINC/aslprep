# emacs: -*- mode: python; py-indent-offset: 4; indent-tabs-mode: nil -*-
# vi: set ft=python sts=4 ts=4 sw=4 et:
"""Workflows to process GE ASL data."""
from nipype.interfaces import fsl
from nipype.interfaces import utility as niu
from nipype.pipeline import engine as pe

from aslprep import config
from aslprep.interfaces import DerivativesDataSink
from aslprep.interfaces.ge import GeReferenceFile
from aslprep.niworkflows.engine.workflows import LiterateWorkflow as Workflow
from aslprep.niworkflows.interfaces.masks import SimpleShowMaskRPT
from aslprep.workflows.asl.registration import init_fsl_bbr_wf

DEFAULT_MEMORY_MIN_GB = config.DEFAULT_MEMORY_MIN_GB
LOGGER = config.loggers.workflow


def init_asl_reference_ge_wf(
    metadata,
    aslcontext,
    smooth_kernel=5,
    name="asl_reference_ge_wf",
):
    """Generate a reference volume and its skull-stripped version.

    Workflow Graph
        .. workflow::
            :graph2use: orig
            :simple_form: yes

            from aslprep.workflows.asl.ge_utils import init_asl_reference_ge_wf

            wf = init_asl_reference_ge_wf(
                metadata={},
                bids_dir=".",
            )
    """
    workflow = Workflow(name=name)
    workflow.__desc__ = """\
First, a reference volume and its skull-stripped version were generated.
        """

    inputnode = pe.Node(
        niu.IdentityInterface(
            fields=[
                "asl_file",
                "m0scan",
                "m0scan_metadata",
            ],
        ),
        name="inputnode",
    )

    outputnode = pe.Node(
        niu.IdentityInterface(
            fields=[
                "raw_ref_image",
                "ref_image_brain",
                "asl_mask",
                "m0_file",
                "m0tr",
                "mask_report",
            ]
        ),
        name="outputnode",
    )

    gen_ref = pe.Node(
        GeReferenceFile(fwhm=smooth_kernel, metadata=metadata, aslcontext=aslcontext),
        omp_nthreads=1,
        mem_gb=1,
        name="gen_ge_ref",
    )

    # fmt:off
    workflow.connect([
        (inputnode, gen_ref, [
            ("asl_file", "in_file"),
            ("m0scan", "m0scan"),
            ("m0scan_metadata", "m0scan_metadata"),
        ]),
        (gen_ref, outputnode, [
            ("ref_file", "raw_ref_image"),
            ("m0_file", "m0_file"),
            ("m0tr", "m0tr"),
        ]),
    ])
    # fmt:on

    skull_strip_wf = pe.Node(fsl.BET(frac=0.5, mask=True), name="fslbet")

    # fmt:off
    workflow.connect([
        (gen_ref, skull_strip_wf, [("ref_file", "in_file")]),
        (skull_strip_wf, outputnode, [("mask_file", "asl_mask")]),
    ])
    # fmt:on

    apply_mask = pe.Node(fsl.ApplyMask(), name="apply_mask")

    # fmt:off
    workflow.connect([
        (gen_ref, apply_mask, [("ref_file", "in_file")]),
        (skull_strip_wf, apply_mask, [("mask_file", "mask_file")]),
        (apply_mask, outputnode, [("out_file", "ref_image_brain")]),
    ])
    # fmt:on

    mask_reportlet = pe.Node(SimpleShowMaskRPT(), name="mask_reportlet")

    # fmt:off
    workflow.connect([
        (gen_ref, mask_reportlet, [("ref_file", "background_file")]),
        (skull_strip_wf, mask_reportlet, [("mask_file", "mask_file")]),
    ])
    # fmt:on

    return workflow


def init_asl_reg_ge_wf(
    use_bbr,
    asl2t1w_dof,
    asl2t1w_init,
    sloppy=False,
    write_report=True,
    name="asl_reg_ge_wf",
):
    """Calculate registration transforms from ASL reference volume to T1w space.

    Workflow Graph
        .. workflow::
            :graph2use: orig
            :simple_form: yes

            from aslprep.workflows.asl.ge_utils import init_asl_reg_ge_wf

            wf = init_asl_reg_ge_wf(
                use_bbr=True,
                asl2t1w_dof=9,
                asl2t1w_init="register",
            )
    """
    workflow = Workflow(name=name)
    inputnode = pe.Node(
        niu.IdentityInterface(fields=["ref_asl_brain", "t1w_brain", "t1w_dseg"]),
        name="inputnode",
    )
    outputnode = pe.Node(
        niu.IdentityInterface(fields=["aslref_to_anat_xfm", "anat_to_aslref_xfm", "fallback"]),
        name="outputnode",
    )

    bbr_wf = init_fsl_bbr_wf(
        use_bbr=use_bbr,
        asl2t1w_dof=asl2t1w_dof,
        asl2t1w_init=asl2t1w_init,
        sloppy=sloppy,
    )

    # fmt:off
    workflow.connect([
        (inputnode, bbr_wf, [
            ("ref_asl_brain", "inputnode.in_file"),
            ("t1w_dseg", "inputnode.t1w_dseg"),
            ("t1w_brain", "inputnode.t1w_brain"),
        ]),
        (bbr_wf, outputnode, [
            ("outputnode.aslref_to_anat_xfm", "aslref_to_anat_xfm"),
            ("outputnode.anat_to_aslref_xfm", "anat_to_aslref_xfm"),
            ("outputnode.fallback", "fallback"),
        ]),
    ])
    # fmt:on

    if write_report:
        ds_report_reg = pe.Node(
            DerivativesDataSink(datatype="figures", dismiss_entities=("echo",)),
            name="ds_report_reg",
            run_without_submitting=True,
            mem_gb=DEFAULT_MEMORY_MIN_GB,
        )

        def _asl_reg_suffix(fallback):  # noqa: U100
            return "flirtbbr"

        # fmt:off
        workflow.connect([
            (bbr_wf, ds_report_reg, [
                ("outputnode.out_report", "in_file"),
                (("outputnode.fallback", _asl_reg_suffix), "desc"),
            ]),
        ])
        # fmt:on

<<<<<<< HEAD
    return workflow


def init_asl_t1_trans_ge_wf(
    mem_gb,
    omp_nthreads,
    output_t1space=False,
    scorescrub=False,
    basil=False,
    name="asl_t1_trans_ge_wf",
):
    """Co-register the reference ASL image to T1w-space.

    The workflow uses :abbr:`BBR (boundary-based registration)`.

    Workflow Graph
        .. workflow::
            :graph2use: orig
            :simple_form: yes

            from aslprep.workflows.asl.ge_utils import init_asl_t1_trans_ge_wf

            wf = init_asl_t1_trans_ge_wf(
                mem_gb=0.1,
                omp_nthreads=1,
            )
    """
    from aslprep.niworkflows.engine.workflows import LiterateWorkflow as Workflow

    workflow = Workflow(name=name)
    inputnode = pe.Node(
        niu.IdentityInterface(
            fields=[
                "name_source",
                "ref_asl_brain",
                "ref_asl_mask",
                "asl_file",
                "t1w_brain",
                "t1w_mask",
                "aslref_to_anat_xfm",
                # CBF outputs
                "cbf_ts",
                "mean_cbf",
                # SCORE/SCRUB outputs
                "cbf_ts_score",
                "mean_cbf_score",
                "mean_cbf_scrub",
                # BASIL outputs
                "mean_cbf_basil",
                "mean_cbf_gm_basil",
                "mean_cbf_wm_basil",
                "att_basil",
            ],
        ),
        name="inputnode",
    )

    outputnode = pe.Node(
        niu.IdentityInterface(
            fields=[
                "asl_t1",
                "aslref_t1",
                "asl_mask_t1",
                # CBF outputs
                "cbf_ts_t1",
                "mean_cbf_t1",
                # SCORE/SCRUB outputs
                "cbf_ts_score_t1",
                "mean_cbf_score_t1",
                "mean_cbf_scrub_t1",
                # BASIL outputs
                "mean_cbf_basil_t1",
                "mean_cbf_gm_basil_t1",
                "mean_cbf_wm_basil_t1",
                "att_t1",
            ]
        ),
        name="outputnode",
    )

    # gen_ref = pe.Node(GenerateSamplingReference(), name='gen_ref',
    # mem_gb=0.3)  # 256x256x256 * 64 / 8 ~ 150MB

    mask_to_t1w_transform = pe.Node(
        ApplyTransforms(interpolation="MultiLabel"),
        name="mask_to_t1w_transform",
        mem_gb=0.1,
    )

    # fmt:off
    workflow.connect([
        (inputnode, mask_to_t1w_transform, [("ref_asl_mask", "input_image")]),
        (inputnode, mask_to_t1w_transform, [("t1w_brain", "reference_image")]),
        (inputnode, mask_to_t1w_transform, [("aslref_to_anat_xfm", "transforms")]),
        (mask_to_t1w_transform, outputnode, [("output_image", "asl_mask_t1")]),
    ])
    # fmt:on

    asl_to_t1w_transform = pe.Node(
        ApplyTransforms(
            interpolation="LanczosWindowedSinc",
            float=True,
            input_image_type=3,
            dimension=3,
        ),
        name="asl_to_t1w_transform",
        mem_gb=mem_gb,
    )

    # Generate a reference on the target T1w space
    # fmt:off
    workflow.connect([
        (inputnode, asl_to_t1w_transform, [("ref_asl_brain", "input_image")]),
        (inputnode, asl_to_t1w_transform, [("aslref_to_anat_xfm", "transforms")]),
        (inputnode, asl_to_t1w_transform, [("t1w_brain", "reference_image")]),
        (asl_to_t1w_transform, outputnode, [("output_image", "asl_t1")]),
    ])
    # fmt:on

    if not output_t1space:
        return workflow

    input_names = ["cbf_ts", "mean_cbf"]
    if scorescrub:
        input_names += ["cbf_ts_score", "mean_cbf_score", "mean_cbf_scrub"]

    if basil:
        input_names += ["mean_cbf_basil", "mean_cbf_gm_basil", "mean_cbf_wm_basil", "att_basil"]

    for input_name in input_names:
        kwargs = {}
        if input_name in ["cbf_ts", "cbf_ts_score"]:
            kwargs["dimension"] = 3

        warp_input_to_t1w = pe.Node(
            ApplyTransforms(
                interpolation="LanczosWindowedSinc",
                float=True,
                input_image_type=3,
                **kwargs,
            ),
            name=f"warp_{input_name}_to_t1w",
            mem_gb=mem_gb * 3 * omp_nthreads,
            n_procs=omp_nthreads,
        )

        # fmt:off
        workflow.connect([
            (inputnode, warp_input_to_t1w, [
                (input_name, "input_image"),
                ("aslref_to_anat_xfm", "transforms"),
                ("t1w_brain", "reference_image"),
            ]),
            (warp_input_to_t1w, outputnode, [("output_image", f"{input_name}_t1")]),
        ])
        # fmt:on

    return workflow


def init_asl_std_trans_ge_wf(
    mem_gb,
    omp_nthreads,
    spaces,
    scorescrub=False,
    basil=False,
    name="asl_std_trans_ge_wf",
):
    """Resample ASL and CBF derivatives into target spaces.

    Workflow Graph
        .. workflow::
            :graph2use: orig
            :simple_form: yes

            from aslprep.workflows.asl.ge_utils import init_asl_std_trans_ge_wf

            wf = init_asl_std_trans_ge_wf(
                mem_gb=0.1,
                omp_nthreads=1,
                spaces="",
            )

    Parameters
    ----------
    mem_gb
    omp_nthreads
    spaces
    scorescrub
    basil
    name

    Outputs
    -------
    asl_mask_std
    asl_std
    aslref_std
    spatial_reference
    template
    cbf_ts_std
    mean_cbf_std
    cbf_ts_score_std
    mean_cbf_score_std
    mean_cbf_scrub_std
    mean_cbf_basil_std
    mean_cbf_gm_basil_std
    mean_cbf_wm_basil_std
    att_std
    """
    workflow = Workflow(name=name)
    output_references = spaces.cached.get_spaces(nonstandard=False, dim=(3,))
    std_vol_references = [
        (s.fullname, s.spec) for s in spaces.references if s.standard and s.dim == 3
    ]

    if len(output_references) == 1:
        workflow.__desc__ = f"""\
The ASL and CBF dreivatives  were resampled into standard space,
generating a *preprocessed ASL and computed CBF in {output_references[0]} space*.
"""
    elif len(output_references) > 1:
        workflow.__desc__ = f"""\
The ASL and CBF dreivatives were resampled into several standard spaces,
correspondingly generating the following *spatially-normalized,
preprocessed ASL runs*: {', '.join(output_references)}.
"""

    inputnode = pe.Node(
        niu.IdentityInterface(
            fields=[
                "aslref_to_anat_xfm",
                "name_source",
                "templates",
                "anat_to_template_xfm",
                "asl_file",
                "asl_mask",
                # CBF outputs
                "cbf_ts",
                "mean_cbf",
                # SCORE/SCRUB outputs
                "cbf_ts_score",
                "mean_cbf_score",
                "mean_cbf_scrub",
                # BASIL outputs
                "mean_cbf_basil",
                "mean_cbf_gm_basil",
                "mean_cbf_wm_basil",
                "att_basil",
            ]
        ),
        name="inputnode",
    )

    iterablesource = pe.Node(niu.IdentityInterface(fields=["std_target"]), name="iterablesource")
    # Generate conversions for every template+spec at the input
    iterablesource.iterables = [("std_target", std_vol_references)]

    split_target = pe.Node(
        niu.Function(
            function=_split_spec,
            input_names=["in_target"],
            output_names=["space", "template", "spec"],
        ),
        run_without_submitting=True,
        name="split_target",
    )

    select_std = pe.Node(
        KeySelect(fields=["anat_to_template_xfm"]),
        name="select_std",
        run_without_submitting=True,
    )

    select_tpl = pe.Node(
        niu.Function(function=_select_template),
        name="select_tpl",
        run_without_submitting=True,
    )

    mask_std_tfm = pe.Node(
        ApplyTransforms(interpolation="MultiLabel"),
        name="mask_std_tfm",
        mem_gb=1,
    )

    # Write corrected file in the designated output dir
    mask_merge_tfms = pe.Node(
        niu.Merge(2),
        name="mask_merge_tfms",
        run_without_submitting=True,
        mem_gb=DEFAULT_MEMORY_MIN_GB,
    )
    merge_xforms = pe.Node(
        niu.Merge(3),
        name="merge_xforms",
        run_without_submitting=True,
        mem_gb=DEFAULT_MEMORY_MIN_GB,
    )

    asl_to_std_transform = pe.Node(
        ApplyTransforms(
            interpolation="LanczosWindowedSinc", float=True, input_image_type=3, dimension=3
        ),
        name="asl_to_std_transform",
        mem_gb=mem_gb * 3 * omp_nthreads,
        n_procs=omp_nthreads,
    )
    cbf_to_std_transform = pe.Node(
        ApplyTransforms(
            interpolation="LanczosWindowedSinc", float=True, input_image_type=3, dimension=3
        ),
        name="cbf_to_std_transform",
        mem_gb=mem_gb * 3 * omp_nthreads,
        n_procs=omp_nthreads,
    )
    meancbf_to_std_transform = pe.Node(
        ApplyTransforms(interpolation="LanczosWindowedSinc", float=True, input_image_type=3),
        name="meancbf_to_std_transform",
        mem_gb=mem_gb * 3 * omp_nthreads,
        n_procs=omp_nthreads,
    )

    if scorescrub:
        score_to_std_transform = pe.Node(
            ApplyTransforms(
                interpolation="LanczosWindowedSinc", float=True, input_image_type=3, dimension=3
            ),
            name="score_to_std_transform",
            mem_gb=mem_gb * 3 * omp_nthreads,
            n_procs=omp_nthreads,
        )
        avgscore_to_std_transform = pe.Node(
            ApplyTransforms(interpolation="LanczosWindowedSinc", float=True, input_image_type=3),
            name="avgscore_to_std_transform",
            mem_gb=mem_gb * 3 * omp_nthreads,
            n_procs=omp_nthreads,
        )
        scrub_to_std_transform = pe.Node(
            ApplyTransforms(interpolation="LanczosWindowedSinc", float=True, input_image_type=3),
            name="scrub_to_std_transform",
            mem_gb=mem_gb * 3 * omp_nthreads,
            n_procs=omp_nthreads,
        )

    if basil:
        basil_to_std_transform = pe.Node(
            ApplyTransforms(interpolation="LanczosWindowedSinc", float=True, input_image_type=3),
            name="basil_to_std_transform",
            mem_gb=mem_gb * 3 * omp_nthreads,
            n_procs=omp_nthreads,
        )
        pv_to_std_transform = pe.Node(
            ApplyTransforms(interpolation="LanczosWindowedSinc", float=True, input_image_type=3),
            name="pv_to_std_transform",
            mem_gb=mem_gb * 3 * omp_nthreads,
            n_procs=omp_nthreads,
        )
        pvwm_to_std_transform = pe.Node(
            ApplyTransforms(interpolation="LanczosWindowedSinc", float=True, input_image_type=3),
            name="pvwm_to_std_transform",
            mem_gb=mem_gb * 3 * omp_nthreads,
            n_procs=omp_nthreads,
        )
        att_to_std_transform = pe.Node(
            ApplyTransforms(interpolation="LanczosWindowedSinc", float=True, input_image_type=3),
            name="att_to_std_transform",
            mem_gb=mem_gb * 3 * omp_nthreads,
            n_procs=omp_nthreads,
        )

    mask_merge_tfms = pe.Node(
        niu.Merge(2),
        name="mask_merge_tfms",
        run_without_submitting=True,
        mem_gb=DEFAULT_MEMORY_MIN_GB,
    )

    # Generate a reference on the target standard space
    gen_ref = pe.Node(GenerateSamplingReference(), name="gen_ref", mem_gb=0.3)

    # fmt:off
    workflow.connect([
        (iterablesource, split_target, [("std_target", "in_target")]),
        (iterablesource, select_tpl, [("std_target", "template")]),
        (inputnode, select_std, [
            ("anat_to_template_xfm", "anat_to_template_xfm"),
            ("templates", "keys"),
        ]),
        (inputnode, mask_std_tfm, [("asl_mask", "input_image")]),
        (inputnode, gen_ref, [("asl_file", "moving_image")]),
        (inputnode, merge_xforms, [(("aslref_to_anat_xfm", _aslist), "in2")]),
        (inputnode, mask_merge_tfms, [(("aslref_to_anat_xfm", _aslist), "in2")]),
        (inputnode, asl_to_std_transform, [("asl_file", "input_image")]),
        (split_target, select_std, [("space", "key")]),
        (select_std, merge_xforms, [("anat_to_template_xfm", "in1")]),
        (select_std, mask_merge_tfms, [("anat_to_template_xfm", "in1")]),
        (split_target, gen_ref, [(("spec", _is_native), "keep_native")]),
        (select_tpl, gen_ref, [("out", "fixed_image")]),
        (merge_xforms, asl_to_std_transform, [("out", "transforms")]),
        (gen_ref, asl_to_std_transform, [("out_file", "reference_image")]),
        (gen_ref, mask_std_tfm, [("out_file", "reference_image")]),
        (mask_merge_tfms, mask_std_tfm, [("out", "transforms")]),
    ])
    # fmt:on

    output_names = [
        "asl_mask_std",
        "asl_std",
        "aslref_std",
        "spatial_reference",
        "template",
        "cbf_ts_std",
        "mean_cbf_std",
    ]

    if scorescrub:
        output_names += [
            "cbf_ts_score_std",
            "mean_cbf_score_std",
            "mean_cbf_scrub_std",
        ]

    if basil:
        output_names += [
            "mean_cbf_basil_std",
            "mean_cbf_gm_basil_std",
            "mean_cbf_wm_basil_std",
            "att_std",
        ]

    poutputnode = pe.Node(niu.IdentityInterface(fields=output_names), name="poutputnode")

    # fmt:off
    workflow.connect([
        # Connecting outputnode
        (iterablesource, poutputnode, [(("std_target", format_reference), "spatial_reference")]),
        (asl_to_std_transform, poutputnode, [("output_image", "asl_std")]),
        (asl_to_std_transform, poutputnode, [("output_image", "aslref_std")]),
        (mask_std_tfm, poutputnode, [("output_image", "asl_mask_std")]),
        (select_std, poutputnode, [("key", "template")]),
        (mask_merge_tfms, cbf_to_std_transform, [("out", "transforms")]),
        (gen_ref, cbf_to_std_transform, [("out_file", "reference_image")]),
        (inputnode, cbf_to_std_transform, [("cbf_ts", "input_image")]),
        (cbf_to_std_transform, poutputnode, [("output_image", "cbf_ts_std")]),
        (mask_merge_tfms, meancbf_to_std_transform, [("out", "transforms")]),
        (gen_ref, meancbf_to_std_transform, [("out_file", "reference_image")]),
        (inputnode, meancbf_to_std_transform, [("cbf_ts", "input_image")]),
        (meancbf_to_std_transform, poutputnode, [("output_image", "mean_cbf_std")]),
    ])
    # fmt:on

    if scorescrub:
        # fmt:off
        workflow.connect([
            (mask_merge_tfms, avgscore_to_std_transform, [("out", "transforms")]),
            (gen_ref, avgscore_to_std_transform, [("out_file", "reference_image")]),
            (inputnode, avgscore_to_std_transform, [("mean_cbf_score", "input_image")]),
            (avgscore_to_std_transform, poutputnode, [("output_image", "mean_cbf_score_std")]),
            (mask_merge_tfms, score_to_std_transform, [("out", "transforms")]),
            (gen_ref, score_to_std_transform, [("out_file", "reference_image")]),
            (inputnode, score_to_std_transform, [("cbf_ts_score", "input_image")]),
            (score_to_std_transform, poutputnode, [("output_image", "cbf_ts_score_std")]),
            (mask_merge_tfms, scrub_to_std_transform, [("out", "transforms")]),
            (gen_ref, scrub_to_std_transform, [("out_file", "reference_image")]),
            (inputnode, scrub_to_std_transform, [("mean_cbf_scrub", "input_image")]),
            (scrub_to_std_transform, poutputnode, [("output_image", "mean_cbf_scrub_std")]),
        ])
        # fmt:on

    if basil:
        # fmt:off
        workflow.connect([
            (mask_merge_tfms, basil_to_std_transform, [("out", "transforms")]),
            (gen_ref, basil_to_std_transform, [("out_file", "reference_image")]),
            (inputnode, basil_to_std_transform, [("mean_cbf_basil", "input_image")]),
            (basil_to_std_transform, poutputnode, [("output_image", "mean_cbf_basil_std")]),
            (mask_merge_tfms, pv_to_std_transform, [("out", "transforms")]),
            (gen_ref, pv_to_std_transform, [("out_file", "reference_image")]),
            (inputnode, pv_to_std_transform, [("mean_cbf_gm_basil", "input_image")]),
            (pv_to_std_transform, poutputnode, [("output_image", "mean_cbf_gm_basil_std")]),
            (mask_merge_tfms, pvwm_to_std_transform, [("out", "transforms")]),
            (gen_ref, pvwm_to_std_transform, [("out_file", "reference_image")]),
            (inputnode, pvwm_to_std_transform, [("mean_cbf_wm_basil", "input_image")]),
            (pvwm_to_std_transform, poutputnode, [("output_image", "mean_cbf_wm_basil_std")]),
            (mask_merge_tfms, att_to_std_transform, [("out", "transforms")]),
            (gen_ref, att_to_std_transform, [("out_file", "reference_image")]),
            (inputnode, att_to_std_transform, [("att_basil", "input_image")]),
            (att_to_std_transform, poutputnode, [("output_image", "att_std")]),
        ])
        # fmt:on

    # Connect parametric outputs to a Join outputnode
    outputnode = pe.JoinNode(
        niu.IdentityInterface(fields=output_names),
        name="outputnode",
        joinsource="iterablesource",
    )
    # fmt:off
    workflow.connect([(poutputnode, outputnode, [(f, f) for f in output_names])])
    # fmt:on

=======
>>>>>>> d82cd990
    return workflow<|MERGE_RESOLUTION|>--- conflicted
+++ resolved
@@ -194,508 +194,4 @@
         ])
         # fmt:on
 
-<<<<<<< HEAD
-    return workflow
-
-
-def init_asl_t1_trans_ge_wf(
-    mem_gb,
-    omp_nthreads,
-    output_t1space=False,
-    scorescrub=False,
-    basil=False,
-    name="asl_t1_trans_ge_wf",
-):
-    """Co-register the reference ASL image to T1w-space.
-
-    The workflow uses :abbr:`BBR (boundary-based registration)`.
-
-    Workflow Graph
-        .. workflow::
-            :graph2use: orig
-            :simple_form: yes
-
-            from aslprep.workflows.asl.ge_utils import init_asl_t1_trans_ge_wf
-
-            wf = init_asl_t1_trans_ge_wf(
-                mem_gb=0.1,
-                omp_nthreads=1,
-            )
-    """
-    from aslprep.niworkflows.engine.workflows import LiterateWorkflow as Workflow
-
-    workflow = Workflow(name=name)
-    inputnode = pe.Node(
-        niu.IdentityInterface(
-            fields=[
-                "name_source",
-                "ref_asl_brain",
-                "ref_asl_mask",
-                "asl_file",
-                "t1w_brain",
-                "t1w_mask",
-                "aslref_to_anat_xfm",
-                # CBF outputs
-                "cbf_ts",
-                "mean_cbf",
-                # SCORE/SCRUB outputs
-                "cbf_ts_score",
-                "mean_cbf_score",
-                "mean_cbf_scrub",
-                # BASIL outputs
-                "mean_cbf_basil",
-                "mean_cbf_gm_basil",
-                "mean_cbf_wm_basil",
-                "att_basil",
-            ],
-        ),
-        name="inputnode",
-    )
-
-    outputnode = pe.Node(
-        niu.IdentityInterface(
-            fields=[
-                "asl_t1",
-                "aslref_t1",
-                "asl_mask_t1",
-                # CBF outputs
-                "cbf_ts_t1",
-                "mean_cbf_t1",
-                # SCORE/SCRUB outputs
-                "cbf_ts_score_t1",
-                "mean_cbf_score_t1",
-                "mean_cbf_scrub_t1",
-                # BASIL outputs
-                "mean_cbf_basil_t1",
-                "mean_cbf_gm_basil_t1",
-                "mean_cbf_wm_basil_t1",
-                "att_t1",
-            ]
-        ),
-        name="outputnode",
-    )
-
-    # gen_ref = pe.Node(GenerateSamplingReference(), name='gen_ref',
-    # mem_gb=0.3)  # 256x256x256 * 64 / 8 ~ 150MB
-
-    mask_to_t1w_transform = pe.Node(
-        ApplyTransforms(interpolation="MultiLabel"),
-        name="mask_to_t1w_transform",
-        mem_gb=0.1,
-    )
-
-    # fmt:off
-    workflow.connect([
-        (inputnode, mask_to_t1w_transform, [("ref_asl_mask", "input_image")]),
-        (inputnode, mask_to_t1w_transform, [("t1w_brain", "reference_image")]),
-        (inputnode, mask_to_t1w_transform, [("aslref_to_anat_xfm", "transforms")]),
-        (mask_to_t1w_transform, outputnode, [("output_image", "asl_mask_t1")]),
-    ])
-    # fmt:on
-
-    asl_to_t1w_transform = pe.Node(
-        ApplyTransforms(
-            interpolation="LanczosWindowedSinc",
-            float=True,
-            input_image_type=3,
-            dimension=3,
-        ),
-        name="asl_to_t1w_transform",
-        mem_gb=mem_gb,
-    )
-
-    # Generate a reference on the target T1w space
-    # fmt:off
-    workflow.connect([
-        (inputnode, asl_to_t1w_transform, [("ref_asl_brain", "input_image")]),
-        (inputnode, asl_to_t1w_transform, [("aslref_to_anat_xfm", "transforms")]),
-        (inputnode, asl_to_t1w_transform, [("t1w_brain", "reference_image")]),
-        (asl_to_t1w_transform, outputnode, [("output_image", "asl_t1")]),
-    ])
-    # fmt:on
-
-    if not output_t1space:
-        return workflow
-
-    input_names = ["cbf_ts", "mean_cbf"]
-    if scorescrub:
-        input_names += ["cbf_ts_score", "mean_cbf_score", "mean_cbf_scrub"]
-
-    if basil:
-        input_names += ["mean_cbf_basil", "mean_cbf_gm_basil", "mean_cbf_wm_basil", "att_basil"]
-
-    for input_name in input_names:
-        kwargs = {}
-        if input_name in ["cbf_ts", "cbf_ts_score"]:
-            kwargs["dimension"] = 3
-
-        warp_input_to_t1w = pe.Node(
-            ApplyTransforms(
-                interpolation="LanczosWindowedSinc",
-                float=True,
-                input_image_type=3,
-                **kwargs,
-            ),
-            name=f"warp_{input_name}_to_t1w",
-            mem_gb=mem_gb * 3 * omp_nthreads,
-            n_procs=omp_nthreads,
-        )
-
-        # fmt:off
-        workflow.connect([
-            (inputnode, warp_input_to_t1w, [
-                (input_name, "input_image"),
-                ("aslref_to_anat_xfm", "transforms"),
-                ("t1w_brain", "reference_image"),
-            ]),
-            (warp_input_to_t1w, outputnode, [("output_image", f"{input_name}_t1")]),
-        ])
-        # fmt:on
-
-    return workflow
-
-
-def init_asl_std_trans_ge_wf(
-    mem_gb,
-    omp_nthreads,
-    spaces,
-    scorescrub=False,
-    basil=False,
-    name="asl_std_trans_ge_wf",
-):
-    """Resample ASL and CBF derivatives into target spaces.
-
-    Workflow Graph
-        .. workflow::
-            :graph2use: orig
-            :simple_form: yes
-
-            from aslprep.workflows.asl.ge_utils import init_asl_std_trans_ge_wf
-
-            wf = init_asl_std_trans_ge_wf(
-                mem_gb=0.1,
-                omp_nthreads=1,
-                spaces="",
-            )
-
-    Parameters
-    ----------
-    mem_gb
-    omp_nthreads
-    spaces
-    scorescrub
-    basil
-    name
-
-    Outputs
-    -------
-    asl_mask_std
-    asl_std
-    aslref_std
-    spatial_reference
-    template
-    cbf_ts_std
-    mean_cbf_std
-    cbf_ts_score_std
-    mean_cbf_score_std
-    mean_cbf_scrub_std
-    mean_cbf_basil_std
-    mean_cbf_gm_basil_std
-    mean_cbf_wm_basil_std
-    att_std
-    """
-    workflow = Workflow(name=name)
-    output_references = spaces.cached.get_spaces(nonstandard=False, dim=(3,))
-    std_vol_references = [
-        (s.fullname, s.spec) for s in spaces.references if s.standard and s.dim == 3
-    ]
-
-    if len(output_references) == 1:
-        workflow.__desc__ = f"""\
-The ASL and CBF dreivatives  were resampled into standard space,
-generating a *preprocessed ASL and computed CBF in {output_references[0]} space*.
-"""
-    elif len(output_references) > 1:
-        workflow.__desc__ = f"""\
-The ASL and CBF dreivatives were resampled into several standard spaces,
-correspondingly generating the following *spatially-normalized,
-preprocessed ASL runs*: {', '.join(output_references)}.
-"""
-
-    inputnode = pe.Node(
-        niu.IdentityInterface(
-            fields=[
-                "aslref_to_anat_xfm",
-                "name_source",
-                "templates",
-                "anat_to_template_xfm",
-                "asl_file",
-                "asl_mask",
-                # CBF outputs
-                "cbf_ts",
-                "mean_cbf",
-                # SCORE/SCRUB outputs
-                "cbf_ts_score",
-                "mean_cbf_score",
-                "mean_cbf_scrub",
-                # BASIL outputs
-                "mean_cbf_basil",
-                "mean_cbf_gm_basil",
-                "mean_cbf_wm_basil",
-                "att_basil",
-            ]
-        ),
-        name="inputnode",
-    )
-
-    iterablesource = pe.Node(niu.IdentityInterface(fields=["std_target"]), name="iterablesource")
-    # Generate conversions for every template+spec at the input
-    iterablesource.iterables = [("std_target", std_vol_references)]
-
-    split_target = pe.Node(
-        niu.Function(
-            function=_split_spec,
-            input_names=["in_target"],
-            output_names=["space", "template", "spec"],
-        ),
-        run_without_submitting=True,
-        name="split_target",
-    )
-
-    select_std = pe.Node(
-        KeySelect(fields=["anat_to_template_xfm"]),
-        name="select_std",
-        run_without_submitting=True,
-    )
-
-    select_tpl = pe.Node(
-        niu.Function(function=_select_template),
-        name="select_tpl",
-        run_without_submitting=True,
-    )
-
-    mask_std_tfm = pe.Node(
-        ApplyTransforms(interpolation="MultiLabel"),
-        name="mask_std_tfm",
-        mem_gb=1,
-    )
-
-    # Write corrected file in the designated output dir
-    mask_merge_tfms = pe.Node(
-        niu.Merge(2),
-        name="mask_merge_tfms",
-        run_without_submitting=True,
-        mem_gb=DEFAULT_MEMORY_MIN_GB,
-    )
-    merge_xforms = pe.Node(
-        niu.Merge(3),
-        name="merge_xforms",
-        run_without_submitting=True,
-        mem_gb=DEFAULT_MEMORY_MIN_GB,
-    )
-
-    asl_to_std_transform = pe.Node(
-        ApplyTransforms(
-            interpolation="LanczosWindowedSinc", float=True, input_image_type=3, dimension=3
-        ),
-        name="asl_to_std_transform",
-        mem_gb=mem_gb * 3 * omp_nthreads,
-        n_procs=omp_nthreads,
-    )
-    cbf_to_std_transform = pe.Node(
-        ApplyTransforms(
-            interpolation="LanczosWindowedSinc", float=True, input_image_type=3, dimension=3
-        ),
-        name="cbf_to_std_transform",
-        mem_gb=mem_gb * 3 * omp_nthreads,
-        n_procs=omp_nthreads,
-    )
-    meancbf_to_std_transform = pe.Node(
-        ApplyTransforms(interpolation="LanczosWindowedSinc", float=True, input_image_type=3),
-        name="meancbf_to_std_transform",
-        mem_gb=mem_gb * 3 * omp_nthreads,
-        n_procs=omp_nthreads,
-    )
-
-    if scorescrub:
-        score_to_std_transform = pe.Node(
-            ApplyTransforms(
-                interpolation="LanczosWindowedSinc", float=True, input_image_type=3, dimension=3
-            ),
-            name="score_to_std_transform",
-            mem_gb=mem_gb * 3 * omp_nthreads,
-            n_procs=omp_nthreads,
-        )
-        avgscore_to_std_transform = pe.Node(
-            ApplyTransforms(interpolation="LanczosWindowedSinc", float=True, input_image_type=3),
-            name="avgscore_to_std_transform",
-            mem_gb=mem_gb * 3 * omp_nthreads,
-            n_procs=omp_nthreads,
-        )
-        scrub_to_std_transform = pe.Node(
-            ApplyTransforms(interpolation="LanczosWindowedSinc", float=True, input_image_type=3),
-            name="scrub_to_std_transform",
-            mem_gb=mem_gb * 3 * omp_nthreads,
-            n_procs=omp_nthreads,
-        )
-
-    if basil:
-        basil_to_std_transform = pe.Node(
-            ApplyTransforms(interpolation="LanczosWindowedSinc", float=True, input_image_type=3),
-            name="basil_to_std_transform",
-            mem_gb=mem_gb * 3 * omp_nthreads,
-            n_procs=omp_nthreads,
-        )
-        pv_to_std_transform = pe.Node(
-            ApplyTransforms(interpolation="LanczosWindowedSinc", float=True, input_image_type=3),
-            name="pv_to_std_transform",
-            mem_gb=mem_gb * 3 * omp_nthreads,
-            n_procs=omp_nthreads,
-        )
-        pvwm_to_std_transform = pe.Node(
-            ApplyTransforms(interpolation="LanczosWindowedSinc", float=True, input_image_type=3),
-            name="pvwm_to_std_transform",
-            mem_gb=mem_gb * 3 * omp_nthreads,
-            n_procs=omp_nthreads,
-        )
-        att_to_std_transform = pe.Node(
-            ApplyTransforms(interpolation="LanczosWindowedSinc", float=True, input_image_type=3),
-            name="att_to_std_transform",
-            mem_gb=mem_gb * 3 * omp_nthreads,
-            n_procs=omp_nthreads,
-        )
-
-    mask_merge_tfms = pe.Node(
-        niu.Merge(2),
-        name="mask_merge_tfms",
-        run_without_submitting=True,
-        mem_gb=DEFAULT_MEMORY_MIN_GB,
-    )
-
-    # Generate a reference on the target standard space
-    gen_ref = pe.Node(GenerateSamplingReference(), name="gen_ref", mem_gb=0.3)
-
-    # fmt:off
-    workflow.connect([
-        (iterablesource, split_target, [("std_target", "in_target")]),
-        (iterablesource, select_tpl, [("std_target", "template")]),
-        (inputnode, select_std, [
-            ("anat_to_template_xfm", "anat_to_template_xfm"),
-            ("templates", "keys"),
-        ]),
-        (inputnode, mask_std_tfm, [("asl_mask", "input_image")]),
-        (inputnode, gen_ref, [("asl_file", "moving_image")]),
-        (inputnode, merge_xforms, [(("aslref_to_anat_xfm", _aslist), "in2")]),
-        (inputnode, mask_merge_tfms, [(("aslref_to_anat_xfm", _aslist), "in2")]),
-        (inputnode, asl_to_std_transform, [("asl_file", "input_image")]),
-        (split_target, select_std, [("space", "key")]),
-        (select_std, merge_xforms, [("anat_to_template_xfm", "in1")]),
-        (select_std, mask_merge_tfms, [("anat_to_template_xfm", "in1")]),
-        (split_target, gen_ref, [(("spec", _is_native), "keep_native")]),
-        (select_tpl, gen_ref, [("out", "fixed_image")]),
-        (merge_xforms, asl_to_std_transform, [("out", "transforms")]),
-        (gen_ref, asl_to_std_transform, [("out_file", "reference_image")]),
-        (gen_ref, mask_std_tfm, [("out_file", "reference_image")]),
-        (mask_merge_tfms, mask_std_tfm, [("out", "transforms")]),
-    ])
-    # fmt:on
-
-    output_names = [
-        "asl_mask_std",
-        "asl_std",
-        "aslref_std",
-        "spatial_reference",
-        "template",
-        "cbf_ts_std",
-        "mean_cbf_std",
-    ]
-
-    if scorescrub:
-        output_names += [
-            "cbf_ts_score_std",
-            "mean_cbf_score_std",
-            "mean_cbf_scrub_std",
-        ]
-
-    if basil:
-        output_names += [
-            "mean_cbf_basil_std",
-            "mean_cbf_gm_basil_std",
-            "mean_cbf_wm_basil_std",
-            "att_std",
-        ]
-
-    poutputnode = pe.Node(niu.IdentityInterface(fields=output_names), name="poutputnode")
-
-    # fmt:off
-    workflow.connect([
-        # Connecting outputnode
-        (iterablesource, poutputnode, [(("std_target", format_reference), "spatial_reference")]),
-        (asl_to_std_transform, poutputnode, [("output_image", "asl_std")]),
-        (asl_to_std_transform, poutputnode, [("output_image", "aslref_std")]),
-        (mask_std_tfm, poutputnode, [("output_image", "asl_mask_std")]),
-        (select_std, poutputnode, [("key", "template")]),
-        (mask_merge_tfms, cbf_to_std_transform, [("out", "transforms")]),
-        (gen_ref, cbf_to_std_transform, [("out_file", "reference_image")]),
-        (inputnode, cbf_to_std_transform, [("cbf_ts", "input_image")]),
-        (cbf_to_std_transform, poutputnode, [("output_image", "cbf_ts_std")]),
-        (mask_merge_tfms, meancbf_to_std_transform, [("out", "transforms")]),
-        (gen_ref, meancbf_to_std_transform, [("out_file", "reference_image")]),
-        (inputnode, meancbf_to_std_transform, [("cbf_ts", "input_image")]),
-        (meancbf_to_std_transform, poutputnode, [("output_image", "mean_cbf_std")]),
-    ])
-    # fmt:on
-
-    if scorescrub:
-        # fmt:off
-        workflow.connect([
-            (mask_merge_tfms, avgscore_to_std_transform, [("out", "transforms")]),
-            (gen_ref, avgscore_to_std_transform, [("out_file", "reference_image")]),
-            (inputnode, avgscore_to_std_transform, [("mean_cbf_score", "input_image")]),
-            (avgscore_to_std_transform, poutputnode, [("output_image", "mean_cbf_score_std")]),
-            (mask_merge_tfms, score_to_std_transform, [("out", "transforms")]),
-            (gen_ref, score_to_std_transform, [("out_file", "reference_image")]),
-            (inputnode, score_to_std_transform, [("cbf_ts_score", "input_image")]),
-            (score_to_std_transform, poutputnode, [("output_image", "cbf_ts_score_std")]),
-            (mask_merge_tfms, scrub_to_std_transform, [("out", "transforms")]),
-            (gen_ref, scrub_to_std_transform, [("out_file", "reference_image")]),
-            (inputnode, scrub_to_std_transform, [("mean_cbf_scrub", "input_image")]),
-            (scrub_to_std_transform, poutputnode, [("output_image", "mean_cbf_scrub_std")]),
-        ])
-        # fmt:on
-
-    if basil:
-        # fmt:off
-        workflow.connect([
-            (mask_merge_tfms, basil_to_std_transform, [("out", "transforms")]),
-            (gen_ref, basil_to_std_transform, [("out_file", "reference_image")]),
-            (inputnode, basil_to_std_transform, [("mean_cbf_basil", "input_image")]),
-            (basil_to_std_transform, poutputnode, [("output_image", "mean_cbf_basil_std")]),
-            (mask_merge_tfms, pv_to_std_transform, [("out", "transforms")]),
-            (gen_ref, pv_to_std_transform, [("out_file", "reference_image")]),
-            (inputnode, pv_to_std_transform, [("mean_cbf_gm_basil", "input_image")]),
-            (pv_to_std_transform, poutputnode, [("output_image", "mean_cbf_gm_basil_std")]),
-            (mask_merge_tfms, pvwm_to_std_transform, [("out", "transforms")]),
-            (gen_ref, pvwm_to_std_transform, [("out_file", "reference_image")]),
-            (inputnode, pvwm_to_std_transform, [("mean_cbf_wm_basil", "input_image")]),
-            (pvwm_to_std_transform, poutputnode, [("output_image", "mean_cbf_wm_basil_std")]),
-            (mask_merge_tfms, att_to_std_transform, [("out", "transforms")]),
-            (gen_ref, att_to_std_transform, [("out_file", "reference_image")]),
-            (inputnode, att_to_std_transform, [("att_basil", "input_image")]),
-            (att_to_std_transform, poutputnode, [("output_image", "att_std")]),
-        ])
-        # fmt:on
-
-    # Connect parametric outputs to a Join outputnode
-    outputnode = pe.JoinNode(
-        niu.IdentityInterface(fields=output_names),
-        name="outputnode",
-        joinsource="iterablesource",
-    )
-    # fmt:off
-    workflow.connect([(poutputnode, outputnode, [(f, f) for f in output_names])])
-    # fmt:on
-
-=======
->>>>>>> d82cd990
     return workflow