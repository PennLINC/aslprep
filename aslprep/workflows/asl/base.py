# emacs: -*- mode: python; py-indent-offset: 4; indent-tabs-mode: nil -*-
# vi: set ft=python sts=4 ts=4 sw=4 et:
"""Preprocessing workflows for ASL data."""
from nipype.interfaces import utility as niu
from nipype.pipeline import engine as pe

from aslprep import config
from aslprep.interfaces import DerivativesDataSink
from aslprep.interfaces.cbf_computation import RefineMask
from aslprep.interfaces.fsl import Split
from aslprep.interfaces.reports import FunctionalSummary
from aslprep.interfaces.utility import ReduceASLFiles
from aslprep.niworkflows.engine.workflows import LiterateWorkflow as Workflow
from aslprep.niworkflows.interfaces.nibabel import ApplyMask
from aslprep.niworkflows.interfaces.utility import KeySelect
from aslprep.sdcflows.workflows.base import fieldmap_wrangler, init_sdc_estimate_wf
from aslprep.utils.bids import collect_run_data
<<<<<<< HEAD
from aslprep.utils.misc import _create_mem_gb, _get_wf_name, determine_multi_pld
=======
from aslprep.utils.misc import _create_mem_gb, _get_wf_name, select_processing_target
>>>>>>> 2721f5a2
from aslprep.workflows.asl.cbf import init_compute_cbf_wf, init_parcellate_cbf_wf
from aslprep.workflows.asl.confounds import init_asl_confounds_wf, init_carpetplot_wf
from aslprep.workflows.asl.hmc import init_asl_hmc_wf
from aslprep.workflows.asl.outputs import init_asl_derivatives_wf
from aslprep.workflows.asl.plotting import init_plot_cbf_wf
from aslprep.workflows.asl.qc import init_compute_cbf_qc_wf
from aslprep.workflows.asl.registration import init_asl_reg_wf, init_asl_t1_trans_wf
from aslprep.workflows.asl.resampling import (
    init_asl_preproc_trans_wf,
    init_asl_std_trans_wf,
)
from aslprep.workflows.asl.util import init_asl_reference_wf, init_validate_asl_wf


def init_asl_preproc_wf(asl_file):
    """Perform the functional preprocessing stages of ASLPrep.

    Workflow Graph
        .. workflow::
            :graph2use: orig
            :simple_form: yes

            from aslprep.tests.tests import mock_config
            from aslprep import config
            from aslprep.workflows.asl.base import init_asl_preproc_wf

            with mock_config():
                asl_file = (
                    config.execution.bids_dir / 'sub-01' / 'perf' /
                    'sub-01_asl.nii.gz'
                )
                wf = init_asl_preproc_wf(str(asl_file))

    Parameters
    ----------
    asl_file
        asl series NIfTI file

    Inputs
    ------
    asl_file
        asl series NIfTI file
    t1w_preproc
        Bias-corrected structural template image
    t1w_mask
        Mask of the skull-stripped template image
    t1w_dseg
        Segmentation of preprocessed structural image, including
        gray-matter (GM), white-matter (WM) and cerebrospinal fluid (CSF)
    t1w_tpms
        List of tissue probability maps in T1w space
    template
        List of templates to target
    anat_to_template_xfm
        List of transform files, collated with templates
    template_to_anat_xfm
        List of inverse transform files, collated with templates

    Outputs
    -------
    asl_t1
        asl series, resampled to T1w space
    asl_mask_t1
        asl series mask in T1w space
    asl_std
        asl series, resampled to template space
    asl_mask_std
        asl series mask in template space
    confounds
        TSV of confounds
    cbf_ts_t1
        cbf times series in T1w space
    mean_cbf_t1
        mean cbf   in T1w space
    cbf_ts_score_t1
        scorecbf times series in T1w space
    mean_cbf_score_t1
        mean score cbf  in T1w space
    mean_cbf_scrub_t1, mean_cbf_gm_basil_t1, mean_cbf_basil_t1
        scrub, parital volume corrected and basil cbf   in T1w space
    cbf_ts_std
        cbf times series in template space
    mean_cbf_std
        mean cbf   in template space
    cbf_ts_score_std
        scorecbf times series in template space
    mean_cbf_score_std
        mean score cbf  in template space
    mean_cbf_scrub_std, mean_cbf_gm_basil_std, mean_cbf_basil_std
        scrub, parital volume corrected and basil cbf   in template space
    qc_file
        quality control meausres

    Notes
    -----
    1.  Brain-mask T1w.
    2.  Generate initial ASL reference image.
        I think this is just the BOLD reference workflow from niworkflows,
        without any modifications for ASL data. I could be missing something.
        -   Not in GE workflow.
        -   In the GE workflow, the reference image comes from the M0 scan.
    3.  Motion correction.
        -   Outputs the HMC transform and the motion parameters.
        -   Not in GE workflow.
    4.  Susceptibility distortion correction.
        -   Outputs the SDC transform.
        -   Not in GE workflow.
    5.  If data are multi-echo (which they can't be), skullstrip the ASL data and perform optimal
        combination.
        -   Not in GE workflow.
    6.  Register ASL to T1w.
    7.  Apply the ASL-to-T1w transforms to get T1w-space outputs
        (passed along to derivatives workflow).
    8.  Apply the ASL-to-ASLref transforms to get native-space outputs.
        -   Not in GE workflow.
    9.  Calculate confounds.
        -   Not in GE workflow.
    10. Calculate CBF.
    11. Refine the brain mask.
    12. Generate distortion correction report.
        -   Not in GE workflow.
    13. Apply ASL-to-template transforms to get template-space outputs.
    14. CBF QC workflow.
    15. CBF plotting workflow.
    16. Generate carpet plots.
        -   Not in GE workflow.
    17. Parcellate CBF results.
    """
    mem_gb = {"filesize": 1, "resampled": 1, "largemem": 1}
    asl_tlen = 10

    # Have some options handy
    layout = config.execution.layout
    omp_nthreads = config.nipype.omp_nthreads
    spaces = config.workflow.spaces
    output_dir = str(config.execution.output_dir)
    dummyvols = config.workflow.dummy_vols
    smoothkernel = config.workflow.smooth_kernel
    m0_scale = config.workflow.m0_scale
    scorescrub = config.workflow.scorescrub
    basil = config.workflow.basil

    ref_file = asl_file
    asl_tlen, mem_gb = _create_mem_gb(ref_file)

    wf_name = _get_wf_name(ref_file)
    config.loggers.workflow.debug(
        (
            'Creating asl processing workflow for "%s" (%.2f GB / %d TRs). '
            "Memory resampled/largemem=%.2f/%.2f GB."
        ),
        ref_file,
        mem_gb["filesize"],
        asl_tlen,
        mem_gb["resampled"],
        mem_gb["largemem"],
    )

    # Collect associated files
    run_data = collect_run_data(layout, ref_file)
    sbref_file = run_data["sbref"]
    metadata = run_data["asl_metadata"].copy()

    is_multi_pld = determine_multi_pld(metadata=metadata)
    if scorescrub and is_multi_pld:
        config.loggers.workflow.warning(
            f"SCORE/SCRUB processing will be disabled for multi-delay {asl_file}"
        )
        scorescrub = False

    # Find fieldmaps. Options: (phase1|phase2|phasediff|epi|fieldmap|syn)
    fmaps = None
    if "fieldmaps" not in config.workflow.ignore:
        fmaps = fieldmap_wrangler(
            layout,
            ref_file,
            use_syn=config.workflow.use_syn_sdc,
            force_syn=config.workflow.force_syn,
        )
    elif config.workflow.use_syn_sdc or config.workflow.force_syn:
        # If fieldmaps are not enabled, activate SyN-SDC in unforced (False) mode
        fmaps = {"syn": False}

    # Build workflow
    workflow = Workflow(name=wf_name)
    workflow.__postdesc__ = """\
All resampling in *ASLPrep* uses a single interpolation step that concatenates all transformations.
Gridded (volumetric) resampling was performed using `antsApplyTransforms`,
configured with *Lanczos* interpolation to minimize the smoothing effects of other kernels
[@lanczos].
"""

    inputnode = pe.Node(
        niu.IdentityInterface(
            fields=[
                "asl_file",
                "aslcontext",
                "m0scan",
                "m0scan_metadata",
                "t1w_preproc",
                "t1w_mask",
                "t1w_dseg",
                "t1w_tpms",
                "anat_to_template_xfm",
                "template_to_anat_xfm",
                "template",
            ],
        ),
        name="inputnode",
    )
    inputnode.inputs.asl_file = asl_file
    inputnode.inputs.aslcontext = run_data["aslcontext"]
    inputnode.inputs.m0scan = run_data["m0scan"]
    inputnode.inputs.m0scan_metadata = run_data["m0scan_metadata"]

    if sbref_file is not None:
        from aslprep.niworkflows.interfaces.images import ValidateImage

        val_sbref = pe.Node(ValidateImage(in_file=sbref_file), name="val_sbref")

    # Generate a brain-masked conversion of the t1w
    t1w_brain = pe.Node(ApplyMask(), name="t1w_brain")

    # fmt:off
    workflow.connect([
        (inputnode, t1w_brain, [
            ("t1w_preproc", "in_file"),
            ("t1w_mask", "in_mask"),
        ]),
    ])
    # fmt:on

    summary = pe.Node(
        FunctionalSummary(
            registration=("FSL"),
            registration_dof=config.workflow.asl2t1w_dof,
            registration_init=config.workflow.asl2t1w_init,
            pe_direction=metadata.get("PhaseEncodingDirection"),
            tr=metadata.get("RepetitionTime", metadata["RepetitionTimePreparation"]),
        ),
        name="summary",
        mem_gb=config.DEFAULT_MEMORY_MIN_GB,
        run_without_submitting=True,
    )

    asl_derivatives_wf = init_asl_derivatives_wf(
        bids_root=layout.root,
        metadata=metadata,
        output_dir=output_dir,
        spaces=spaces,
        is_multi_pld=is_multi_pld,
        scorescrub=scorescrub,
        basil=basil,
        output_confounds=True,
    )
    workflow.connect([(inputnode, asl_derivatives_wf, [("asl_file", "inputnode.source_file")])])

    # Determine which volumes to use in the pipeline
    processing_target = select_processing_target(aslcontext=run_data["aslcontext"])
    m0type = metadata["M0Type"]

    # Validate the ASL file.
    validate_asl_wf = init_validate_asl_wf(name="validate_asl_wf")
    workflow.connect([(inputnode, validate_asl_wf, [("asl_file", "inputnode.asl_file")])])

    # Generate a tentative aslref from the most appropriate available image type in the ASL file
    asl_reference_wf = init_asl_reference_wf(
        omp_nthreads=omp_nthreads,
        name="asl_reference_wf",
    )
    asl_reference_wf.inputs.inputnode.dummy_scans = 0

    # fmt:off
    workflow.connect([
        (inputnode, asl_reference_wf, [("aslcontext", "inputnode.aslcontext")]),
        (validate_asl_wf, asl_reference_wf, [("outputnode.asl_file", "inputnode.asl_file")]),
    ])
    # fmt:on

    if sbref_file is not None:
        workflow.connect([(val_sbref, asl_reference_wf, [("out_file", "inputnode.sbref_file")])])

<<<<<<< HEAD
    # Split 4D ASL file into list of 3D volumes, so that volume-wise transforms (e.g., HMC params)
    # can be applied with other transforms in single shots.
    asl_split = pe.Node(Split(dimension="t"), name="asl_split", mem_gb=mem_gb["filesize"] * 3)

    # aslbuffer_stc: an identity used as a pointer to either the original ASL file
    # (if not multi-echo) or the an iterable list of the original ASL files
    # XXX: I don't know if I can remove this or not.
    aslbuffer_stc = pe.Node(niu.IdentityInterface(fields=["asl_file"]), name="aslbuffer_stc")

    workflow.connect([(aslbuffer_stc, asl_split, [("asl_file", "in_file")])])
=======
    # Drop volumes in the ASL file that won't be used
    # (e.g., precalculated CBF volumes if control-label pairs are available).
    reduce_asl_file = pe.Node(
        ReduceASLFiles(
            processing_target=processing_target,
            metadata=metadata,
        ),
        name="reduce_asl_file",
    )
>>>>>>> 2721f5a2

    # fmt:off
    workflow.connect([
        (inputnode, reduce_asl_file, [("aslcontext", "aslcontext")]),
        (validate_asl_wf, reduce_asl_file, [("outputnode.asl_file", "asl_file")]),
    ])
    # fmt:on

    # Split 4D ASL file into list of 3D volumes, so that volume-wise transforms (e.g., HMC params)
    # can be applied with other transforms in single shots.
    asl_split = pe.Node(FSLSplit(dimension="t"), name="asl_split", mem_gb=mem_gb["filesize"] * 3)

    workflow.connect([(reduce_asl_file, asl_split, [("asl_file", "in_file")])])

    # Head motion correction
    asl_hmc_wf = init_asl_hmc_wf(
        processing_target=processing_target,
        m0type=m0type,
        mem_gb=mem_gb["filesize"],
        omp_nthreads=omp_nthreads,
        name="asl_hmc_wf",
    )

    # fmt:off
    workflow.connect([
        (reduce_asl_file, asl_hmc_wf, [
            ("asl_file", "inputnode.asl_file"),
            ("aslcontext", "inputnode.aslcontext"),
        ]),
        (asl_reference_wf, asl_hmc_wf, [("outputnode.raw_ref_image", "inputnode.raw_ref_image")]),
    ])
    # fmt:on

    # Susceptibility distortion correction
    asl_sdc_wf = init_sdc_estimate_wf(
        fmaps,
        metadata,
        omp_nthreads=omp_nthreads,
        debug=config.execution.debug,
    )

    # fmt:off
    workflow.connect([
        (t1w_brain, asl_sdc_wf, [("out_file", "inputnode.t1w_brain")]),
        (asl_reference_wf, asl_sdc_wf, [
            ("outputnode.ref_image", "inputnode.epi_file"),
            ("outputnode.ref_image_brain", "inputnode.epi_brain"),
            ("outputnode.asl_mask", "inputnode.epi_mask"),
        ]),
        (asl_sdc_wf, summary, [("outputnode.method", "distortion_correction")]),
    ])
    # fmt:on

    # ASL-to-T1 registration workflow
    asl_reg_wf = init_asl_reg_wf(
        asl2t1w_dof=config.workflow.asl2t1w_dof,
        asl2t1w_init=config.workflow.asl2t1w_init,
        name="asl_reg_wf",
        sloppy=config.execution.debug,
        use_bbr=config.workflow.use_bbr,
    )

    # fmt:off
    workflow.connect([
        (inputnode, asl_reg_wf, [("t1w_dseg", "inputnode.t1w_dseg")]),
        (t1w_brain, asl_reg_wf, [("out_file", "inputnode.t1w_brain")]),
        (asl_sdc_wf, asl_reg_wf, [("outputnode.epi_brain", "inputnode.ref_asl_brain")]),
        (asl_reg_wf, summary, [("outputnode.fallback", "fallback")]),
    ])
    # fmt:on

    # Apply transforms (HMC+SDC) to ASLRef space in 1 shot
    asl_asl_trans_wf = init_asl_preproc_trans_wf(
        mem_gb=mem_gb["resampled"],
        omp_nthreads=omp_nthreads,
        use_compression=not config.execution.low_mem,
        name="asl_asl_trans_wf",
    )
    asl_asl_trans_wf.inputs.inputnode.name_source = ref_file

    # fmt:off
    workflow.connect([
        (reduce_asl_file, asl_asl_trans_wf, [("aslcontext", "inputnode.aslcontext")]),
        (asl_split, asl_asl_trans_wf, [("out_files", "inputnode.asl_file")]),
        (asl_hmc_wf, asl_asl_trans_wf, [("outputnode.xforms", "inputnode.hmc_xforms")]),
        (asl_sdc_wf, asl_asl_trans_wf, [
            ("outputnode.out_warp", "inputnode.fieldwarp"),
            ("outputnode.epi_mask", "inputnode.asl_mask"),
        ]),
    ])
    # fmt:on

    # get confounds
    asl_confounds_wf = init_asl_confounds_wf(mem_gb=mem_gb["largemem"], name="asl_confounds_wf")
    asl_confounds_wf.get_node("inputnode").inputs.t1_transform_flags = [False]

    # fmt:off
    workflow.connect([
        (inputnode, asl_confounds_wf, [
            ("t1w_tpms", "inputnode.t1w_tpms"),
            ("t1w_mask", "inputnode.t1w_mask"),
        ]),
        (asl_hmc_wf, asl_confounds_wf, [
            ("outputnode.movpar_file", "inputnode.movpar_file"),
            ("outputnode.rmsd_file", "inputnode.rmsd_file"),
        ]),
        (asl_reg_wf, asl_confounds_wf, [
            ("outputnode.anat_to_aslref_xfm", "inputnode.anat_to_aslref_xfm"),
        ]),
        (asl_reference_wf, asl_confounds_wf, [("outputnode.skip_vols", "inputnode.skip_vols")]),
        (asl_asl_trans_wf, asl_confounds_wf, [
            ("outputnode.asl_mask", "inputnode.asl_mask"),
            ("outputnode.asl", "inputnode.asl"),
        ]),
        (asl_confounds_wf, asl_derivatives_wf, [
            ("outputnode.confounds_file", "inputnode.confounds"),
            ("outputnode.confounds_metadata", "inputnode.confounds_metadata"),
        ]),
        (asl_confounds_wf, summary, [("outputnode.confounds_file", "confounds_file")]),
    ])
    # fmt:on

    # Compute CBF from ASLRef-space ASL data.
    compute_cbf_wf = init_compute_cbf_wf(
        name_source=asl_file,
        processing_target=processing_target,
        dummy_vols=dummyvols,
        m0_scale=m0_scale,
        scorescrub=scorescrub,
        basil=basil,
        smooth_kernel=smoothkernel,
        metadata=metadata,
        name="compute_cbf_wf",
    )
    cbf_derivs = ["mean_cbf"]
    mean_cbf_derivs = ["mean_cbf"]

    if is_multi_pld:
        cbf_derivs += ["att"]
    else:
        cbf_derivs += ["cbf_ts"]

    if scorescrub:
        cbf_derivs += [
            "cbf_ts_score",
            "mean_cbf_score",
            "mean_cbf_scrub",
        ]
        mean_cbf_derivs += [
            "mean_cbf_score",
            "mean_cbf_scrub",
        ]

    if basil:
        cbf_derivs += [
            "mean_cbf_basil",
            "mean_cbf_gm_basil",
            "mean_cbf_wm_basil",
            "att_basil",
        ]
        # We don't want mean_cbf_wm_basil for this list.
        mean_cbf_derivs += [
            "mean_cbf_basil",
            "mean_cbf_gm_basil",
        ]

    # fmt:off
    workflow.connect([
        (inputnode, compute_cbf_wf, [
            ("t1w_mask", "inputnode.t1w_mask"),
            ("t1w_tpms", "inputnode.t1w_tpms"),
            ("m0scan", "inputnode.m0scan"),
            ("m0scan_metadata", "inputnode.m0scan_metadata"),
        ]),
        (reduce_asl_file, compute_cbf_wf, [("aslcontext", "inputnode.aslcontext")]),
        (asl_asl_trans_wf, compute_cbf_wf, [
            ("outputnode.asl", "inputnode.asl_file"),
            ("outputnode.asl_mask", "inputnode.asl_mask"),
        ]),
        (asl_reg_wf, compute_cbf_wf, [
            ("outputnode.anat_to_aslref_xfm", "inputnode.anat_to_aslref_xfm"),
            ("outputnode.aslref_to_anat_xfm", "inputnode.aslref_to_anat_xfm"),
        ]),
        (asl_reg_wf, asl_derivatives_wf, [
            ("outputnode.anat_to_aslref_xfm", "inputnode.anat_to_aslref_xfm"),
            ("outputnode.aslref_to_anat_xfm", "inputnode.aslref_to_anat_xfm"),
        ]),
    ])
    # fmt:on

    # Apply ASL registration to T1w
    nonstd_spaces = set(spaces.get_nonstandard())

    asl_t1_trans_wf = init_asl_t1_trans_wf(
        output_t1space=nonstd_spaces.intersection(("T1w", "anat")),
        is_multi_pld=is_multi_pld,
        scorescrub=scorescrub,
        basil=basil,
        generate_reference=True,
        mem_gb=mem_gb["resampled"],
        omp_nthreads=omp_nthreads,
        use_compression=False,
        name="asl_t1_trans_wf",
    )

    # fmt:off
    workflow.connect([
        (inputnode, asl_t1_trans_wf, [
            ("asl_file", "inputnode.name_source"),
            ("t1w_mask", "inputnode.t1w_mask"),
        ]),
        (reduce_asl_file, asl_t1_trans_wf, [("aslcontext", "inputnode.aslcontext")]),
        (t1w_brain, asl_t1_trans_wf, [("out_file", "inputnode.t1w_brain")]),
        (asl_sdc_wf, asl_t1_trans_wf, [
            ("outputnode.out_warp", "inputnode.fieldwarp"),
            ("outputnode.epi_brain", "inputnode.ref_asl_brain"),
            ("outputnode.epi_mask", "inputnode.ref_asl_mask"),
        ]),
        (asl_split, asl_t1_trans_wf, [("out_files", "inputnode.asl_split")]),
        (asl_hmc_wf, asl_t1_trans_wf, [("outputnode.xforms", "inputnode.hmc_xforms")]),
        (asl_reg_wf, asl_t1_trans_wf, [
            ("outputnode.aslref_to_anat_xfm", "inputnode.aslref_to_anat_xfm"),
        ]),
    ])
    # fmt:on

    refine_mask = pe.Node(
        RefineMask(),
        mem_gb=1.0,
        run_without_submitting=True,
        name="refine_mask",
    )

    # fmt:off
    workflow.connect([
        (inputnode, refine_mask, [("t1w_mask", "t1w_mask")]),
        (asl_reg_wf, refine_mask, [("outputnode.anat_to_aslref_xfm", "transforms")]),
        (asl_asl_trans_wf, refine_mask, [("outputnode.asl_mask", "asl_mask")]),
    ])
    # fmt:on

    if fmaps:
        from aslprep.sdcflows.workflows.outputs import init_sdc_unwarp_report_wf

        # Report on asl correction
        fmap_unwarp_report_wf = init_sdc_unwarp_report_wf()
        # fmt:off
        workflow.connect([
            (inputnode, fmap_unwarp_report_wf, [("t1w_dseg", "inputnode.in_seg")]),
            (asl_reference_wf, fmap_unwarp_report_wf, [
                ("outputnode.ref_image", "inputnode.in_pre"),
            ]),
            (asl_reg_wf, fmap_unwarp_report_wf, [
                ("outputnode.anat_to_aslref_xfm", "inputnode.in_xfm"),
            ]),
            (asl_sdc_wf, fmap_unwarp_report_wf, [
                ("outputnode.epi_corrected", "inputnode.in_post"),
            ]),
        ])
        # fmt:on

        # Overwrite ``out_path_base`` of unwarping DataSinks
        # And ensure echo is dropped from report
        for node in fmap_unwarp_report_wf.list_node_names():
            if node.split(".")[-1].startswith("ds_"):
                fmap_unwarp_report_wf.get_node(node).interface.out_path_base = "aslprep"
                fmap_unwarp_report_wf.get_node(node).inputs.dismiss_entities = ("echo",)

        for node in asl_sdc_wf.list_node_names():
            if node.split(".")[-1].startswith("ds_"):
                asl_sdc_wf.get_node(node).interface.out_path_base = "aslprep"
                asl_sdc_wf.get_node(node).inputs.dismiss_entities = ("echo",)

        if "syn" in fmaps:
            sdc_select_std = pe.Node(
                KeySelect(fields=["template_to_anat_xfm"], key="MNI152NLin2009cAsym"),
                name="sdc_select_std",
                run_without_submitting=True,
            )

            # fmt:off
            workflow.connect([
                (inputnode, sdc_select_std, [
                    ("template_to_anat_xfm", "template_to_anat_xfm"),
                    ("template", "keys"),
                ]),
                (sdc_select_std, asl_sdc_wf, [
                    ("template_to_anat_xfm", "inputnode.template_to_anat_xfm"),
                ]),
            ])
            # fmt:on

        if fmaps.get("syn") is True:  # SyN forced
            syn_unwarp_report_wf = init_sdc_unwarp_report_wf(
                name="syn_unwarp_report_wf", forcedsyn=True
            )
            # fmt:off
            workflow.connect([
                (inputnode, syn_unwarp_report_wf, [("t1w_dseg", "inputnode.in_seg")]),
                (asl_reference_wf, syn_unwarp_report_wf, [
                    ("outputnode.ref_image", "inputnode.in_pre"),
                ]),
                (asl_reg_wf, syn_unwarp_report_wf, [
                    ("outputnode.anat_to_aslref_xfm", "inputnode.in_xfm"),
                ]),
                (asl_sdc_wf, syn_unwarp_report_wf, [
                    ("outputnode.syn_ref", "inputnode.in_post"),
                ]),
            ])
            # fmt:on

            # Overwrite ``out_path_base`` of unwarping DataSinks
            # And ensure echo is dropped from report
            for node in syn_unwarp_report_wf.list_node_names():
                if node.split(".")[-1].startswith("ds_"):
                    syn_unwarp_report_wf.get_node(node).interface.out_path_base = "aslprep"
                    syn_unwarp_report_wf.get_node(node).inputs.dismiss_entities = ("echo",)

    # Generate QC metrics
    compute_cbf_qc_wf = init_compute_cbf_qc_wf(
        is_ge=False,
        scorescrub=scorescrub,
        basil=basil,
        name="compute_cbf_qc_wf",
    )

    # fmt:off
    workflow.connect([
        (inputnode, compute_cbf_qc_wf, [
            ("asl_file", "inputnode.name_source"),
            ("t1w_tpms", "inputnode.t1w_tpms"),
            ("t1w_mask", "inputnode.t1w_mask"),
        ]),
        (refine_mask, compute_cbf_qc_wf, [("out_mask", "inputnode.asl_mask")]),
        (asl_hmc_wf, compute_cbf_qc_wf, [("outputnode.rmsd_file", "inputnode.rmsd_file")]),
        (asl_reg_wf, compute_cbf_qc_wf, [
            ("outputnode.anat_to_aslref_xfm", "inputnode.anat_to_aslref_xfm"),
        ]),
        (asl_confounds_wf, compute_cbf_qc_wf, [
            ("outputnode.confounds_file", "inputnode.confounds_file"),
        ]),
        (compute_cbf_qc_wf, asl_derivatives_wf, [("outputnode.qc_file", "inputnode.qc_file")]),
        (compute_cbf_qc_wf, summary, [("outputnode.qc_file", "qc_file")]),
    ])
    # fmt:on

    for cbf_deriv in mean_cbf_derivs:
        # fmt:off
        workflow.connect([
            (compute_cbf_wf, compute_cbf_qc_wf, [
                (f"outputnode.{cbf_deriv}", f"inputnode.{cbf_deriv}"),
            ]),
        ])
        # fmt:on

    # Map native-space outputs to derivatives
    if nonstd_spaces.intersection(("func", "run", "asl", "aslref", "sbref")):
        # fmt:off
        workflow.connect([
            (asl_asl_trans_wf, asl_derivatives_wf, [
                ("outputnode.asl", "inputnode.asl_native"),
                ("outputnode.aslref", "inputnode.aslref_native"),
            ]),
            (refine_mask, asl_derivatives_wf, [("out_mask", "inputnode.asl_mask_native")]),
        ])
        # fmt:on

        for cbf_deriv in cbf_derivs:
            # fmt:off
            workflow.connect([
                (compute_cbf_wf, asl_derivatives_wf, [
                    (f"outputnode.{cbf_deriv}", f"inputnode.{cbf_deriv}_native"),
                ]),
            ])
            # fmt:on

    # Map T1w-space outputs to derivatives.
    # Also warp the final asl mask into T1w space.
    if nonstd_spaces.intersection(("T1w", "anat")):
        from aslprep.interfaces.ants import ApplyTransforms

        # fmt:off
        workflow.connect([
            (asl_t1_trans_wf, asl_derivatives_wf, [
                ("outputnode.asl_t1", "inputnode.asl_t1"),
                ("outputnode.aslref_t1", "inputnode.aslref_t1"),
            ]),
        ])
        # fmt:on

        for cbf_deriv in cbf_derivs:
            # fmt:off
            workflow.connect([
                (compute_cbf_wf, asl_t1_trans_wf, [
                    (f"outputnode.{cbf_deriv}", f"inputnode.{cbf_deriv}"),
                ]),
                (asl_t1_trans_wf, asl_derivatives_wf, [
                    (f"outputnode.{cbf_deriv}_t1", f"inputnode.{cbf_deriv}_t1"),
                ]),
            ])
            # fmt:on

        # NOTE: Can this be bundled into the ASL-T1w transform workflow?
        aslmask_to_t1w = pe.Node(
            ApplyTransforms(interpolation="MultiLabel"), name="aslmask_to_t1w", mem_gb=0.1
        )

        # fmt:off
        workflow.connect([
            (asl_reg_wf, aslmask_to_t1w, [("outputnode.aslref_to_anat_xfm", "transforms")]),
            (asl_t1_trans_wf, aslmask_to_t1w, [("outputnode.asl_mask_t1", "reference_image")]),
            (refine_mask, aslmask_to_t1w, [("out_mask", "input_image")]),
            (aslmask_to_t1w, asl_derivatives_wf, [("output_image", "inputnode.asl_mask_t1")]),
        ])
        # fmt:on

    # Map standard-space outputs to derivatives.
    if spaces.get_spaces(nonstandard=False, dim=(3,)):
        # Apply transforms in 1 shot
        # Only use uncompressed output if AROMA is to be run
        asl_std_trans_wf = init_asl_std_trans_wf(
            mem_gb=mem_gb["resampled"],
            omp_nthreads=omp_nthreads,
            spaces=spaces,
            is_multi_pld=is_multi_pld,
            scorescrub=scorescrub,
            basil=basil,
            generate_reference=True,
            use_compression=not config.execution.low_mem,
            name="asl_std_trans_wf",
        )

        # fmt:off
        workflow.connect([
            (inputnode, asl_std_trans_wf, [
                ("asl_file", "inputnode.name_source"),
                ("template", "inputnode.templates"),
                ("anat_to_template_xfm", "inputnode.anat_to_template_xfm"),
            ]),
            (reduce_asl_file, asl_std_trans_wf, [("aslcontext", "inputnode.aslcontext")]),
            (asl_hmc_wf, asl_std_trans_wf, [("outputnode.xforms", "inputnode.hmc_xforms")]),
            (asl_reg_wf, asl_std_trans_wf, [
                ("outputnode.aslref_to_anat_xfm", "inputnode.aslref_to_anat_xfm"),
            ]),
            (refine_mask, asl_std_trans_wf, [("out_mask", "inputnode.asl_mask")]),
            (asl_sdc_wf, asl_std_trans_wf, [("outputnode.out_warp", "inputnode.fieldwarp")]),
            (asl_std_trans_wf, compute_cbf_qc_wf, [
                ("outputnode.asl_mask_std", "inputnode.asl_mask_std"),
            ]),
            (asl_std_trans_wf, asl_derivatives_wf, [
                ("outputnode.template", "inputnode.template"),
                ("outputnode.spatial_reference", "inputnode.spatial_reference"),
                ("outputnode.aslref_std", "inputnode.aslref_std"),
                ("outputnode.asl_std", "inputnode.asl_std"),
                ("outputnode.asl_mask_std", "inputnode.asl_mask_std"),
            ]),
        ])
        # fmt:on

        # For GE data, asl-asl, asl-T1, and asl-std should all have "identity" for HMC/SDC.
        # fmt:off
        workflow.connect([
            (asl_split, asl_std_trans_wf, [("out_files", "inputnode.asl_split")]),
        ])
        # fmt:on

        # asl_derivatives_wf internally parametrizes over snapshotted spaces.
        for cbf_deriv in cbf_derivs:
            # fmt:off
            workflow.connect([
                (compute_cbf_wf, asl_std_trans_wf, [
                    (f"outputnode.{cbf_deriv}", f"inputnode.{cbf_deriv}"),
                ]),
                (asl_std_trans_wf, asl_derivatives_wf, [
                    (f"outputnode.{cbf_deriv}_std", f"inputnode.{cbf_deriv}_std"),
                ]),
            ])
            # fmt:on

    # xform to 'MNI152NLin2009cAsym' is always computed, so this should always be available.
    select_xform_MNI152NLin2009cAsym_to_t1w = pe.Node(
        KeySelect(fields=["template_to_anat_xfm"], key="MNI152NLin2009cAsym"),
        name="carpetplot_select_std",
        run_without_submitting=True,
    )

    # Plot CBF outputs.
    plot_cbf_wf = init_plot_cbf_wf(
        metadata=metadata,
        plot_timeseries=not is_multi_pld,
        scorescrub=scorescrub,
        basil=basil,
        name="plot_cbf_wf",
    )

    # fmt:off
    workflow.connect([
        (inputnode, plot_cbf_wf, [("t1w_dseg", "inputnode.t1w_dseg")]),
        (select_xform_MNI152NLin2009cAsym_to_t1w, plot_cbf_wf, [
            ("template_to_anat_xfm", "inputnode.template_to_anat_xfm"),
        ]),
        (compute_cbf_wf, plot_cbf_wf, [
            ("outputnode.score_outlier_index", "inputnode.score_outlier_index"),
        ]),
        (asl_reference_wf, plot_cbf_wf, [("outputnode.ref_image_brain", "inputnode.aslref")]),
        (asl_reg_wf, plot_cbf_wf, [
            ("outputnode.anat_to_aslref_xfm", "inputnode.anat_to_aslref_xfm"),
        ]),
        (refine_mask, plot_cbf_wf, [("out_mask", "inputnode.asl_mask")]),
        (asl_confounds_wf, plot_cbf_wf, [
            ("outputnode.confounds_file", "inputnode.confounds_file"),
        ]),
    ])
    # fmt:on

    for cbf_deriv in cbf_derivs:
        # fmt:off
        workflow.connect([
            (compute_cbf_wf, plot_cbf_wf, [
                (f"outputnode.{cbf_deriv}", f"inputnode.{cbf_deriv}"),
            ]),
        ])
        # fmt:on

    carpetplot_wf = init_carpetplot_wf(
        mem_gb=mem_gb["resampled"],
        metadata=metadata,
        # cifti_output=config.workflow.cifti_output,
        name="carpetplot_wf",
    )

    # fmt:off
    workflow.connect([
        (inputnode, select_xform_MNI152NLin2009cAsym_to_t1w, [
            ("template_to_anat_xfm", "template_to_anat_xfm"),
            ("template", "keys"),
        ]),
        (select_xform_MNI152NLin2009cAsym_to_t1w, carpetplot_wf, [
            ("template_to_anat_xfm", "inputnode.template_to_anat_xfm"),
        ]),
        (asl_asl_trans_wf, carpetplot_wf, [("outputnode.asl", "inputnode.asl")]),
        (refine_mask, carpetplot_wf, [("out_mask", "inputnode.asl_mask")]),
        (asl_reg_wf, carpetplot_wf, [
            ("outputnode.anat_to_aslref_xfm", "inputnode.anat_to_aslref_xfm"),
        ]),
        (asl_confounds_wf, carpetplot_wf, [
            ("outputnode.confounds_file", "inputnode.confounds_file"),
        ]),
    ])
    # fmt:on

    parcellate_cbf_wf = init_parcellate_cbf_wf(
        basil=basil,
        scorescrub=scorescrub,
        name="parcellate_cbf_wf",
    )

    # fmt:off
    workflow.connect([
        (select_xform_MNI152NLin2009cAsym_to_t1w, parcellate_cbf_wf, [
            ("template_to_anat_xfm", "inputnode.MNI152NLin2009cAsym_to_anat_xfm"),
        ]),
        (asl_asl_trans_wf, parcellate_cbf_wf, [("outputnode.asl_mask", "inputnode.asl_mask")]),
        (asl_reg_wf, parcellate_cbf_wf, [
            ("outputnode.anat_to_aslref_xfm", "inputnode.anat_to_aslref_xfm"),
        ]),
        (parcellate_cbf_wf, asl_derivatives_wf, [
            ("outputnode.atlas_names", "inputnode.atlas_names"),
        ]),
    ])
    # fmt:on

    for cbf_deriv in mean_cbf_derivs:
        # fmt:off
        workflow.connect([
            (compute_cbf_wf, parcellate_cbf_wf, [
                (f"outputnode.{cbf_deriv}", f"inputnode.{cbf_deriv}"),
            ]),
            (parcellate_cbf_wf, asl_derivatives_wf, [
                (f"outputnode.{cbf_deriv}_parcellated", f"inputnode.{cbf_deriv}_parcellated"),
            ]),
        ])
        # fmt:on

    # REPORTING ############################################################
    ds_report_summary = pe.Node(
        DerivativesDataSink(desc="summary", datatype="figures", dismiss_entities=("echo",)),
        name="ds_report_summary",
        run_without_submitting=True,
        mem_gb=config.DEFAULT_MEMORY_MIN_GB,
    )

    ds_report_validation = pe.Node(
        DerivativesDataSink(
            base_directory=output_dir,
            desc="validation",
            datatype="figures",
            dismiss_entities=("echo",),
        ),
        name="ds_report_validation",
        run_without_submitting=True,
        mem_gb=config.DEFAULT_MEMORY_MIN_GB,
    )

    # fmt:off
    workflow.connect([
        (summary, ds_report_summary, [("out_report", "in_file")]),
        (asl_reference_wf, ds_report_validation, [("outputnode.validation_report", "in_file")]),
    ])
    # fmt:on

    # Fill-in datasinks of reportlets seen so far
    for node in workflow.list_node_names():
        if node.split(".")[-1].startswith("ds_report"):
            workflow.get_node(node).inputs.base_directory = output_dir
            workflow.get_node(node).inputs.source_file = ref_file

    return workflow<|MERGE_RESOLUTION|>--- conflicted
+++ resolved
@@ -15,11 +15,12 @@
 from aslprep.niworkflows.interfaces.utility import KeySelect
 from aslprep.sdcflows.workflows.base import fieldmap_wrangler, init_sdc_estimate_wf
 from aslprep.utils.bids import collect_run_data
-<<<<<<< HEAD
-from aslprep.utils.misc import _create_mem_gb, _get_wf_name, determine_multi_pld
-=======
-from aslprep.utils.misc import _create_mem_gb, _get_wf_name, select_processing_target
->>>>>>> 2721f5a2
+from aslprep.utils.misc import (
+    _create_mem_gb,
+    _get_wf_name,
+    determine_multi_pld,
+    select_processing_target,
+)
 from aslprep.workflows.asl.cbf import init_compute_cbf_wf, init_parcellate_cbf_wf
 from aslprep.workflows.asl.confounds import init_asl_confounds_wf, init_carpetplot_wf
 from aslprep.workflows.asl.hmc import init_asl_hmc_wf
@@ -302,18 +303,6 @@
     if sbref_file is not None:
         workflow.connect([(val_sbref, asl_reference_wf, [("out_file", "inputnode.sbref_file")])])
 
-<<<<<<< HEAD
-    # Split 4D ASL file into list of 3D volumes, so that volume-wise transforms (e.g., HMC params)
-    # can be applied with other transforms in single shots.
-    asl_split = pe.Node(Split(dimension="t"), name="asl_split", mem_gb=mem_gb["filesize"] * 3)
-
-    # aslbuffer_stc: an identity used as a pointer to either the original ASL file
-    # (if not multi-echo) or the an iterable list of the original ASL files
-    # XXX: I don't know if I can remove this or not.
-    aslbuffer_stc = pe.Node(niu.IdentityInterface(fields=["asl_file"]), name="aslbuffer_stc")
-
-    workflow.connect([(aslbuffer_stc, asl_split, [("asl_file", "in_file")])])
-=======
     # Drop volumes in the ASL file that won't be used
     # (e.g., precalculated CBF volumes if control-label pairs are available).
     reduce_asl_file = pe.Node(
@@ -323,7 +312,6 @@
         ),
         name="reduce_asl_file",
     )
->>>>>>> 2721f5a2
 
     # fmt:off
     workflow.connect([
@@ -334,7 +322,7 @@
 
     # Split 4D ASL file into list of 3D volumes, so that volume-wise transforms (e.g., HMC params)
     # can be applied with other transforms in single shots.
-    asl_split = pe.Node(FSLSplit(dimension="t"), name="asl_split", mem_gb=mem_gb["filesize"] * 3)
+    asl_split = pe.Node(Split(dimension="t"), name="asl_split", mem_gb=mem_gb["filesize"] * 3)
 
     workflow.connect([(reduce_asl_file, asl_split, [("asl_file", "in_file")])])
 
