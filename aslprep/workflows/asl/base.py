# emacs: -*- mode: python; py-indent-offset: 4; indent-tabs-mode: nil -*-
# vi: set ft=python sts=4 ts=4 sw=4 et:
"""Preprocessing workflows for ASL data."""
from nipype.interfaces import utility as niu
from nipype.interfaces.fsl import Split as FSLSplit
from nipype.pipeline import engine as pe

from aslprep import config
from aslprep.interfaces import DerivativesDataSink
from aslprep.interfaces.cbf_computation import RefineMask
from aslprep.interfaces.reports import FunctionalSummary
from aslprep.niworkflows.engine.workflows import LiterateWorkflow as Workflow
from aslprep.niworkflows.func.util import init_asl_reference_wf
from aslprep.niworkflows.interfaces.nibabel import ApplyMask
from aslprep.niworkflows.interfaces.utility import KeySelect
from aslprep.sdcflows.workflows.base import fieldmap_wrangler, init_sdc_estimate_wf
from aslprep.utils.bids import collect_run_data
from aslprep.utils.meepi import combine_meepi_source
from aslprep.utils.misc import _create_mem_gb, _get_wf_name, determine_multi_pld
from aslprep.workflows.asl.cbf import init_compute_cbf_wf, init_parcellate_cbf_wf
from aslprep.workflows.asl.confounds import init_asl_confounds_wf, init_carpetplot_wf
from aslprep.workflows.asl.hmc import init_asl_hmc_wf
from aslprep.workflows.asl.outputs import init_asl_derivatives_wf
from aslprep.workflows.asl.plotting import init_plot_cbf_wf
from aslprep.workflows.asl.qc import init_compute_cbf_qc_wf
from aslprep.workflows.asl.registration import init_asl_reg_wf, init_asl_t1_trans_wf
from aslprep.workflows.asl.resampling import (
    init_asl_preproc_trans_wf,
    init_asl_std_trans_wf,
)


def init_asl_preproc_wf(asl_file):
    """Perform the functional preprocessing stages of ASLPrep.

    Workflow Graph
        .. workflow::
            :graph2use: orig
            :simple_form: yes

            from aslprep.tests.tests import mock_config
            from aslprep import config
            from aslprep.workflows.asl.base import init_asl_preproc_wf
            with mock_config():
                asl_file = (
                    config.execution.bids_dir / 'sub-01' / 'perf' /
                    'sub-01_task-restEyesOpen_asl.nii.gz'
                )
                wf = init_asl_preproc_wf(str(asl_file))

    Parameters
    ----------
    asl_file
        asl series NIfTI file

    Inputs
    ------
    asl_file
        asl series NIfTI file
    t1w_preproc
        Bias-corrected structural template image
    t1w_mask
        Mask of the skull-stripped template image
    t1w_dseg
        Segmentation of preprocessed structural image, including
        gray-matter (GM), white-matter (WM) and cerebrospinal fluid (CSF)
    t1w_tpms
        List of tissue probability maps in T1w space
    template
        List of templates to target
    anat_to_template_xfm
        List of transform files, collated with templates
    template_to_anat_xfm
        List of inverse transform files, collated with templates

    Outputs
    -------
    asl_t1
        asl series, resampled to T1w space
    asl_mask_t1
        asl series mask in T1w space
    asl_std
        asl series, resampled to template space
    asl_mask_std
        asl series mask in template space
    confounds
        TSV of confounds
    cbf_ts_t1
        cbf times series in T1w space
    mean_cbf_t1
        mean cbf   in T1w space
    cbf_ts_score_t1
        scorecbf times series in T1w space
    mean_cbf_score_t1
        mean score cbf  in T1w space
    mean_cbf_scrub_t1, mean_cbf_gm_basil_t1, mean_cbf_basil_t1
        scrub, parital volume corrected and basil cbf   in T1w space
    cbf_ts_std
        cbf times series in template space
    mean_cbf_std
        mean cbf   in template space
    cbf_ts_score_std
        scorecbf times series in template space
    mean_cbf_score_std
        mean score cbf  in template space
    mean_cbf_scrub_std, mean_cbf_gm_basil_std, mean_cbf_basil_std
        scrub, parital volume corrected and basil cbf   in template space
    qc_file
        quality control meausres

    Notes
    -----
    1.  Brain-mask T1w.
    2.  Generate initial ASL reference image.
        I think this is just the BOLD reference workflow from niworkflows,
        without any modifications for ASL data. I could be missing something.
        -   Feeds into the aslbuffer_stc.
        -   Not in GE workflow.
        -   In the GE workflow, the reference image comes from the M0 scan.
    3.  Motion correction.
        -   Outputs the HMC transform and the motion parameters.
        -   Not in GE workflow.
    4.  Susceptibility distortion correction.
        -   Outputs the SDC transform.
        -   Not in GE workflow.
    5.  If data are multi-echo (which they can't be), skullstrip the ASL data and perform optimal
        combination.
        -   Not in GE workflow.
    6.  Register ASL to T1w.
    7.  Apply the ASL-to-T1w transforms to get T1w-space outputs
        (passed along to derivatives workflow).
    8.  Apply the ASL-to-ASLref transforms to get native-space outputs.
        -   Not in GE workflow.
    9.  Calculate confounds.
        -   Not in GE workflow.
    10. Calculate CBF.
    11. Refine the brain mask.
    12. Generate distortion correction report.
        -   Not in GE workflow.
    13. Apply ASL-to-template transforms to get template-space outputs.
    14. CBF QC workflow.
    15. CBF plotting workflow.
    16. Generate carpet plots.
        -   Not in GE workflow.
    17. Parcellate CBF results.
    """
    mem_gb = {"filesize": 1, "resampled": 1, "largemem": 1}
    asl_tlen = 10
    multiecho = isinstance(asl_file, list)

    # Have some options handy
    layout = config.execution.layout
    omp_nthreads = config.nipype.omp_nthreads
    spaces = config.workflow.spaces
    output_dir = str(config.execution.output_dir)
    dummyvols = config.workflow.dummy_vols
    smoothkernel = config.workflow.smooth_kernel
    mscale = config.workflow.m0_scale
    scorescrub = config.workflow.scorescrub
    basil = config.workflow.basil

    ref_file = asl_file
    if multiecho:
        tes = [layout.get_metadata(echo)["EchoTime"] for echo in asl_file]
        ref_file = dict(zip(tes, asl_file))[min(tes)]

    asl_tlen, mem_gb = _create_mem_gb(ref_file)

    wf_name = _get_wf_name(ref_file)
    config.loggers.workflow.debug(
        (
            'Creating asl processing workflow for "%s" (%.2f GB / %d TRs). '
            "Memory resampled/largemem=%.2f/%.2f GB."
        ),
        ref_file,
        mem_gb["filesize"],
        asl_tlen,
        mem_gb["resampled"],
        mem_gb["largemem"],
    )

    # Collect associated files
    run_data = collect_run_data(layout, ref_file, multiecho=multiecho)
    sbref_file = run_data["sbref"]
    metadata = run_data["asl_metadata"].copy()

    is_multi_pld = determine_multi_pld(metadata=metadata)
    if scorescrub and is_multi_pld:
        config.loggers.workflow.warning(
            f"SCORE/SCRUB processing will be disabled for multi-PLD {asl_file}"
        )
        scorescrub = False

    # Find fieldmaps. Options: (phase1|phase2|phasediff|epi|fieldmap|syn)
    fmaps = None
    if "fieldmaps" not in config.workflow.ignore:
        fmaps = fieldmap_wrangler(
            layout,
            ref_file,
            use_syn=config.workflow.use_syn_sdc,
            force_syn=config.workflow.force_syn,
        )
    elif config.workflow.use_syn_sdc or config.workflow.force_syn:
        # If fieldmaps are not enabled, activate SyN-SDC in unforced (False) mode
        fmaps = {"syn": False}

    # Build workflow
    workflow = Workflow(name=wf_name)
    workflow.__postdesc__ = """\
All resampling in *ASLPrep* uses a single interpolation step that concatenates all transformations.
Gridded (volumetric) resampling was performed using `antsApplyTransforms`,
configured with *Lanczos* interpolation to minimize the smoothing effects of other kernels
[@lanczos].
"""

    inputnode = pe.Node(
        niu.IdentityInterface(
            fields=[
                "asl_file",
                "m0scan",
                "m0scan_metadata",
                "t1w_preproc",
                "t1w_mask",
                "t1w_dseg",
                "t1w_tpms",
                "anat_to_template_xfm",
                "template_to_anat_xfm",
                "template",
            ],
        ),
        name="inputnode",
    )
    inputnode.inputs.asl_file = asl_file
    inputnode.inputs.m0scan = run_data["m0scan"]
    inputnode.inputs.m0scan_metadata = run_data["m0scan_metadata"]

    if sbref_file is not None:
        from aslprep.niworkflows.interfaces.images import ValidateImage

        val_sbref = pe.Node(ValidateImage(in_file=sbref_file), name="val_sbref")

    # Generate a brain-masked conversion of the t1w
    t1w_brain = pe.Node(ApplyMask(), name="t1w_brain")

    # fmt:off
    workflow.connect([
        (inputnode, t1w_brain, [
            ("t1w_preproc", "in_file"),
            ("t1w_mask", "in_mask"),
        ]),
    ])
    # fmt:on

    summary = pe.Node(
        FunctionalSummary(
            registration=("FSL"),
            registration_dof=config.workflow.asl2t1w_dof,
            registration_init=config.workflow.asl2t1w_init,
            pe_direction=metadata.get("PhaseEncodingDirection"),
            tr=metadata.get("RepetitionTime", metadata["RepetitionTimePreparation"]),
        ),
        name="summary",
        mem_gb=config.DEFAULT_MEMORY_MIN_GB,
        run_without_submitting=True,
    )

    asl_derivatives_wf = init_asl_derivatives_wf(
        bids_root=layout.root,
        metadata=metadata,
        output_dir=output_dir,
        spaces=spaces,
        is_multi_pld=is_multi_pld,
        scorescrub=scorescrub,
        basil=basil,
        output_confounds=True,
    )

    # Generate a tentative aslref
    # XXX: Does the niworkflows reference workflow make sense for ASL data,
    # where volumes can be control, label, M0, deltam, or CBF?
    # It seems like the different contrasts could impact the reference image estimation.
    # For example, should just control or M0 images be used for this?
    asl_reference_wf = init_asl_reference_wf(omp_nthreads=omp_nthreads)
    asl_reference_wf.inputs.inputnode.dummy_scans = 0

    workflow.connect([(inputnode, asl_reference_wf, [("asl_file", "inputnode.asl_file")])])

    if sbref_file is not None:
        workflow.connect([(val_sbref, asl_reference_wf, [("out_file", "inputnode.sbref_file")])])

    # Split 4D ASL file into list of 3D volumes, so that volume-wise transforms (e.g., HMC params)
    # can be applied with other transforms in single shots.
    asl_split = pe.Node(FSLSplit(dimension="t"), name="asl_split", mem_gb=mem_gb["filesize"] * 3)

    # aslbuffer_stc: an identity used as a pointer to either the original ASL file
    # (if not multi-echo) or the an iterable list of the original ASL files
    # XXX: I don't know if I can remove this or not.
    aslbuffer_stc = pe.Node(niu.IdentityInterface(fields=["asl_file"]), name="aslbuffer_stc")

    workflow.connect([(aslbuffer_stc, asl_split, [("asl_file", "in_file")])])

    if not multiecho:
        # fmt:off
        workflow.connect([
            (asl_reference_wf, aslbuffer_stc, [("outputnode.asl_file", "asl_file")]),
        ])
        # fmt:on

    else:
        # for meepi, iterate over all meepi echos to aslbuffer_stc
        aslbuffer_stc.iterables = ("asl_file", asl_file)

    # Head motion correction
    asl_hmc_wf = init_asl_hmc_wf(
        name="asl_hmc_wf",
        mem_gb=mem_gb["filesize"],
        omp_nthreads=omp_nthreads,
    )

    # fmt:off
    workflow.connect([
        (asl_reference_wf, asl_hmc_wf, [
            ("outputnode.raw_ref_image", "inputnode.raw_ref_image"),
            ("outputnode.asl_file", "inputnode.asl_file"),
        ]),
    ])
    # fmt:on

    # Susceptibility distortion correction
    asl_sdc_wf = init_sdc_estimate_wf(
        fmaps,
        metadata,
        omp_nthreads=omp_nthreads,
        debug=config.execution.debug,
    )

    # fmt:off
    workflow.connect([
        (t1w_brain, asl_sdc_wf, [("out_file", "inputnode.t1w_brain")]),
        (asl_reference_wf, asl_sdc_wf, [
            ("outputnode.ref_image", "inputnode.epi_file"),
            ("outputnode.ref_image_brain", "inputnode.epi_brain"),
            ("outputnode.asl_mask", "inputnode.epi_mask"),
        ]),
        (asl_sdc_wf, summary, [("outputnode.method", "distortion_correction")]),
    ])
    # fmt:on

    # ASL-to-T1 registration workflow
    asl_reg_wf = init_asl_reg_wf(
        asl2t1w_dof=config.workflow.asl2t1w_dof,
        asl2t1w_init=config.workflow.asl2t1w_init,
        name="asl_reg_wf",
        sloppy=config.execution.debug,
        use_bbr=config.workflow.use_bbr,
    )

    # fmt:off
    workflow.connect([
        (inputnode, asl_reg_wf, [("t1w_dseg", "inputnode.t1w_dseg")]),
        (t1w_brain, asl_reg_wf, [("out_file", "inputnode.t1w_brain")]),
        (asl_sdc_wf, asl_reg_wf, [("outputnode.epi_brain", "inputnode.ref_asl_brain")]),
        (asl_reg_wf, summary, [("outputnode.fallback", "fallback")]),
    ])
    # fmt:on

    # Apply transforms (HMC+SDC) to ASLRef space in 1 shot
    asl_asl_trans_wf = init_asl_preproc_trans_wf(
        mem_gb=mem_gb["resampled"],
        omp_nthreads=omp_nthreads,
        use_compression=not config.execution.low_mem,
        name="asl_asl_trans_wf",
    )
    asl_asl_trans_wf.inputs.inputnode.name_source = ref_file

    # fmt:off
    workflow.connect([
        (asl_split, asl_asl_trans_wf, [("out_files", "inputnode.asl_file")]),
        (asl_hmc_wf, asl_asl_trans_wf, [("outputnode.xforms", "inputnode.hmc_xforms")]),
        (asl_sdc_wf, asl_asl_trans_wf, [
            ("outputnode.out_warp", "inputnode.fieldwarp"),
            ("outputnode.epi_mask", "inputnode.asl_mask"),
        ]),
    ])
    # fmt:on

    # Special steps for multi-echo data
    # aslbuffer_me: an identity used as a pointer to either the split ASL files and the
    # ASLRef-space ASL file (if not multi-echo) or the optimally-combined ASL file.
    aslbuffer_me = pe.Node(
        niu.IdentityInterface(
            fields=[
                "asl_file_native",
                "asl_split",
            ],
        ),
        name="aslbuffer_me",
    )

    # XXX: This may not be reachable, since echo is not an allowed entity for ASL data.
    # XXX: Also, optimal combination via tedana may not be a good idea for multi-echo ASL data.
    if multiecho:
        from aslprep.niworkflows.func.util import init_skullstrip_asl_wf
        from aslprep.workflows.asl.t2s import init_asl_t2s_wf

        skullstrip_asl_wf = init_skullstrip_asl_wf(name="skullstrip_asl_wf")

        inputnode.inputs.asl_file = ref_file  # Replace reference w first echo

        join_echos = pe.JoinNode(
            niu.IdentityInterface(fields=["asl_files"]),
            joinsource="aslbuffer_stc",
            joinfield=["asl_files"],
            name="join_echos",
        )

        # create optimal combination, adaptive T2* map
        asl_t2s_wf = init_asl_t2s_wf(
            echo_times=tes,
            name="asl_t2smap_wf",
        )

        # fmt:off
        workflow.connect([
            (asl_asl_trans_wf, skullstrip_asl_wf, [("outputnode.asl", "inputnode.in_file")]),
            (skullstrip_asl_wf, join_echos, [("outputnode.skull_stripped_file", "asl_files")]),
            (join_echos, asl_t2s_wf, [("asl_files", "inputnode.asl_file")]),
            (inputnode, asl_derivatives_wf, [
                (("asl_file", combine_meepi_source), "inputnode.source_file"),
            ]),
            (asl_t2s_wf, aslbuffer_me, [
                ("outputnode.asl", "asl_file_native"),
                # NOTE: The 4D optcom ASL file is treated as split 3D ASL files here.
                ("outputnode.asl", "asl_split"),
            ]),
        ])
        # fmt:on

    else:
        # fmt:off
        workflow.connect([
            (inputnode, asl_derivatives_wf, [("asl_file", "inputnode.source_file")]),
            (asl_asl_trans_wf, aslbuffer_me, [("outputnode.asl", "asl_file_native")]),
            (asl_split, aslbuffer_me, [("out_files", "asl_split")]),
        ])
        # fmt:on

    # get confounds
    asl_confounds_wf = init_asl_confounds_wf(mem_gb=mem_gb["largemem"], name="asl_confounds_wf")
    asl_confounds_wf.get_node("inputnode").inputs.t1_transform_flags = [False]

    # fmt:off
    workflow.connect([
        (inputnode, asl_confounds_wf, [
            ("t1w_tpms", "inputnode.t1w_tpms"),
            ("t1w_mask", "inputnode.t1w_mask"),
        ]),
        (asl_hmc_wf, asl_confounds_wf, [
            ("outputnode.movpar_file", "inputnode.movpar_file"),
            ("outputnode.rmsd_file", "inputnode.rmsd_file"),
        ]),
        (asl_reg_wf, asl_confounds_wf, [
            ("outputnode.anat_to_aslref_xfm", "inputnode.anat_to_aslref_xfm"),
        ]),
        (asl_reference_wf, asl_confounds_wf, [("outputnode.skip_vols", "inputnode.skip_vols")]),
        (asl_asl_trans_wf, asl_confounds_wf, [("outputnode.asl_mask", "inputnode.asl_mask")]),
        (aslbuffer_me, asl_confounds_wf, [("asl_file_native", "inputnode.asl")]),
        (asl_confounds_wf, asl_derivatives_wf, [
            ("outputnode.confounds_file", "inputnode.confounds"),
            ("outputnode.confounds_metadata", "inputnode.confounds_metadata"),
        ]),
        (asl_confounds_wf, summary, [("outputnode.confounds_file", "confounds_file")]),
    ])
    # fmt:on

    # Compute CBF from ASLRef-space ASL data.
    compute_cbf_wf = init_compute_cbf_wf(
        name_source=asl_file,
        aslcontext=run_data["aslcontext"],
        dummy_vols=dummyvols,
        M0Scale=mscale,
        scorescrub=scorescrub,
        basil=basil,
        smooth_kernel=smoothkernel,
        metadata=metadata,
        name="compute_cbf_wf",
    )
    cbf_derivs = ["mean_cbf"]
    mean_cbf_derivs = ["mean_cbf"]

    if is_multi_pld:
        cbf_derivs += ["att"]
    else:
        cbf_derivs += ["cbf_ts"]

    if scorescrub:
        cbf_derivs += [
            "cbf_ts_score",
            "mean_cbf_score",
            "mean_cbf_scrub",
        ]
        mean_cbf_derivs += [
            "mean_cbf_score",
            "mean_cbf_scrub",
        ]

    if basil:
        cbf_derivs += [
            "mean_cbf_basil",
            "mean_cbf_gm_basil",
            "mean_cbf_wm_basil",
            "att_basil",
        ]
        # We don't want mean_cbf_wm_basil for this list.
        mean_cbf_derivs += [
            "mean_cbf_basil",
            "mean_cbf_gm_basil",
        ]

    # fmt:off
    workflow.connect([
        (inputnode, compute_cbf_wf, [
            ("t1w_tpms", "inputnode.t1w_tpms"),
            ("m0scan", "inputnode.m0scan"),
            ("m0scan_metadata", "inputnode.m0scan_metadata"),
            ("t1w_mask", "inputnode.t1w_mask"),
        ]),
        (asl_asl_trans_wf, compute_cbf_wf, [
            ("outputnode.asl", "inputnode.asl_file"),
            ("outputnode.asl_mask", "inputnode.asl_mask"),
        ]),
        (asl_reg_wf, compute_cbf_wf, [
            ("outputnode.anat_to_aslref_xfm", "inputnode.anat_to_aslref_xfm"),
            ("outputnode.aslref_to_anat_xfm", "inputnode.aslref_to_anat_xfm"),
        ]),
        (asl_reg_wf, asl_derivatives_wf, [
            ("outputnode.anat_to_aslref_xfm", "inputnode.anat_to_aslref_xfm"),
            ("outputnode.aslref_to_anat_xfm", "inputnode.aslref_to_anat_xfm"),
        ]),
    ])
    # fmt:on

    # Apply ASL registration to T1w
    nonstd_spaces = set(spaces.get_nonstandard())

    asl_t1_trans_wf = init_asl_t1_trans_wf(
        multiecho=multiecho,
        output_t1space=nonstd_spaces.intersection(("T1w", "anat")),
        is_multi_pld=is_multi_pld,
        scorescrub=scorescrub,
        basil=basil,
        generate_reference=True,
        mem_gb=mem_gb["resampled"],
        omp_nthreads=omp_nthreads,
        use_compression=False,
        name="asl_t1_trans_wf",
    )

    # fmt:off
    workflow.connect([
        (inputnode, asl_t1_trans_wf, [
            ("asl_file", "inputnode.name_source"),
            ("t1w_mask", "inputnode.t1w_mask"),
        ]),
        (t1w_brain, asl_t1_trans_wf, [("out_file", "inputnode.t1w_brain")]),
        (asl_sdc_wf, asl_t1_trans_wf, [
            ("outputnode.out_warp", "inputnode.fieldwarp"),
            ("outputnode.epi_brain", "inputnode.ref_asl_brain"),
            ("outputnode.epi_mask", "inputnode.ref_asl_mask"),
        ]),
        # will not be split into 3D volumes if multi-echo
        (aslbuffer_me, asl_t1_trans_wf, [("asl_split", "inputnode.asl_split")]),
        # unused if multiecho, but this is safe
        (asl_hmc_wf, asl_t1_trans_wf, [("outputnode.xforms", "inputnode.hmc_xforms")]),
        # unused if multiecho, but this is safe
        (asl_reg_wf, asl_t1_trans_wf, [
            ("outputnode.aslref_to_anat_xfm", "inputnode.aslref_to_anat_xfm"),
        ]),
    ])
    # fmt:on

    refine_mask = pe.Node(
        RefineMask(),
        mem_gb=1.0,
        run_without_submitting=True,
        name="refine_mask",
    )

    # fmt:off
    workflow.connect([
        (inputnode, refine_mask, [("t1w_mask", "t1w_mask")]),
        (asl_reg_wf, refine_mask, [("outputnode.anat_to_aslref_xfm", "transforms")]),
        (asl_asl_trans_wf, refine_mask, [("outputnode.asl_mask", "asl_mask")]),
    ])
    # fmt:on

    if fmaps:
        from aslprep.sdcflows.workflows.outputs import init_sdc_unwarp_report_wf

        # Report on asl correction
        fmap_unwarp_report_wf = init_sdc_unwarp_report_wf()
        # fmt:off
        workflow.connect([
            (inputnode, fmap_unwarp_report_wf, [("t1w_dseg", "inputnode.in_seg")]),
            (asl_reference_wf, fmap_unwarp_report_wf, [
                ("outputnode.ref_image", "inputnode.in_pre"),
            ]),
            (asl_reg_wf, fmap_unwarp_report_wf, [
                ("outputnode.anat_to_aslref_xfm", "inputnode.in_xfm"),
            ]),
            (asl_sdc_wf, fmap_unwarp_report_wf, [
                ("outputnode.epi_corrected", "inputnode.in_post"),
            ]),
        ])
        # fmt:on

        # Overwrite ``out_path_base`` of unwarping DataSinks
        # And ensure echo is dropped from report
        for node in fmap_unwarp_report_wf.list_node_names():
            if node.split(".")[-1].startswith("ds_"):
                fmap_unwarp_report_wf.get_node(node).interface.out_path_base = "aslprep"
                fmap_unwarp_report_wf.get_node(node).inputs.dismiss_entities = ("echo",)

        for node in asl_sdc_wf.list_node_names():
            if node.split(".")[-1].startswith("ds_"):
                asl_sdc_wf.get_node(node).interface.out_path_base = "aslprep"
                asl_sdc_wf.get_node(node).inputs.dismiss_entities = ("echo",)

        if "syn" in fmaps:
            sdc_select_std = pe.Node(
                KeySelect(fields=["template_to_anat_xfm"], key="MNI152NLin2009cAsym"),
                name="sdc_select_std",
                run_without_submitting=True,
            )

            # fmt:off
            workflow.connect([
                (inputnode, sdc_select_std, [
                    ("template_to_anat_xfm", "template_to_anat_xfm"),
                    ("template", "keys"),
                ]),
                (sdc_select_std, asl_sdc_wf, [
                    ("template_to_anat_xfm", "inputnode.template_to_anat_xfm"),
                ]),
            ])
            # fmt:on

        if fmaps.get("syn") is True:  # SyN forced
            syn_unwarp_report_wf = init_sdc_unwarp_report_wf(
                name="syn_unwarp_report_wf", forcedsyn=True
            )
            # fmt:off
            workflow.connect([
                (inputnode, syn_unwarp_report_wf, [("t1w_dseg", "inputnode.in_seg")]),
                (asl_reference_wf, syn_unwarp_report_wf, [
                    ("outputnode.ref_image", "inputnode.in_pre"),
                ]),
                (asl_reg_wf, syn_unwarp_report_wf, [
                    ("outputnode.anat_to_aslref_xfm", "inputnode.in_xfm"),
                ]),
                (asl_sdc_wf, syn_unwarp_report_wf, [
                    ("outputnode.syn_ref", "inputnode.in_post"),
                ]),
            ])
            # fmt:on

            # Overwrite ``out_path_base`` of unwarping DataSinks
            # And ensure echo is dropped from report
            for node in syn_unwarp_report_wf.list_node_names():
                if node.split(".")[-1].startswith("ds_"):
                    syn_unwarp_report_wf.get_node(node).interface.out_path_base = "aslprep"
                    syn_unwarp_report_wf.get_node(node).inputs.dismiss_entities = ("echo",)

    # Generate QC metrics
    compute_cbf_qc_wf = init_compute_cbf_qc_wf(
        is_ge=False,
        scorescrub=scorescrub,
        basil=basil,
        name="compute_cbf_qc_wf",
    )

    # fmt:off
    workflow.connect([
        (inputnode, compute_cbf_qc_wf, [
            ("asl_file", "inputnode.name_source"),
            ("t1w_tpms", "inputnode.t1w_tpms"),
            ("t1w_mask", "inputnode.t1w_mask"),
        ]),
        (refine_mask, compute_cbf_qc_wf, [("out_mask", "inputnode.asl_mask")]),
        (asl_hmc_wf, compute_cbf_qc_wf, [("outputnode.rmsd_file", "inputnode.rmsd_file")]),
        (asl_reg_wf, compute_cbf_qc_wf, [
            ("outputnode.anat_to_aslref_xfm", "inputnode.anat_to_aslref_xfm"),
        ]),
        (asl_confounds_wf, compute_cbf_qc_wf, [
            ("outputnode.confounds_file", "inputnode.confounds_file"),
        ]),
        (compute_cbf_qc_wf, asl_derivatives_wf, [("outputnode.qc_file", "inputnode.qc_file")]),
        (compute_cbf_qc_wf, summary, [("outputnode.qc_file", "qc_file")]),
    ])
    # fmt:on

    for cbf_deriv in mean_cbf_derivs:
        # fmt:off
        workflow.connect([
            (compute_cbf_wf, compute_cbf_qc_wf, [
                (f"outputnode.{cbf_deriv}", f"inputnode.{cbf_deriv}"),
            ]),
        ])
        # fmt:on

    # Map native-space outputs to derivatives
    if nonstd_spaces.intersection(("func", "run", "asl", "aslref", "sbref")):
        # fmt:off
        workflow.connect([
            (asl_asl_trans_wf, asl_derivatives_wf, [
                ("outputnode.asl", "inputnode.asl_native"),
                ("outputnode.aslref", "inputnode.aslref_native"),
            ]),
            (refine_mask, asl_derivatives_wf, [("out_mask", "inputnode.asl_mask_native")]),
        ])
        # fmt:on

        for cbf_deriv in cbf_derivs:
            # fmt:off
            workflow.connect([
                (compute_cbf_wf, asl_derivatives_wf, [
                    (f"outputnode.{cbf_deriv}", f"inputnode.{cbf_deriv}_native"),
                ]),
            ])
            # fmt:on

    # Map T1w-space outputs to derivatives.
    # Also warp the final asl mask into T1w space.
    if nonstd_spaces.intersection(("T1w", "anat")):
        from aslprep.interfaces.ants import ApplyTransforms

        # fmt:off
        workflow.connect([
            (asl_t1_trans_wf, asl_derivatives_wf, [
                ("outputnode.asl_t1", "inputnode.asl_t1"),
                ("outputnode.aslref_t1", "inputnode.aslref_t1"),
            ]),
        ])
        # fmt:on

        for cbf_deriv in cbf_derivs:
            # fmt:off
            workflow.connect([
                (compute_cbf_wf, asl_t1_trans_wf, [
                    (f"outputnode.{cbf_deriv}", f"inputnode.{cbf_deriv}"),
                ]),
                (asl_t1_trans_wf, asl_derivatives_wf, [
                    (f"outputnode.{cbf_deriv}_t1", f"inputnode.{cbf_deriv}_t1"),
                ]),
            ])
            # fmt:on

        # NOTE: Can this be bundled into the ASL-T1w transform workflow?
        aslmask_to_t1w = pe.Node(
            ApplyTransforms(interpolation="MultiLabel"), name="aslmask_to_t1w", mem_gb=0.1
        )

        # fmt:off
        workflow.connect([
            (asl_reg_wf, aslmask_to_t1w, [("outputnode.aslref_to_anat_xfm", "transforms")]),
            (asl_t1_trans_wf, aslmask_to_t1w, [("outputnode.asl_mask_t1", "reference_image")]),
            (refine_mask, aslmask_to_t1w, [("out_mask", "input_image")]),
            (aslmask_to_t1w, asl_derivatives_wf, [("output_image", "inputnode.asl_mask_t1")]),
        ])
        # fmt:on

    # Map standard-space outputs to derivatives.
    if spaces.get_spaces(nonstandard=False, dim=(3,)):
        # Apply transforms in 1 shot
        # Only use uncompressed output if AROMA is to be run
        asl_std_trans_wf = init_asl_std_trans_wf(
            mem_gb=mem_gb["resampled"],
            omp_nthreads=omp_nthreads,
            spaces=spaces,
            is_multi_pld=is_multi_pld,
            scorescrub=scorescrub,
            basil=basil,
            generate_reference=True,
            use_compression=not config.execution.low_mem,
            name="asl_std_trans_wf",
        )

        # fmt:off
        workflow.connect([
            (inputnode, asl_std_trans_wf, [
                ("template", "inputnode.templates"),
                ("anat_to_template_xfm", "inputnode.anat_to_template_xfm"),
                ("asl_file", "inputnode.name_source"),
            ]),
            (asl_hmc_wf, asl_std_trans_wf, [("outputnode.xforms", "inputnode.hmc_xforms")]),
            (asl_reg_wf, asl_std_trans_wf, [
                ("outputnode.aslref_to_anat_xfm", "inputnode.aslref_to_anat_xfm"),
            ]),
            (refine_mask, asl_std_trans_wf, [("out_mask", "inputnode.asl_mask")]),
            (asl_sdc_wf, asl_std_trans_wf, [("outputnode.out_warp", "inputnode.fieldwarp")]),
            (asl_std_trans_wf, compute_cbf_qc_wf, [
                ("outputnode.asl_mask_std", "inputnode.asl_mask_std"),
            ]),
            (asl_std_trans_wf, asl_derivatives_wf, [
                ("outputnode.template", "inputnode.template"),
                ("outputnode.spatial_reference", "inputnode.spatial_reference"),
                ("outputnode.aslref_std", "inputnode.aslref_std"),
                ("outputnode.asl_std", "inputnode.asl_std"),
                ("outputnode.asl_mask_std", "inputnode.asl_mask_std"),
            ]),
        ])
        # fmt:on

        # TODO: Replace this with aslbuffer_me.
        # I think I need to modify init_asl_std_trans_wf to treat multi-echo data the same way
        # init_asl_t1_trans_wf does (i.e., by skipping HMC and SDC).
        # Actually, what if I just use xform_buffer and set the xforms to "identity" there?
        # It's a quandary.
        # The asl-asl reg workflow needs actual HMC and SDC xforms (when applicable),
        # but the T1 and std reg workflows would use "identity" for multi-echo data.
        # For GE data, asl-asl, asl-T1, and asl-std should all have "identity" for HMC/SDC.
        if not multiecho:
            # fmt:off
            workflow.connect([
                (asl_split, asl_std_trans_wf, [("out_files", "inputnode.asl_split")]),
            ])
            # fmt:on

        else:
            split_opt_comb = asl_split.clone(name="split_opt_comb")

            # fmt:off
            workflow.connect([
                (asl_t2s_wf, split_opt_comb, [("outputnode.asl", "in_file")]),
                (split_opt_comb, asl_std_trans_wf, [("out_files", "inputnode.asl_split")]),
            ])
            # fmt:on

        # asl_derivatives_wf internally parametrizes over snapshotted spaces.
        for cbf_deriv in cbf_derivs:
            # fmt:off
            workflow.connect([
                (compute_cbf_wf, asl_std_trans_wf, [
                    (f"outputnode.{cbf_deriv}", f"inputnode.{cbf_deriv}"),
                ]),
                (asl_std_trans_wf, asl_derivatives_wf, [
                    (f"outputnode.{cbf_deriv}_std", f"inputnode.{cbf_deriv}_std"),
                ]),
            ])
            # fmt:on

    # xform to 'MNI152NLin2009cAsym' is always computed, so this should always be available.
    select_xform_MNI152NLin2009cAsym_to_t1w = pe.Node(
        KeySelect(fields=["template_to_anat_xfm"], key="MNI152NLin2009cAsym"),
        name="carpetplot_select_std",
        run_without_submitting=True,
    )

    # Plot CBF outputs.
    plot_cbf_wf = init_plot_cbf_wf(
        metadata=metadata,
<<<<<<< HEAD
        is_multi_pld=is_multi_pld,
=======
        plot_timeseries=True,
>>>>>>> a7ca3ccc
        scorescrub=scorescrub,
        basil=basil,
        name="plot_cbf_wf",
    )

    # fmt:off
    workflow.connect([
        (inputnode, plot_cbf_wf, [("t1w_dseg", "inputnode.t1w_dseg")]),
        (select_xform_MNI152NLin2009cAsym_to_t1w, plot_cbf_wf, [
            ("template_to_anat_xfm", "inputnode.template_to_anat_xfm"),
        ]),
        (compute_cbf_wf, plot_cbf_wf, [
            ("outputnode.score_outlier_index", "inputnode.score_outlier_index"),
        ]),
        (asl_reference_wf, plot_cbf_wf, [("outputnode.ref_image_brain", "inputnode.aslref")]),
        (asl_reg_wf, plot_cbf_wf, [
            ("outputnode.anat_to_aslref_xfm", "inputnode.anat_to_aslref_xfm"),
        ]),
        (refine_mask, plot_cbf_wf, [("out_mask", "inputnode.asl_mask")]),
        (asl_confounds_wf, plot_cbf_wf, [
            ("outputnode.confounds_file", "inputnode.confounds_file"),
        ]),
    ])
    # fmt:on

    for cbf_deriv in cbf_derivs:
        # fmt:off
        workflow.connect([
            (compute_cbf_wf, plot_cbf_wf, [
                (f"outputnode.{cbf_deriv}", f"inputnode.{cbf_deriv}"),
            ]),
        ])
        # fmt:on

    carpetplot_wf = init_carpetplot_wf(
        mem_gb=mem_gb["resampled"],
        metadata=metadata,
        # cifti_output=config.workflow.cifti_output,
        name="carpetplot_wf",
    )

    # fmt:off
    workflow.connect([
        (inputnode, select_xform_MNI152NLin2009cAsym_to_t1w, [
            ("template_to_anat_xfm", "template_to_anat_xfm"),
            ("template", "keys"),
        ]),
        (select_xform_MNI152NLin2009cAsym_to_t1w, carpetplot_wf, [
            ("template_to_anat_xfm", "inputnode.template_to_anat_xfm"),
        ]),
        (asl_asl_trans_wf if not multiecho else asl_t2s_wf, carpetplot_wf, [
            ("outputnode.asl", "inputnode.asl"),
        ]),
        (refine_mask, carpetplot_wf, [("out_mask", "inputnode.asl_mask")]),
        (asl_reg_wf, carpetplot_wf, [
            ("outputnode.anat_to_aslref_xfm", "inputnode.anat_to_aslref_xfm"),
        ]),
        (asl_confounds_wf, carpetplot_wf, [
            ("outputnode.confounds_file", "inputnode.confounds_file"),
        ]),
    ])
    # fmt:on

    parcellate_cbf_wf = init_parcellate_cbf_wf(
        basil=basil,
        scorescrub=scorescrub,
        name="parcellate_cbf_wf",
    )

    # fmt:off
    workflow.connect([
        (select_xform_MNI152NLin2009cAsym_to_t1w, parcellate_cbf_wf, [
            ("template_to_anat_xfm", "inputnode.MNI152NLin2009cAsym_to_anat_xfm"),
        ]),
        (asl_asl_trans_wf, parcellate_cbf_wf, [("outputnode.asl_mask", "inputnode.asl_mask")]),
        (asl_reg_wf, parcellate_cbf_wf, [
            ("outputnode.anat_to_aslref_xfm", "inputnode.anat_to_aslref_xfm"),
        ]),
        (parcellate_cbf_wf, asl_derivatives_wf, [
            ("outputnode.atlas_names", "inputnode.atlas_names"),
        ]),
    ])
    # fmt:on

    for cbf_deriv in mean_cbf_derivs:
        # fmt:off
        workflow.connect([
            (compute_cbf_wf, parcellate_cbf_wf, [
                (f"outputnode.{cbf_deriv}", f"inputnode.{cbf_deriv}"),
            ]),
            (parcellate_cbf_wf, asl_derivatives_wf, [
                (f"outputnode.{cbf_deriv}_parcellated", f"inputnode.{cbf_deriv}_parcellated"),
            ]),
        ])
        # fmt:on

    # REPORTING ############################################################
    ds_report_summary = pe.Node(
        DerivativesDataSink(desc="summary", datatype="figures", dismiss_entities=("echo",)),
        name="ds_report_summary",
        run_without_submitting=True,
        mem_gb=config.DEFAULT_MEMORY_MIN_GB,
    )

    ds_report_validation = pe.Node(
        DerivativesDataSink(
            base_directory=output_dir,
            desc="validation",
            datatype="figures",
            dismiss_entities=("echo",),
        ),
        name="ds_report_validation",
        run_without_submitting=True,
        mem_gb=config.DEFAULT_MEMORY_MIN_GB,
    )

    # fmt:off
    workflow.connect([
        (summary, ds_report_summary, [("out_report", "in_file")]),
        (asl_reference_wf, ds_report_validation, [("outputnode.validation_report", "in_file")]),
    ])
    # fmt:on

    # Fill-in datasinks of reportlets seen so far
    for node in workflow.list_node_names():
        if node.split(".")[-1].startswith("ds_report"):
            workflow.get_node(node).inputs.base_directory = output_dir
            workflow.get_node(node).inputs.source_file = ref_file

    return workflow<|MERGE_RESOLUTION|>--- conflicted
+++ resolved
@@ -859,11 +859,7 @@
     # Plot CBF outputs.
     plot_cbf_wf = init_plot_cbf_wf(
         metadata=metadata,
-<<<<<<< HEAD
-        is_multi_pld=is_multi_pld,
-=======
-        plot_timeseries=True,
->>>>>>> a7ca3ccc
+        plot_timeseries=not is_multi_pld,
         scorescrub=scorescrub,
         basil=basil,
         name="plot_cbf_wf",
