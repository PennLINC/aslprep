# emacs: -*- mode: python; py-indent-offset: 4; indent-tabs-mode: nil -*-
# vi: set ft=python sts=4 ts=4 sw=4 et:
"""Preprocessing workflows for ASL data."""
from nipype.interfaces import utility as niu
from nipype.interfaces.fsl import Split as FSLSplit
from nipype.pipeline import engine as pe

from aslprep import config
from aslprep.interfaces import DerivativesDataSink
from aslprep.interfaces.cbf_computation import RefineMask, SplitASLData
from aslprep.interfaces.reports import FunctionalSummary
from aslprep.niworkflows.engine.workflows import LiterateWorkflow as Workflow
from aslprep.niworkflows.func.util import init_asl_reference_wf
from aslprep.niworkflows.interfaces.nibabel import ApplyMask
from aslprep.niworkflows.interfaces.utility import KeySelect
from aslprep.sdcflows.workflows.base import fieldmap_wrangler, init_sdc_estimate_wf
from aslprep.utils.bids import collect_run_data
<<<<<<< HEAD
from aslprep.utils.meepi import combine_meepi_source
from aslprep.utils.misc import _create_mem_gb, _get_wf_name, group_asl_data
=======
from aslprep.utils.misc import _create_mem_gb, _get_wf_name
>>>>>>> 521bf85a
from aslprep.workflows.asl.cbf import init_compute_cbf_wf, init_parcellate_cbf_wf
from aslprep.workflows.asl.confounds import init_asl_confounds_wf, init_carpetplot_wf
from aslprep.workflows.asl.hmc import init_asl_hmc_wf
from aslprep.workflows.asl.outputs import init_asl_derivatives_wf
from aslprep.workflows.asl.plotting import init_plot_cbf_wf
from aslprep.workflows.asl.qc import init_compute_cbf_qc_wf
from aslprep.workflows.asl.registration import init_asl_reg_wf, init_asl_t1_trans_wf
from aslprep.workflows.asl.resampling import (
    init_asl_preproc_trans_wf,
    init_asl_std_trans_wf,
)
from aslprep.workflows.asl.util import init_validate_asl_wf


def init_asl_preproc_wf(asl_file):
    """Perform the functional preprocessing stages of ASLPrep.

    Workflow Graph
        .. workflow::
            :graph2use: orig
            :simple_form: yes

            from aslprep.tests.tests import mock_config
            from aslprep import config
            from aslprep.workflows.asl.base import init_asl_preproc_wf
            with mock_config():
                asl_file = (
                    config.execution.bids_dir / 'sub-01' / 'perf' /
                    'sub-01_task-restEyesOpen_asl.nii.gz'
                )
                wf = init_asl_preproc_wf(str(asl_file))

    Parameters
    ----------
    asl_file
        asl series NIfTI file

    Inputs
    ------
    asl_file
        asl series NIfTI file
    t1w_preproc
        Bias-corrected structural template image
    t1w_mask
        Mask of the skull-stripped template image
    t1w_dseg
        Segmentation of preprocessed structural image, including
        gray-matter (GM), white-matter (WM) and cerebrospinal fluid (CSF)
    t1w_tpms
        List of tissue probability maps in T1w space
    template
        List of templates to target
    anat_to_template_xfm
        List of transform files, collated with templates
    template_to_anat_xfm
        List of inverse transform files, collated with templates

    Outputs
    -------
    asl_t1
        asl series, resampled to T1w space
    asl_mask_t1
        asl series mask in T1w space
    asl_std
        asl series, resampled to template space
    asl_mask_std
        asl series mask in template space
    confounds
        TSV of confounds
    cbf_ts_t1
        cbf times series in T1w space
    mean_cbf_t1
        mean cbf   in T1w space
    cbf_ts_score_t1
        scorecbf times series in T1w space
    mean_cbf_score_t1
        mean score cbf  in T1w space
    mean_cbf_scrub_t1, mean_cbf_gm_basil_t1, mean_cbf_basil_t1
        scrub, parital volume corrected and basil cbf   in T1w space
    cbf_ts_std
        cbf times series in template space
    mean_cbf_std
        mean cbf   in template space
    cbf_ts_score_std
        scorecbf times series in template space
    mean_cbf_score_std
        mean score cbf  in template space
    mean_cbf_scrub_std, mean_cbf_gm_basil_std, mean_cbf_basil_std
        scrub, parital volume corrected and basil cbf   in template space
    qc_file
        quality control meausres

    Notes
    -----
    1.  Brain-mask T1w.
    2.  Generate initial ASL reference image.
        I think this is just the BOLD reference workflow from niworkflows,
        without any modifications for ASL data. I could be missing something.
        -   Feeds into the aslbuffer_me1.
        -   Not in GE workflow.
        -   In the GE workflow, the reference image comes from the M0 scan.
    3.  Motion correction.
        -   Outputs the HMC transform and the motion parameters.
        -   Not in GE workflow.
    4.  Susceptibility distortion correction.
        -   Outputs the SDC transform.
        -   Not in GE workflow.
    5.  If data are multi-echo (which they can't be), skullstrip the ASL data and perform optimal
        combination.
        -   Not in GE workflow.
    6.  Register ASL to T1w.
    7.  Apply the ASL-to-T1w transforms to get T1w-space outputs
        (passed along to derivatives workflow).
    8.  Apply the ASL-to-ASLref transforms to get native-space outputs.
        -   Not in GE workflow.
    9.  Calculate confounds.
        -   Not in GE workflow.
    10. Calculate CBF.
    11. Refine the brain mask.
    12. Generate distortion correction report.
        -   Not in GE workflow.
    13. Apply ASL-to-template transforms to get template-space outputs.
    14. CBF QC workflow.
    15. CBF plotting workflow.
    16. Generate carpet plots.
        -   Not in GE workflow.
    17. Parcellate CBF results.
    """
    mem_gb = {"filesize": 1, "resampled": 1, "largemem": 1}
    asl_tlen = 10

    # Have some options handy
    layout = config.execution.layout
    omp_nthreads = config.nipype.omp_nthreads
    spaces = config.workflow.spaces
    output_dir = str(config.execution.output_dir)
    dummyvols = config.workflow.dummy_vols
    smoothkernel = config.workflow.smooth_kernel
    m0_scale = config.workflow.m0_scale
    scorescrub = config.workflow.scorescrub
    basil = config.workflow.basil

    ref_file = asl_file
    asl_tlen, mem_gb = _create_mem_gb(ref_file)

    wf_name = _get_wf_name(ref_file)
    config.loggers.workflow.debug(
        (
            'Creating asl processing workflow for "%s" (%.2f GB / %d TRs). '
            "Memory resampled/largemem=%.2f/%.2f GB."
        ),
        ref_file,
        mem_gb["filesize"],
        asl_tlen,
        mem_gb["resampled"],
        mem_gb["largemem"],
    )

    # Collect associated files
    run_data = collect_run_data(layout, ref_file)
    sbref_file = run_data["sbref"]
    metadata = run_data["asl_metadata"].copy()

    # Find fieldmaps. Options: (phase1|phase2|phasediff|epi|fieldmap|syn)
    fmaps = None
    if "fieldmaps" not in config.workflow.ignore:
        fmaps = fieldmap_wrangler(
            layout,
            ref_file,
            use_syn=config.workflow.use_syn_sdc,
            force_syn=config.workflow.force_syn,
        )
    elif config.workflow.use_syn_sdc or config.workflow.force_syn:
        # If fieldmaps are not enabled, activate SyN-SDC in unforced (False) mode
        fmaps = {"syn": False}

    # Build workflow
    workflow = Workflow(name=wf_name)
    workflow.__postdesc__ = """\
All resampling in *ASLPrep* uses a single interpolation step that concatenates all transformations.
Gridded (volumetric) resampling was performed using `antsApplyTransforms`,
configured with *Lanczos* interpolation to minimize the smoothing effects of other kernels
[@lanczos].
"""

    inputnode = pe.Node(
        niu.IdentityInterface(
            fields=[
                "asl_file",
                "m0scan",
                "m0scan_metadata",
                "t1w_preproc",
                "t1w_mask",
                "t1w_dseg",
                "t1w_tpms",
                "anat_to_template_xfm",
                "template_to_anat_xfm",
                "template",
            ],
        ),
        name="inputnode",
    )
    inputnode.inputs.asl_file = asl_file
    inputnode.inputs.aslcontext = run_data["aslcontext"]
    inputnode.inputs.m0_file = run_data["m0scan"]
    inputnode.inputs.m0scan_metadata = run_data["m0scan_metadata"]

    if sbref_file is not None:
        from aslprep.niworkflows.interfaces.images import ValidateImage

        val_sbref = pe.Node(ValidateImage(in_file=sbref_file), name="val_sbref")

    # Generate a brain-masked conversion of the t1w
    t1w_brain = pe.Node(ApplyMask(), name="t1w_brain")

    # fmt:off
    workflow.connect([
        (inputnode, t1w_brain, [
            ("t1w_preproc", "in_file"),
            ("t1w_mask", "in_mask"),
        ]),
    ])
    # fmt:on

    summary = pe.Node(
        FunctionalSummary(
            registration=("FSL"),
            registration_dof=config.workflow.asl2t1w_dof,
            registration_init=config.workflow.asl2t1w_init,
            pe_direction=metadata.get("PhaseEncodingDirection"),
            tr=metadata.get("RepetitionTime", metadata["RepetitionTimePreparation"]),
        ),
        name="summary",
        mem_gb=config.DEFAULT_MEMORY_MIN_GB,
        run_without_submitting=True,
    )

    asl_derivatives_wf = init_asl_derivatives_wf(
        bids_root=layout.root,
        metadata=metadata,
        output_dir=output_dir,
        spaces=spaces,
        scorescrub=scorescrub,
        basil=basil,
        output_confounds=True,
    )

    # Split the data into M0, control/label, deltam, and cbf time series.
    # Processing steps depend on which ones are available.
    processing_target = group_asl_data(aslcontext=run_data["aslcontext"])
    m0type = metadata["M0Type"]

    # aslbuffer_me1: an identity used as a pointer to either the original ASL file
    # (if not multi-echo) or an iterable list of the original ASL files
    aslbuffer_me1 = pe.Node(niu.IdentityInterface(fields=["asl_file"]), name="aslbuffer_me1")

    if not multiecho:
        workflow.connect([(inputnode, aslbuffer_me1, [("asl_file", "asl_file")])])

    else:
        # for meepi, iterate over all meepi echos to aslbuffer_me1
        aslbuffer_me1.iterables = ("asl_file", asl_file)

    # Validate the ASL file.
    validate_asl_wf = init_validate_asl_wf(name="validate_asl_wf")
    workflow.connect([(aslbuffer_me1, validate_asl_wf, [("asl_file", "inputnode.asl_file")])])

    # Split up the ASL data into image-type-specific files,
    # and reduce aslcontext, metadata, and asl_file if necessary.
    split_asl_data = pe.Node(
        SplitASLData(
            processing_target=processing_target,
            metadata=metadata,
        ),
        name="split_asl_data",
    )

    # fmt:off
    workflow.connect([
        (inputnode, split_asl_data, [
            ("aslcontext", "aslcontext"),
            ("m0_file", "m0scan_file"),
        ]),
        (validate_asl_wf, split_asl_data, [("outputnode.asl_file", "asl_file")]),
    ])
    # fmt:on

    # Generate a tentative aslref from the most appropriate available image type in the ASL file
    asl_reference_wf = init_asl_reference_wf(omp_nthreads=omp_nthreads)
    asl_reference_wf.inputs.inputnode.dummy_scans = 0

    if m0type in ("Included", "Separate"):
        # Use M0 vols to generate reference if possible.
        ref_source = "m0scan_file"
    elif processing_target == "controllabel":
        ref_source = "control_file"
    else:
        # Otherwise use the target volumes.
        ref_source = f"{processing_target}_file"

    workflow.connect([(split_asl_data, asl_reference_wf, [(ref_source, "inputnode.asl_file")])])

    if sbref_file is not None:
        workflow.connect([(val_sbref, asl_reference_wf, [("out_file", "inputnode.sbref_file")])])

    # Split 4D ASL file into list of 3D volumes, so that volume-wise transforms (e.g., HMC params)
    # can be applied with other transforms in single shots.
    asl_split = pe.Node(FSLSplit(dimension="t"), name="asl_split", mem_gb=mem_gb["filesize"] * 3)

<<<<<<< HEAD
    workflow.connect([(split_asl_data, asl_split, [("asl_file", "in_file")])])
=======
    # aslbuffer_stc: an identity used as a pointer to either the original ASL file
    # (if not multi-echo) or the an iterable list of the original ASL files
    # XXX: I don't know if I can remove this or not.
    aslbuffer_stc = pe.Node(niu.IdentityInterface(fields=["asl_file"]), name="aslbuffer_stc")

    workflow.connect([(aslbuffer_stc, asl_split, [("asl_file", "in_file")])])

    # fmt:off
    workflow.connect([
        (asl_reference_wf, aslbuffer_stc, [("outputnode.asl_file", "asl_file")]),
    ])
    # fmt:on
>>>>>>> 521bf85a

    # Head motion correction
    asl_hmc_wf = init_asl_hmc_wf(
        processing_target=processing_target,
        m0type=m0type,
        mem_gb=mem_gb["filesize"],
        omp_nthreads=omp_nthreads,
        name="asl_hmc_wf",
    )

    # fmt:off
    workflow.connect([
        (split_asl_data, asl_hmc_wf, [
            ("aslcontext", "inputnode.aslcontext"),
            ("control_file", "inputnode.control_file"),
            ("label_file", "inputnode.label_file"),
            ("deltam_file", "inputnode.deltam_file"),
            ("cbf_file", "inputnode.cbf_file"),
            ("m0scan_file", "inputnode.m0scan_file"),
        ]),
        (asl_reference_wf, asl_hmc_wf, [("outputnode.raw_ref_image", "inputnode.raw_ref_image")]),
    ])
    # fmt:on

    # Susceptibility distortion correction
    asl_sdc_wf = init_sdc_estimate_wf(
        fmaps,
        metadata,
        omp_nthreads=omp_nthreads,
        debug=config.execution.debug,
    )

    # fmt:off
    workflow.connect([
        (t1w_brain, asl_sdc_wf, [("out_file", "inputnode.t1w_brain")]),
        (asl_reference_wf, asl_sdc_wf, [
            ("outputnode.ref_image", "inputnode.epi_file"),
            ("outputnode.ref_image_brain", "inputnode.epi_brain"),
            ("outputnode.asl_mask", "inputnode.epi_mask"),
        ]),
        (asl_sdc_wf, summary, [("outputnode.method", "distortion_correction")]),
    ])
    # fmt:on

    # ASL-to-T1 registration workflow
    asl_reg_wf = init_asl_reg_wf(
        asl2t1w_dof=config.workflow.asl2t1w_dof,
        asl2t1w_init=config.workflow.asl2t1w_init,
        name="asl_reg_wf",
        sloppy=config.execution.debug,
        use_bbr=config.workflow.use_bbr,
    )

    # fmt:off
    workflow.connect([
        (inputnode, asl_reg_wf, [("t1w_dseg", "inputnode.t1w_dseg")]),
        (t1w_brain, asl_reg_wf, [("out_file", "inputnode.t1w_brain")]),
        (asl_sdc_wf, asl_reg_wf, [("outputnode.epi_brain", "inputnode.ref_asl_brain")]),
        (asl_reg_wf, summary, [("outputnode.fallback", "fallback")]),
    ])
    # fmt:on

    # Apply transforms (HMC+SDC) to ASLRef space in 1 shot
    asl_asl_trans_wf = init_asl_preproc_trans_wf(
        mem_gb=mem_gb["resampled"],
        omp_nthreads=omp_nthreads,
        use_compression=not config.execution.low_mem,
        name="asl_asl_trans_wf",
    )
    asl_asl_trans_wf.inputs.inputnode.name_source = ref_file

    # fmt:off
    workflow.connect([
        (asl_split, asl_asl_trans_wf, [("out_files", "inputnode.asl_file")]),
        (asl_hmc_wf, asl_asl_trans_wf, [("outputnode.xforms", "inputnode.hmc_xforms")]),
        (asl_sdc_wf, asl_asl_trans_wf, [
            ("outputnode.out_warp", "inputnode.fieldwarp"),
            ("outputnode.epi_mask", "inputnode.asl_mask"),
        ]),
    ])
    # fmt:on

<<<<<<< HEAD
    # Special steps for multi-echo data
    # aslbuffer_me2: an identity used as a pointer to either the split ASL files and the
    # ASLRef-space ASL file (if not multi-echo) or the optimally-combined ASL file.
    aslbuffer_me2 = pe.Node(
=======
    # aslbuffer_me: an identity used as a pointer to the split ASL files and the
    # ASLRef-space ASL file.
    aslbuffer_me = pe.Node(
>>>>>>> 521bf85a
        niu.IdentityInterface(
            fields=[
                "asl_file_native",
                "asl_split",
            ],
        ),
        name="aslbuffer_me2",
    )

<<<<<<< HEAD
    # XXX: This may not be reachable, since echo is not an allowed entity for ASL data.
    # XXX: Also, optimal combination via tedana may not be a good idea for multi-echo ASL data.
    if multiecho:
        from aslprep.niworkflows.func.util import init_skullstrip_asl_wf
        from aslprep.workflows.asl.t2s import init_asl_t2s_wf

        skullstrip_asl_wf = init_skullstrip_asl_wf(name="skullstrip_asl_wf")

        inputnode.inputs.asl_file = ref_file  # Replace reference w first echo

        join_echos = pe.JoinNode(
            niu.IdentityInterface(fields=["asl_files"]),
            joinsource="aslbuffer_me1",
            joinfield=["asl_files"],
            name="join_echos",
        )

        # create optimal combination, adaptive T2* map
        asl_t2s_wf = init_asl_t2s_wf(
            echo_times=tes,
            name="asl_t2smap_wf",
        )

        # fmt:off
        workflow.connect([
            (asl_asl_trans_wf, skullstrip_asl_wf, [("outputnode.asl", "inputnode.in_file")]),
            (skullstrip_asl_wf, join_echos, [("outputnode.skull_stripped_file", "asl_files")]),
            (join_echos, asl_t2s_wf, [("asl_files", "inputnode.asl_file")]),
            (inputnode, asl_derivatives_wf, [
                (("asl_file", combine_meepi_source), "inputnode.source_file"),
            ]),
            (asl_t2s_wf, aslbuffer_me2, [
                ("outputnode.asl", "asl_file_native"),
                # NOTE: The 4D optcom ASL file is treated as split 3D ASL files here.
                ("outputnode.asl", "asl_split"),
            ]),
        ])
        # fmt:on

    else:
        # fmt:off
        workflow.connect([
            (inputnode, asl_derivatives_wf, [("asl_file", "inputnode.source_file")]),
            (asl_asl_trans_wf, aslbuffer_me2, [("outputnode.asl", "asl_file_native")]),
            (asl_split, aslbuffer_me2, [("out_files", "asl_split")]),
        ])
        # fmt:on
=======
    # fmt:off
    workflow.connect([
        (inputnode, asl_derivatives_wf, [("asl_file", "inputnode.source_file")]),
        (asl_asl_trans_wf, aslbuffer_me, [("outputnode.asl", "asl_file_native")]),
        (asl_split, aslbuffer_me, [("out_files", "asl_split")]),
    ])
    # fmt:on
>>>>>>> 521bf85a

    # get confounds
    asl_confounds_wf = init_asl_confounds_wf(mem_gb=mem_gb["largemem"], name="asl_confounds_wf")
    asl_confounds_wf.get_node("inputnode").inputs.t1_transform_flags = [False]

    # fmt:off
    workflow.connect([
        (inputnode, asl_confounds_wf, [
            ("t1w_tpms", "inputnode.t1w_tpms"),
            ("t1w_mask", "inputnode.t1w_mask"),
        ]),
        (asl_hmc_wf, asl_confounds_wf, [
            ("outputnode.movpar_file", "inputnode.movpar_file"),
            ("outputnode.rmsd_file", "inputnode.rmsd_file"),
        ]),
        (asl_reg_wf, asl_confounds_wf, [
            ("outputnode.anat_to_aslref_xfm", "inputnode.anat_to_aslref_xfm"),
        ]),
        (asl_reference_wf, asl_confounds_wf, [("outputnode.skip_vols", "inputnode.skip_vols")]),
        (asl_asl_trans_wf, asl_confounds_wf, [("outputnode.asl_mask", "inputnode.asl_mask")]),
        (aslbuffer_me2, asl_confounds_wf, [("asl_file_native", "inputnode.asl")]),
        (asl_confounds_wf, asl_derivatives_wf, [
            ("outputnode.confounds_file", "inputnode.confounds"),
            ("outputnode.confounds_metadata", "inputnode.confounds_metadata"),
        ]),
        (asl_confounds_wf, summary, [("outputnode.confounds_file", "confounds_file")]),
    ])
    # fmt:on

    # Compute CBF from ASLRef-space ASL data.
    compute_cbf_wf = init_compute_cbf_wf(
        name_source=asl_file,
        processing_target=processing_target,
        dummy_vols=dummyvols,
        m0_scale=m0_scale,
        scorescrub=scorescrub,
        basil=basil,
        smooth_kernel=smoothkernel,
        metadata=metadata,
        name="compute_cbf_wf",
    )

    # Determine the derivatives to pass around to different workflows
    cbf_derivs = [
        "cbf_ts",
        "mean_cbf",
    ]
    mean_cbf_derivs = [
        "mean_cbf",
    ]

    if scorescrub:
        cbf_derivs += [
            "cbf_ts_score",
            "mean_cbf_score",
            "mean_cbf_scrub",
        ]
        mean_cbf_derivs += [
            "mean_cbf_score",
            "mean_cbf_scrub",
        ]

    if basil:
        cbf_derivs += [
            "mean_cbf_basil",
            "mean_cbf_gm_basil",
            "mean_cbf_wm_basil",
            "att",
        ]
        # We don't want mean_cbf_wm_basil for this list.
        mean_cbf_derivs += [
            "mean_cbf_basil",
            "mean_cbf_gm_basil",
        ]

    # fmt:off
    workflow.connect([
        (inputnode, compute_cbf_wf, [
            ("t1w_tpms", "inputnode.t1w_tpms"),
            ("m0scan", "inputnode.m0scan"),
            ("m0scan_metadata", "inputnode.m0scan_metadata"),
            ("t1w_mask", "inputnode.t1w_mask"),
        ]),
        (split_asl_data, compute_cbf_wf, [("aslcontext", "inputnode.aslcontext")]),
        (asl_asl_trans_wf, compute_cbf_wf, [
            ("outputnode.asl", "inputnode.asl_file"),
            ("outputnode.asl_mask", "inputnode.asl_mask"),
        ]),
        (asl_reg_wf, compute_cbf_wf, [
            ("outputnode.anat_to_aslref_xfm", "inputnode.anat_to_aslref_xfm"),
            ("outputnode.aslref_to_anat_xfm", "inputnode.aslref_to_anat_xfm"),
        ]),
        (asl_reg_wf, asl_derivatives_wf, [
            ("outputnode.anat_to_aslref_xfm", "inputnode.anat_to_aslref_xfm"),
            ("outputnode.aslref_to_anat_xfm", "inputnode.aslref_to_anat_xfm"),
        ]),
    ])
    # fmt:on

    # Apply ASL registration to T1w
    nonstd_spaces = set(spaces.get_nonstandard())

    asl_t1_trans_wf = init_asl_t1_trans_wf(
        output_t1space=nonstd_spaces.intersection(("T1w", "anat")),
        scorescrub=scorescrub,
        basil=basil,
        generate_reference=True,
        mem_gb=mem_gb["resampled"],
        omp_nthreads=omp_nthreads,
        use_compression=False,
        name="asl_t1_trans_wf",
    )

    # fmt:off
    workflow.connect([
        (inputnode, asl_t1_trans_wf, [
            ("asl_file", "inputnode.name_source"),
            ("t1w_mask", "inputnode.t1w_mask"),
        ]),
        (t1w_brain, asl_t1_trans_wf, [("out_file", "inputnode.t1w_brain")]),
        (asl_sdc_wf, asl_t1_trans_wf, [
            ("outputnode.out_warp", "inputnode.fieldwarp"),
            ("outputnode.epi_brain", "inputnode.ref_asl_brain"),
            ("outputnode.epi_mask", "inputnode.ref_asl_mask"),
        ]),
<<<<<<< HEAD
        # will not be split into 3D volumes if multi-echo
        (aslbuffer_me2, asl_t1_trans_wf, [("asl_split", "inputnode.asl_split")]),
        # unused if multiecho, but this is safe
=======
        (aslbuffer_me, asl_t1_trans_wf, [("asl_split", "inputnode.asl_split")]),
>>>>>>> 521bf85a
        (asl_hmc_wf, asl_t1_trans_wf, [("outputnode.xforms", "inputnode.hmc_xforms")]),
        (asl_reg_wf, asl_t1_trans_wf, [
            ("outputnode.aslref_to_anat_xfm", "inputnode.aslref_to_anat_xfm"),
        ]),
    ])
    # fmt:on

    refine_mask = pe.Node(
        RefineMask(),
        mem_gb=1.0,
        run_without_submitting=True,
        name="refine_mask",
    )

    # fmt:off
    workflow.connect([
        (inputnode, refine_mask, [("t1w_mask", "t1w_mask")]),
        (asl_reg_wf, refine_mask, [("outputnode.anat_to_aslref_xfm", "transforms")]),
        (asl_asl_trans_wf, refine_mask, [("outputnode.asl_mask", "asl_mask")]),
    ])
    # fmt:on

    if fmaps:
        from aslprep.sdcflows.workflows.outputs import init_sdc_unwarp_report_wf

        # Report on asl correction
        fmap_unwarp_report_wf = init_sdc_unwarp_report_wf()
        # fmt:off
        workflow.connect([
            (inputnode, fmap_unwarp_report_wf, [("t1w_dseg", "inputnode.in_seg")]),
            (asl_reference_wf, fmap_unwarp_report_wf, [
                ("outputnode.ref_image", "inputnode.in_pre"),
            ]),
            (asl_reg_wf, fmap_unwarp_report_wf, [
                ("outputnode.anat_to_aslref_xfm", "inputnode.in_xfm"),
            ]),
            (asl_sdc_wf, fmap_unwarp_report_wf, [
                ("outputnode.epi_corrected", "inputnode.in_post"),
            ]),
        ])
        # fmt:on

        # Overwrite ``out_path_base`` of unwarping DataSinks
        # And ensure echo is dropped from report
        for node in fmap_unwarp_report_wf.list_node_names():
            if node.split(".")[-1].startswith("ds_"):
                fmap_unwarp_report_wf.get_node(node).interface.out_path_base = "aslprep"
                fmap_unwarp_report_wf.get_node(node).inputs.dismiss_entities = ("echo",)

        for node in asl_sdc_wf.list_node_names():
            if node.split(".")[-1].startswith("ds_"):
                asl_sdc_wf.get_node(node).interface.out_path_base = "aslprep"
                asl_sdc_wf.get_node(node).inputs.dismiss_entities = ("echo",)

        if "syn" in fmaps:
            sdc_select_std = pe.Node(
                KeySelect(fields=["template_to_anat_xfm"], key="MNI152NLin2009cAsym"),
                name="sdc_select_std",
                run_without_submitting=True,
            )

            # fmt:off
            workflow.connect([
                (inputnode, sdc_select_std, [
                    ("template_to_anat_xfm", "template_to_anat_xfm"),
                    ("template", "keys"),
                ]),
                (sdc_select_std, asl_sdc_wf, [
                    ("template_to_anat_xfm", "inputnode.template_to_anat_xfm"),
                ]),
            ])
            # fmt:on

        if fmaps.get("syn") is True:  # SyN forced
            syn_unwarp_report_wf = init_sdc_unwarp_report_wf(
                name="syn_unwarp_report_wf", forcedsyn=True
            )
            # fmt:off
            workflow.connect([
                (inputnode, syn_unwarp_report_wf, [("t1w_dseg", "inputnode.in_seg")]),
                (asl_reference_wf, syn_unwarp_report_wf, [
                    ("outputnode.ref_image", "inputnode.in_pre"),
                ]),
                (asl_reg_wf, syn_unwarp_report_wf, [
                    ("outputnode.anat_to_aslref_xfm", "inputnode.in_xfm"),
                ]),
                (asl_sdc_wf, syn_unwarp_report_wf, [
                    ("outputnode.syn_ref", "inputnode.in_post"),
                ]),
            ])
            # fmt:on

            # Overwrite ``out_path_base`` of unwarping DataSinks
            # And ensure echo is dropped from report
            for node in syn_unwarp_report_wf.list_node_names():
                if node.split(".")[-1].startswith("ds_"):
                    syn_unwarp_report_wf.get_node(node).interface.out_path_base = "aslprep"
                    syn_unwarp_report_wf.get_node(node).inputs.dismiss_entities = ("echo",)

    # Generate QC metrics
    compute_cbf_qc_wf = init_compute_cbf_qc_wf(
        is_ge=False,
        scorescrub=scorescrub,
        basil=basil,
        name="compute_cbf_qc_wf",
    )

    # fmt:off
    workflow.connect([
        (inputnode, compute_cbf_qc_wf, [
            ("asl_file", "inputnode.name_source"),
            ("t1w_tpms", "inputnode.t1w_tpms"),
            ("t1w_mask", "inputnode.t1w_mask"),
        ]),
        (refine_mask, compute_cbf_qc_wf, [("out_mask", "inputnode.asl_mask")]),
        (asl_hmc_wf, compute_cbf_qc_wf, [("outputnode.rmsd_file", "inputnode.rmsd_file")]),
        (asl_reg_wf, compute_cbf_qc_wf, [
            ("outputnode.anat_to_aslref_xfm", "inputnode.anat_to_aslref_xfm"),
        ]),
        (asl_confounds_wf, compute_cbf_qc_wf, [
            ("outputnode.confounds_file", "inputnode.confounds_file"),
        ]),
        (compute_cbf_qc_wf, asl_derivatives_wf, [("outputnode.qc_file", "inputnode.qc_file")]),
        (compute_cbf_qc_wf, summary, [("outputnode.qc_file", "qc_file")]),
    ])
    # fmt:on

    for cbf_deriv in mean_cbf_derivs:
        # fmt:off
        workflow.connect([
            (compute_cbf_wf, compute_cbf_qc_wf, [
                (f"outputnode.{cbf_deriv}", f"inputnode.{cbf_deriv}"),
            ]),
        ])
        # fmt:on

    # Map native-space outputs to derivatives
    if nonstd_spaces.intersection(("func", "run", "asl", "aslref", "sbref")):
        # fmt:off
        workflow.connect([
            (asl_asl_trans_wf, asl_derivatives_wf, [
                ("outputnode.asl", "inputnode.asl_native"),
                ("outputnode.aslref", "inputnode.aslref_native"),
            ]),
            (refine_mask, asl_derivatives_wf, [("out_mask", "inputnode.asl_mask_native")]),
        ])
        # fmt:on

        for cbf_deriv in cbf_derivs:
            # fmt:off
            workflow.connect([
                (compute_cbf_wf, asl_derivatives_wf, [
                    (f"outputnode.{cbf_deriv}", f"inputnode.{cbf_deriv}_native"),
                ]),
            ])
            # fmt:on

    # Map T1w-space outputs to derivatives.
    # Also warp the final asl mask into T1w space.
    if nonstd_spaces.intersection(("T1w", "anat")):
        from aslprep.interfaces.ants import ApplyTransforms

        # fmt:off
        workflow.connect([
            (asl_t1_trans_wf, asl_derivatives_wf, [
                ("outputnode.asl_t1", "inputnode.asl_t1"),
                ("outputnode.aslref_t1", "inputnode.aslref_t1"),
            ]),
        ])
        # fmt:on

        for cbf_deriv in cbf_derivs:
            # fmt:off
            workflow.connect([
                (compute_cbf_wf, asl_t1_trans_wf, [
                    (f"outputnode.{cbf_deriv}", f"inputnode.{cbf_deriv}"),
                ]),
                (asl_t1_trans_wf, asl_derivatives_wf, [
                    (f"outputnode.{cbf_deriv}_t1", f"inputnode.{cbf_deriv}_t1"),
                ]),
            ])
            # fmt:on

        # NOTE: Can this be bundled into the ASL-T1w transform workflow?
        aslmask_to_t1w = pe.Node(
            ApplyTransforms(interpolation="MultiLabel"), name="aslmask_to_t1w", mem_gb=0.1
        )

        # fmt:off
        workflow.connect([
            (asl_reg_wf, aslmask_to_t1w, [("outputnode.aslref_to_anat_xfm", "transforms")]),
            (asl_t1_trans_wf, aslmask_to_t1w, [("outputnode.asl_mask_t1", "reference_image")]),
            (refine_mask, aslmask_to_t1w, [("out_mask", "input_image")]),
            (aslmask_to_t1w, asl_derivatives_wf, [("output_image", "inputnode.asl_mask_t1")]),
        ])
        # fmt:on

    # Map standard-space outputs to derivatives.
    if spaces.get_spaces(nonstandard=False, dim=(3,)):
        # Apply transforms in 1 shot
        # Only use uncompressed output if AROMA is to be run
        asl_std_trans_wf = init_asl_std_trans_wf(
            mem_gb=mem_gb["resampled"],
            omp_nthreads=omp_nthreads,
            spaces=spaces,
            scorescrub=scorescrub,
            basil=basil,
            generate_reference=True,
            use_compression=not config.execution.low_mem,
            name="asl_std_trans_wf",
        )

        # fmt:off
        workflow.connect([
            (inputnode, asl_std_trans_wf, [
                ("template", "inputnode.templates"),
                ("anat_to_template_xfm", "inputnode.anat_to_template_xfm"),
                ("asl_file", "inputnode.name_source"),
            ]),
            (asl_hmc_wf, asl_std_trans_wf, [("outputnode.xforms", "inputnode.hmc_xforms")]),
            (asl_reg_wf, asl_std_trans_wf, [
                ("outputnode.aslref_to_anat_xfm", "inputnode.aslref_to_anat_xfm"),
            ]),
            (refine_mask, asl_std_trans_wf, [("out_mask", "inputnode.asl_mask")]),
            (asl_sdc_wf, asl_std_trans_wf, [("outputnode.out_warp", "inputnode.fieldwarp")]),
            (asl_std_trans_wf, compute_cbf_qc_wf, [
                ("outputnode.asl_mask_std", "inputnode.asl_mask_std"),
            ]),
            (asl_std_trans_wf, asl_derivatives_wf, [
                ("outputnode.template", "inputnode.template"),
                ("outputnode.spatial_reference", "inputnode.spatial_reference"),
                ("outputnode.aslref_std", "inputnode.aslref_std"),
                ("outputnode.asl_std", "inputnode.asl_std"),
                ("outputnode.asl_mask_std", "inputnode.asl_mask_std"),
            ]),
        ])
        # fmt:on

<<<<<<< HEAD
        # TODO: Replace this with aslbuffer_me2.
        # I think I need to modify init_asl_std_trans_wf to treat multi-echo data the same way
        # init_asl_t1_trans_wf does (i.e., by skipping HMC and SDC).
        # Actually, what if I just use xform_buffer and set the xforms to "identity" there?
        # It's a quandary.
        # The asl-asl reg workflow needs actual HMC and SDC xforms (when applicable),
        # but the T1 and std reg workflows would use "identity" for multi-echo data.
=======
>>>>>>> 521bf85a
        # For GE data, asl-asl, asl-T1, and asl-std should all have "identity" for HMC/SDC.
        # fmt:off
        workflow.connect([
            (asl_split, asl_std_trans_wf, [("out_files", "inputnode.asl_split")]),
        ])
        # fmt:on

        # asl_derivatives_wf internally parametrizes over snapshotted spaces.
        for cbf_deriv in cbf_derivs:
            # fmt:off
            workflow.connect([
                (compute_cbf_wf, asl_std_trans_wf, [
                    (f"outputnode.{cbf_deriv}", f"inputnode.{cbf_deriv}"),
                ]),
                (asl_std_trans_wf, asl_derivatives_wf, [
                    (f"outputnode.{cbf_deriv}_std", f"inputnode.{cbf_deriv}_std"),
                ]),
            ])
            # fmt:on

    # xform to 'MNI152NLin2009cAsym' is always computed, so this should always be available.
    select_xform_MNI152NLin2009cAsym_to_t1w = pe.Node(
        KeySelect(fields=["template_to_anat_xfm"], key="MNI152NLin2009cAsym"),
        name="carpetplot_select_std",
        run_without_submitting=True,
    )

    # Plot CBF outputs.
    plot_cbf_wf = init_plot_cbf_wf(
        metadata=metadata,
        plot_timeseries=True,
        scorescrub=scorescrub,
        basil=basil,
        name="plot_cbf_wf",
    )

    # fmt:off
    workflow.connect([
        (inputnode, plot_cbf_wf, [("t1w_dseg", "inputnode.t1w_dseg")]),
        (select_xform_MNI152NLin2009cAsym_to_t1w, plot_cbf_wf, [
            ("template_to_anat_xfm", "inputnode.template_to_anat_xfm"),
        ]),
        (compute_cbf_wf, plot_cbf_wf, [
            ("outputnode.score_outlier_index", "inputnode.score_outlier_index"),
        ]),
        (asl_reference_wf, plot_cbf_wf, [("outputnode.ref_image_brain", "inputnode.aslref")]),
        (asl_reg_wf, plot_cbf_wf, [
            ("outputnode.anat_to_aslref_xfm", "inputnode.anat_to_aslref_xfm"),
        ]),
        (refine_mask, plot_cbf_wf, [("out_mask", "inputnode.asl_mask")]),
        (asl_confounds_wf, plot_cbf_wf, [
            ("outputnode.confounds_file", "inputnode.confounds_file"),
        ]),
    ])
    # fmt:on

    for cbf_deriv in cbf_derivs:
        # fmt:off
        workflow.connect([
            (compute_cbf_wf, plot_cbf_wf, [
                (f"outputnode.{cbf_deriv}", f"inputnode.{cbf_deriv}"),
            ]),
        ])
        # fmt:on

    carpetplot_wf = init_carpetplot_wf(
        mem_gb=mem_gb["resampled"],
        metadata=metadata,
        # cifti_output=config.workflow.cifti_output,
        name="carpetplot_wf",
    )

    # fmt:off
    workflow.connect([
        (inputnode, select_xform_MNI152NLin2009cAsym_to_t1w, [
            ("template_to_anat_xfm", "template_to_anat_xfm"),
            ("template", "keys"),
        ]),
        (select_xform_MNI152NLin2009cAsym_to_t1w, carpetplot_wf, [
            ("template_to_anat_xfm", "inputnode.template_to_anat_xfm"),
        ]),
        (asl_asl_trans_wf, carpetplot_wf, [("outputnode.asl", "inputnode.asl")]),
        (refine_mask, carpetplot_wf, [("out_mask", "inputnode.asl_mask")]),
        (asl_reg_wf, carpetplot_wf, [
            ("outputnode.anat_to_aslref_xfm", "inputnode.anat_to_aslref_xfm"),
        ]),
        (asl_confounds_wf, carpetplot_wf, [
            ("outputnode.confounds_file", "inputnode.confounds_file"),
        ]),
    ])
    # fmt:on

    parcellate_cbf_wf = init_parcellate_cbf_wf(
        basil=basil,
        scorescrub=scorescrub,
        name="parcellate_cbf_wf",
    )

    # fmt:off
    workflow.connect([
        (select_xform_MNI152NLin2009cAsym_to_t1w, parcellate_cbf_wf, [
            ("template_to_anat_xfm", "inputnode.MNI152NLin2009cAsym_to_anat_xfm"),
        ]),
        (asl_asl_trans_wf, parcellate_cbf_wf, [("outputnode.asl_mask", "inputnode.asl_mask")]),
        (asl_reg_wf, parcellate_cbf_wf, [
            ("outputnode.anat_to_aslref_xfm", "inputnode.anat_to_aslref_xfm"),
        ]),
        (parcellate_cbf_wf, asl_derivatives_wf, [
            ("outputnode.atlas_names", "inputnode.atlas_names"),
        ]),
    ])
    # fmt:on

    for cbf_deriv in mean_cbf_derivs:
        # fmt:off
        workflow.connect([
            (compute_cbf_wf, parcellate_cbf_wf, [
                (f"outputnode.{cbf_deriv}", f"inputnode.{cbf_deriv}"),
            ]),
            (parcellate_cbf_wf, asl_derivatives_wf, [
                (f"outputnode.{cbf_deriv}_parcellated", f"inputnode.{cbf_deriv}_parcellated"),
            ]),
        ])
        # fmt:on

    # REPORTING ############################################################
    ds_report_summary = pe.Node(
        DerivativesDataSink(desc="summary", datatype="figures", dismiss_entities=("echo",)),
        name="ds_report_summary",
        run_without_submitting=True,
        mem_gb=config.DEFAULT_MEMORY_MIN_GB,
    )

    ds_report_validation = pe.Node(
        DerivativesDataSink(
            base_directory=output_dir,
            desc="validation",
            datatype="figures",
            dismiss_entities=("echo",),
        ),
        name="ds_report_validation",
        run_without_submitting=True,
        mem_gb=config.DEFAULT_MEMORY_MIN_GB,
    )

    # fmt:off
    workflow.connect([
        (summary, ds_report_summary, [("out_report", "in_file")]),
        (asl_reference_wf, ds_report_validation, [("outputnode.validation_report", "in_file")]),
    ])
    # fmt:on

    # Fill-in datasinks of reportlets seen so far
    for node in workflow.list_node_names():
        if node.split(".")[-1].startswith("ds_report"):
            workflow.get_node(node).inputs.base_directory = output_dir
            workflow.get_node(node).inputs.source_file = ref_file

    return workflow<|MERGE_RESOLUTION|>--- conflicted
+++ resolved
@@ -15,12 +15,7 @@
 from aslprep.niworkflows.interfaces.utility import KeySelect
 from aslprep.sdcflows.workflows.base import fieldmap_wrangler, init_sdc_estimate_wf
 from aslprep.utils.bids import collect_run_data
-<<<<<<< HEAD
-from aslprep.utils.meepi import combine_meepi_source
 from aslprep.utils.misc import _create_mem_gb, _get_wf_name, group_asl_data
-=======
-from aslprep.utils.misc import _create_mem_gb, _get_wf_name
->>>>>>> 521bf85a
 from aslprep.workflows.asl.cbf import init_compute_cbf_wf, init_parcellate_cbf_wf
 from aslprep.workflows.asl.confounds import init_asl_confounds_wf, init_carpetplot_wf
 from aslprep.workflows.asl.hmc import init_asl_hmc_wf
@@ -119,7 +114,6 @@
     2.  Generate initial ASL reference image.
         I think this is just the BOLD reference workflow from niworkflows,
         without any modifications for ASL data. I could be missing something.
-        -   Feeds into the aslbuffer_me1.
         -   Not in GE workflow.
         -   In the GE workflow, the reference image comes from the M0 scan.
     3.  Motion correction.
@@ -273,20 +267,9 @@
     processing_target = group_asl_data(aslcontext=run_data["aslcontext"])
     m0type = metadata["M0Type"]
 
-    # aslbuffer_me1: an identity used as a pointer to either the original ASL file
-    # (if not multi-echo) or an iterable list of the original ASL files
-    aslbuffer_me1 = pe.Node(niu.IdentityInterface(fields=["asl_file"]), name="aslbuffer_me1")
-
-    if not multiecho:
-        workflow.connect([(inputnode, aslbuffer_me1, [("asl_file", "asl_file")])])
-
-    else:
-        # for meepi, iterate over all meepi echos to aslbuffer_me1
-        aslbuffer_me1.iterables = ("asl_file", asl_file)
-
     # Validate the ASL file.
     validate_asl_wf = init_validate_asl_wf(name="validate_asl_wf")
-    workflow.connect([(aslbuffer_me1, validate_asl_wf, [("asl_file", "inputnode.asl_file")])])
+    workflow.connect([(inputnode, validate_asl_wf, [("asl_file", "inputnode.asl_file")])])
 
     # Split up the ASL data into image-type-specific files,
     # and reduce aslcontext, metadata, and asl_file if necessary.
@@ -330,22 +313,7 @@
     # can be applied with other transforms in single shots.
     asl_split = pe.Node(FSLSplit(dimension="t"), name="asl_split", mem_gb=mem_gb["filesize"] * 3)
 
-<<<<<<< HEAD
     workflow.connect([(split_asl_data, asl_split, [("asl_file", "in_file")])])
-=======
-    # aslbuffer_stc: an identity used as a pointer to either the original ASL file
-    # (if not multi-echo) or the an iterable list of the original ASL files
-    # XXX: I don't know if I can remove this or not.
-    aslbuffer_stc = pe.Node(niu.IdentityInterface(fields=["asl_file"]), name="aslbuffer_stc")
-
-    workflow.connect([(aslbuffer_stc, asl_split, [("asl_file", "in_file")])])
-
-    # fmt:off
-    workflow.connect([
-        (asl_reference_wf, aslbuffer_stc, [("outputnode.asl_file", "asl_file")]),
-    ])
-    # fmt:on
->>>>>>> 521bf85a
 
     # Head motion correction
     asl_hmc_wf = init_asl_hmc_wf(
@@ -428,83 +396,6 @@
     ])
     # fmt:on
 
-<<<<<<< HEAD
-    # Special steps for multi-echo data
-    # aslbuffer_me2: an identity used as a pointer to either the split ASL files and the
-    # ASLRef-space ASL file (if not multi-echo) or the optimally-combined ASL file.
-    aslbuffer_me2 = pe.Node(
-=======
-    # aslbuffer_me: an identity used as a pointer to the split ASL files and the
-    # ASLRef-space ASL file.
-    aslbuffer_me = pe.Node(
->>>>>>> 521bf85a
-        niu.IdentityInterface(
-            fields=[
-                "asl_file_native",
-                "asl_split",
-            ],
-        ),
-        name="aslbuffer_me2",
-    )
-
-<<<<<<< HEAD
-    # XXX: This may not be reachable, since echo is not an allowed entity for ASL data.
-    # XXX: Also, optimal combination via tedana may not be a good idea for multi-echo ASL data.
-    if multiecho:
-        from aslprep.niworkflows.func.util import init_skullstrip_asl_wf
-        from aslprep.workflows.asl.t2s import init_asl_t2s_wf
-
-        skullstrip_asl_wf = init_skullstrip_asl_wf(name="skullstrip_asl_wf")
-
-        inputnode.inputs.asl_file = ref_file  # Replace reference w first echo
-
-        join_echos = pe.JoinNode(
-            niu.IdentityInterface(fields=["asl_files"]),
-            joinsource="aslbuffer_me1",
-            joinfield=["asl_files"],
-            name="join_echos",
-        )
-
-        # create optimal combination, adaptive T2* map
-        asl_t2s_wf = init_asl_t2s_wf(
-            echo_times=tes,
-            name="asl_t2smap_wf",
-        )
-
-        # fmt:off
-        workflow.connect([
-            (asl_asl_trans_wf, skullstrip_asl_wf, [("outputnode.asl", "inputnode.in_file")]),
-            (skullstrip_asl_wf, join_echos, [("outputnode.skull_stripped_file", "asl_files")]),
-            (join_echos, asl_t2s_wf, [("asl_files", "inputnode.asl_file")]),
-            (inputnode, asl_derivatives_wf, [
-                (("asl_file", combine_meepi_source), "inputnode.source_file"),
-            ]),
-            (asl_t2s_wf, aslbuffer_me2, [
-                ("outputnode.asl", "asl_file_native"),
-                # NOTE: The 4D optcom ASL file is treated as split 3D ASL files here.
-                ("outputnode.asl", "asl_split"),
-            ]),
-        ])
-        # fmt:on
-
-    else:
-        # fmt:off
-        workflow.connect([
-            (inputnode, asl_derivatives_wf, [("asl_file", "inputnode.source_file")]),
-            (asl_asl_trans_wf, aslbuffer_me2, [("outputnode.asl", "asl_file_native")]),
-            (asl_split, aslbuffer_me2, [("out_files", "asl_split")]),
-        ])
-        # fmt:on
-=======
-    # fmt:off
-    workflow.connect([
-        (inputnode, asl_derivatives_wf, [("asl_file", "inputnode.source_file")]),
-        (asl_asl_trans_wf, aslbuffer_me, [("outputnode.asl", "asl_file_native")]),
-        (asl_split, aslbuffer_me, [("out_files", "asl_split")]),
-    ])
-    # fmt:on
->>>>>>> 521bf85a
-
     # get confounds
     asl_confounds_wf = init_asl_confounds_wf(mem_gb=mem_gb["largemem"], name="asl_confounds_wf")
     asl_confounds_wf.get_node("inputnode").inputs.t1_transform_flags = [False]
@@ -523,8 +414,10 @@
             ("outputnode.anat_to_aslref_xfm", "inputnode.anat_to_aslref_xfm"),
         ]),
         (asl_reference_wf, asl_confounds_wf, [("outputnode.skip_vols", "inputnode.skip_vols")]),
-        (asl_asl_trans_wf, asl_confounds_wf, [("outputnode.asl_mask", "inputnode.asl_mask")]),
-        (aslbuffer_me2, asl_confounds_wf, [("asl_file_native", "inputnode.asl")]),
+        (asl_asl_trans_wf, asl_confounds_wf, [
+            ("outputnode.asl_mask", "inputnode.asl_mask"),
+            ("outputnode.asl", "inputnode.asl"),
+        ]),
         (asl_confounds_wf, asl_derivatives_wf, [
             ("outputnode.confounds_file", "inputnode.confounds"),
             ("outputnode.confounds_metadata", "inputnode.confounds_metadata"),
@@ -629,13 +522,7 @@
             ("outputnode.epi_brain", "inputnode.ref_asl_brain"),
             ("outputnode.epi_mask", "inputnode.ref_asl_mask"),
         ]),
-<<<<<<< HEAD
-        # will not be split into 3D volumes if multi-echo
-        (aslbuffer_me2, asl_t1_trans_wf, [("asl_split", "inputnode.asl_split")]),
-        # unused if multiecho, but this is safe
-=======
-        (aslbuffer_me, asl_t1_trans_wf, [("asl_split", "inputnode.asl_split")]),
->>>>>>> 521bf85a
+        (asl_split, asl_t1_trans_wf, [("out_files", "inputnode.asl_split")]),
         (asl_hmc_wf, asl_t1_trans_wf, [("outputnode.xforms", "inputnode.hmc_xforms")]),
         (asl_reg_wf, asl_t1_trans_wf, [
             ("outputnode.aslref_to_anat_xfm", "inputnode.aslref_to_anat_xfm"),
@@ -874,16 +761,6 @@
         ])
         # fmt:on
 
-<<<<<<< HEAD
-        # TODO: Replace this with aslbuffer_me2.
-        # I think I need to modify init_asl_std_trans_wf to treat multi-echo data the same way
-        # init_asl_t1_trans_wf does (i.e., by skipping HMC and SDC).
-        # Actually, what if I just use xform_buffer and set the xforms to "identity" there?
-        # It's a quandary.
-        # The asl-asl reg workflow needs actual HMC and SDC xforms (when applicable),
-        # but the T1 and std reg workflows would use "identity" for multi-echo data.
-=======
->>>>>>> 521bf85a
         # For GE data, asl-asl, asl-T1, and asl-std should all have "identity" for HMC/SDC.
         # fmt:off
         workflow.connect([
