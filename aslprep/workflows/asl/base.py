--- conflicted
+++ resolved
@@ -447,158 +447,23 @@
         # fmt:on
 
     # MAIN WORKFLOW STRUCTURE #######################################################
-<<<<<<< HEAD
-    workflow.connect(
-        [
-            (inputnode, t1w_brain, [("t1w_preproc", "in_file"), ("t1w_mask", "in_mask")]),
-            # Generate early reference
-            (inputnode, asl_reference_wf, [("asl_file", "inputnode.bold_file")]),
-            # asl buffer has slice-time corrected if it was run, original otherwise
-            (aslbuffer, asl_split, [("asl_file", "in_file")]),
-            # HMC
-            (
-                asl_reference_wf,
-                asl_hmc_wf,
-                [
-                    ("outputnode.raw_ref_image", "inputnode.raw_ref_image"),
-                    ("outputnode.bold_file", "inputnode.asl_file"),
-                ],
-            ),
-            # (asl_reference_wf, summary, [
-            # ('outputnode.algo_dummy_scans', 'algo_dummy_scans')]),
-            # EPI-T1 registration workflow
-            (
-                inputnode,
-                asl_reg_wf,
-                [
-                    ("t1w_dseg", "inputnode.t1w_dseg"),
-                ],
-            ),
-            (t1w_brain, asl_reg_wf, [("out_file", "inputnode.t1w_brain")]),
-            (
-                inputnode,
-                asl_t1_trans_wf,
-                [
-                    ("asl_file", "inputnode.name_source"),
-                    ("t1w_mask", "inputnode.t1w_mask"),
-                ],
-            ),
-            (t1w_brain, asl_t1_trans_wf, [("out_file", "inputnode.t1w_brain")]),
-            # unused if multiecho, but this is safe
-            (asl_hmc_wf, asl_t1_trans_wf, [("outputnode.xforms", "inputnode.hmc_xforms")]),
-            (
-                asl_reg_wf,
-                asl_t1_trans_wf,
-                [("outputnode.itk_asl_to_t1", "inputnode.itk_asl_to_t1")],
-            ),
-            (
-                asl_t1_trans_wf,
-                outputnode,
-                [
-                    ("outputnode.asl_t1", "asl_t1"),
-                    ("outputnode.asl_t1_ref", "asl_t1_ref"),
-                ],
-            ),
-            (asl_reg_wf, summary, [("outputnode.fallback", "fallback")]),
-            # SDC (or pass-through workflow)
-            (t1w_brain, asl_sdc_wf, [("out_file", "inputnode.t1w_brain")]),
-            (
-                asl_reference_wf,
-                asl_sdc_wf,
-                [
-                    ("outputnode.ref_image", "inputnode.epi_file"),
-                    ("outputnode.ref_image_brain", "inputnode.epi_brain"),
-                    ("outputnode.bold_mask", "inputnode.epi_mask"),
-                ],
-            ),
-            (
-                asl_sdc_wf,
-                asl_t1_trans_wf,
-                [
-                    ("outputnode.out_warp", "inputnode.fieldwarp"),
-                    ("outputnode.epi_mask", "inputnode.ref_asl_mask"),
-                    ("outputnode.epi_brain", "inputnode.ref_asl_brain"),
-                ],
-            ),
-            (
-                asl_sdc_wf,
-                asl_asl_trans_wf,
-                [
-                    ("outputnode.out_warp", "inputnode.fieldwarp"),
-                    ("outputnode.epi_mask", "inputnode.asl_mask"),
-                ],
-            ),
-            (asl_sdc_wf, asl_reg_wf, [("outputnode.epi_brain", "inputnode.ref_asl_brain")]),
-            (asl_sdc_wf, summary, [("outputnode.method", "distortion_correction")]),
-            # Connect asl_confounds_wf
-            (
-                inputnode,
-                asl_confounds_wf,
-                [("t1w_tpms", "inputnode.t1w_tpms"), ("t1w_mask", "inputnode.t1w_mask")],
-            ),
-            (
-                asl_hmc_wf,
-                asl_confounds_wf,
-                [
-                    ("outputnode.movpar_file", "inputnode.movpar_file"),
-                    ("outputnode.rmsd_file", "inputnode.rmsd_file"),
-                ],
-            ),
-            (
-                asl_reg_wf,
-                asl_confounds_wf,
-                [("outputnode.itk_t1_to_asl", "inputnode.t1_asl_xform")],
-            ),
-            (
-                asl_reference_wf,
-                asl_confounds_wf,
-                [("outputnode.skip_vols", "inputnode.skip_vols")],
-            ),
-            (
-                asl_asl_trans_wf,
-                asl_confounds_wf,
-                [
-                    ("outputnode.asl_mask", "inputnode.asl_mask"),
-                ],
-            ),
-            (
-                asl_confounds_wf,
-                outputnode,
-                [
-                    ("outputnode.confounds_file", "confounds"),
-                ],
-            ),
-            (
-                asl_confounds_wf,
-                outputnode,
-                [
-                    ("outputnode.confounds_metadata", "confounds_metadata"),
-                ],
-            ),
-            # Connect asl_asl_trans_wf
-            (asl_split, asl_asl_trans_wf, [("out_files", "inputnode.asl_file")]),
-            (asl_hmc_wf, asl_asl_trans_wf, [("outputnode.xforms", "inputnode.hmc_xforms")]),
-            # Summary
-            (outputnode, summary, [("confounds", "confounds_file")]),
-        ]
-    )
-=======
     # fmt:off
     workflow.connect([
-        (inputnode, t1w_brain, [("t1w_preproc", "in_file"), ("t1w_mask", "in_mask")]),
+        (inputnode, t1w_brain, [
+            ("t1w_preproc", "in_file"),
+            ("t1w_mask", "in_mask"),
+        ]),
         # Generate early reference
-        (inputnode, asl_reference_wf, [("asl_file", "inputnode.asl_file")]),
+        (inputnode, asl_reference_wf, [("asl_file", "inputnode.bold_file")]),
         # asl buffer has slice-time corrected if it was run, original otherwise
         (aslbuffer, asl_split, [("asl_file", "in_file")]),
         # HMC
         (asl_reference_wf, asl_hmc_wf, [
             ("outputnode.raw_ref_image", "inputnode.raw_ref_image"),
-            ("outputnode.asl_file", "inputnode.asl_file"),
+            ("outputnode.bold_file", "inputnode.asl_file"),
         ]),
         # EPI-T1 registration workflow
-        (inputnode, asl_reg_wf, [
-            ("t1w_dseg", "inputnode.t1w_dseg"),
-        ]),
+        (inputnode, asl_reg_wf, [("t1w_dseg", "inputnode.t1w_dseg")]),
         (t1w_brain, asl_reg_wf, [("out_file", "inputnode.t1w_brain")]),
         (inputnode, asl_t1_trans_wf, [
             ("asl_file", "inputnode.name_source"),
@@ -607,9 +472,7 @@
         (t1w_brain, asl_t1_trans_wf, [("out_file", "inputnode.t1w_brain")]),
         # unused if multiecho, but this is safe
         (asl_hmc_wf, asl_t1_trans_wf, [("outputnode.xforms", "inputnode.hmc_xforms")]),
-        (asl_reg_wf, asl_t1_trans_wf, [
-            ("outputnode.itk_asl_to_t1", "inputnode.itk_asl_to_t1"),
-        ]),
+        (asl_reg_wf, asl_t1_trans_wf, [("outputnode.itk_asl_to_t1", "inputnode.itk_asl_to_t1")]),
         (asl_t1_trans_wf, outputnode, [
             ("outputnode.asl_t1", "asl_t1"),
             ("outputnode.asl_t1_ref", "asl_t1_ref"),
@@ -620,7 +483,7 @@
         (asl_reference_wf, asl_sdc_wf, [
             ("outputnode.ref_image", "inputnode.epi_file"),
             ("outputnode.ref_image_brain", "inputnode.epi_brain"),
-            ("outputnode.asl_mask", "inputnode.epi_mask"),
+            ("outputnode.bold_mask", "inputnode.epi_mask"),
         ]),
         (asl_sdc_wf, asl_t1_trans_wf, [
             ("outputnode.out_warp", "inputnode.fieldwarp"),
@@ -642,9 +505,7 @@
             ("outputnode.movpar_file", "inputnode.movpar_file"),
             ("outputnode.rmsd_file", "inputnode.rmsd_file"),
         ]),
-        (asl_reg_wf, asl_confounds_wf, [
-            ("outputnode.itk_t1_to_asl", "inputnode.t1_asl_xform"),
-        ]),
+        (asl_reg_wf, asl_confounds_wf, [("outputnode.itk_t1_to_asl", "inputnode.t1_asl_xform")]),
         (asl_reference_wf, asl_confounds_wf, [("outputnode.skip_vols", "inputnode.skip_vols")]),
         (asl_asl_trans_wf, asl_confounds_wf, [("outputnode.asl_mask", "inputnode.asl_mask")]),
         (asl_confounds_wf, outputnode, [("outputnode.confounds_file", "confounds")]),
@@ -656,7 +517,6 @@
         (outputnode, summary, [("confounds", "confounds_file")]),
     ])
     # fmt:on
->>>>>>> 5d7a6225
 
     # for standard EPI data, pass along correct file
     if not multiecho:
