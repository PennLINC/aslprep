# emacs: -*- mode: python; py-indent-offset: 4; indent-tabs-mode: nil -*-
# vi: set ft=python sts=4 ts=4 sw=4 et:
"""Workflows for registering ASL data."""
import os
import os.path as op

import pkg_resources as pkgr
from nipype.interfaces import c3, fsl
from nipype.interfaces import utility as niu
from nipype.pipeline import engine as pe
from niworkflows.engine.workflows import LiterateWorkflow as Workflow
from niworkflows.func.util import init_bold_reference_wf
from niworkflows.interfaces.fixes import FixHeaderApplyTransforms as ApplyTransforms
from niworkflows.interfaces.itk import MultiApplyTransforms
from niworkflows.interfaces.nibabel import GenerateSamplingReference
from niworkflows.interfaces.nilearn import Merge
from niworkflows.interfaces.reportlets.registration import FLIRTRPT
from niworkflows.utils.images import dseg_label

from aslprep import config
from aslprep.interfaces import DerivativesDataSink
from aslprep.utils.misc import _conditional_downsampling

DEFAULT_MEMORY_MIN_GB = config.DEFAULT_MEMORY_MIN_GB
LOGGER = config.loggers.workflow


def init_asl_reg_wf(
    use_bbr,
    asl2t1w_dof,
    asl2t1w_init,
    name="asl_reg_wf",
    sloppy=False,
    write_report=True,
):
    """Build a workflow to run same-subject, ASL-to-T1w image-registration.

    Calculates the registration between a reference ASL image and T1w-space
    using a boundary-based registration (BBR) cost function.

    Workflow Graph
        .. workflow::
            :graph2use: orig
            :simple_form: yes

            from aslprep.workflows.asl.registration import init_asl_reg_wf
            wf = init_asl_reg_wf(use_bbr=True, asl2t1w_dof=9, asl2t1w_init='register')

    Parameters
    ----------
    use_bbr : :obj:`bool` or None
        Enable/disable boundary-based registration refinement.
        If ``None``, test BBR result for distortion before accepting.
    asl2t1w_dof : 6, 9 or 12
        Degrees-of-freedom for ASL-T1w registration
    asl2t1w_init : str, 'header' or 'register'
        If ``'header'``, use header information for initialization of ASL and T1 images.
        If ``'register'``, align volumes by their centers.
    mem_gb : :obj:`float`
        Size of ASL file in GB
    omp_nthreads : :obj:`int`
        Maximum number of threads an individual process may use
    name : :obj:`str`
        Name of workflow (default: ``asl_reg_wf``)
    use_compression : :obj:`bool`
        Save registered ASL series as ``.nii.gz``
    use_fieldwarp : :obj:`bool`
        Include SDC warp in single-shot transform from ASL to T1
    write_report : :obj:`bool`
        Whether a reportlet should be stored

    Inputs
    ------
    ref_asl_brain
        Reference image to which ASL series is aligned
        If ``fieldwarp == True``, ``ref_asl_brain`` should be unwarped
    t1w_brain
        Skull-stripped ``t1w_preproc``
    t1w_dseg
        Segmentation of preprocessed structural image, including
        gray-matter (GM), white-matter (WM) and cerebrospinal fluid (CSF)

    Outputs
    -------
    itk_asl_to_t1
        Affine transform from ``ref_asl_brain`` to T1 space (ITK format)
    itk_t1_to_asl
        Affine transform from T1 space to ASL space (ITK format)
    fallback
        Boolean indicating whether BBR was rejected (mri_coreg registration returned)

    See Also
    --------
      * :py:func:`~aslprep.workflows.asl.registration.init_fsl_bbr_wf`

    """
    workflow = Workflow(name=name)
    inputnode = pe.Node(
        niu.IdentityInterface(
            fields=[
                "ref_asl_brain",
                "t1w_brain",
                "t1w_dseg",
            ]
        ),
        name="inputnode",
    )

    outputnode = pe.Node(
        niu.IdentityInterface(
            fields=[
                "itk_asl_to_t1",
                "itk_t1_to_asl",
                "fallback",
            ]
        ),
        name="outputnode",
    )

    bbr_wf = init_fsl_bbr_wf(
        use_bbr=use_bbr,
        asl2t1w_dof=asl2t1w_dof,
        asl2t1w_init=asl2t1w_init,
        sloppy=sloppy,
    )

    # fmt:off
    workflow.connect([
        (inputnode, bbr_wf, [
            ("ref_asl_brain", "inputnode.in_file"),
            ("t1w_dseg", "inputnode.t1w_dseg"),
            ("t1w_brain", "inputnode.t1w_brain"),
        ]),
        (bbr_wf, outputnode, [
            ("outputnode.itk_asl_to_t1", "itk_asl_to_t1"),
            ("outputnode.itk_t1_to_asl", "itk_t1_to_asl"),
            ("outputnode.fallback", "fallback"),
        ]),
    ])
    # fmt:on

    if write_report:
        ds_report_reg = pe.Node(
            DerivativesDataSink(datatype="figures", dismiss_entities=("echo",)),
            name="ds_report_reg",
            run_without_submitting=True,
            mem_gb=DEFAULT_MEMORY_MIN_GB,
        )

        def _asl_reg_suffix(fallback):  # noqa: U100
            return "flirtbbr"

        # fmt:off
        workflow.connect([
            (bbr_wf, ds_report_reg, [
                ("outputnode.out_report", "in_file"),
                (("outputnode.fallback", _asl_reg_suffix), "desc"),
            ]),
        ])
        # fmt:on

    return workflow


def init_asl_t1_trans_wf(
    mem_gb,
    omp_nthreads,
    scorescrub=False,
    basil=False,
    cbft1space=False,
    multiecho=False,
    use_fieldwarp=False,
    use_compression=True,
    name="asl_t1_trans_wf",
):
    """
    Co-register the reference ASL image to T1w-space.

    The workflow uses :abbr:`BBR (boundary-based registration)`.

    Workflow Graph
        .. workflow::
            :graph2use: orig
            :simple_form: yes

            from aslprep.workflows.asl.registration import init_asl_t1_trans_wf
            wf = init_asl_t1_trans_wf(
                                       mem_gb=3,
                                       omp_nthreads=1)

    Parameters
    ----------
    use_fieldwarp : :obj:`bool`
        Include SDC warp in single-shot transform from ASLto T1
    multiecho : :obj:`bool`
        If multiecho data was supplied, HMC already performed
    mem_gb : :obj:`float`
        Size of ASL file in GB
    omp_nthreads : :obj:`int`
        Maximum number of threads an individual process may use
    use_compression : :obj:`bool`
        Save registered ASL series as ``.nii.gz``
    name : :obj:`str`
        Name of workflow (default: ``asl_reg_wf``)

    Inputs
    ------
    name_source
        ASL series NIfTI file
        Used to recover original information lost during processing
    ref_asl_brain
        Reference image to which ASL series is aligned
        If ``fieldwarp == True``, ``ref_asl_brain`` should be unwarped
    ref_asl_mask
        Skull-stripping mask of reference image
    t1w_brain
        Skull-stripped bias-corrected structural template image
    t1w_mask
        Mask of the skull-stripped template image
    asl_split
        Individual 3D ASL volumes, not motion corrected
    hmc_xforms
        List of affine transforms aligning each volume to ``ref_image`` in ITK format
    itk_asl_to_t1
        Affine transform from ``ref_asl_brain`` to T1 space (ITK format)
    fieldwarp
        a :abbr:`DFM (displacements field map)` in ITK format

    Outputs
    -------
    ASL_t1
        Motion-corrected ASL series in T1 space
    asl_t1_ref
        Reference, contrast-enhanced summary of the motion-corrected ASL series in T1w space
    asl_mask_t1
        ASL mask in T1 space

    See also
    --------
      * :py:func:`~aslprep.workflows.asl.registration.init_fsl_bbr_wf`

    """
    workflow = Workflow(name=name)
    inputnode = pe.Node(
        niu.IdentityInterface(
            fields=[
                "name_source",
                "ref_asl_brain",
                "ref_asl_mask",
                "t1w_brain",
                "t1w_mask",
                "asl_split",
                "fieldwarp",
                "hmc_xforms",
                "cbf",
                "meancbf",
                "att",
                "score",
                "avgscore",
                "scrub",
                "basil",
                "pv",
                "pvwm",
                "itk_asl_to_t1",
            ]
        ),
        name="inputnode",
    )

    outputnode = pe.Node(
        niu.IdentityInterface(
            fields=[
                "asl_t1",
                "asl_t1_ref",
                "asl_mask_t1",
                "att_t1",
                "cbf_t1",
                "meancbf_t1",
                "score_t1",
                "avgscore_t1",
                "scrub_t1",
                "basil_t1",
                "pv_t1",
                "pvwm_t1",
            ]
        ),
        name="outputnode",
    )

    gen_ref = pe.Node(
        GenerateSamplingReference(),
        name="gen_ref",
        mem_gb=0.3,
    )  # 256x256x256 * 64 / 8 ~ 150MB

    mask_t1w_tfm = pe.Node(
        ApplyTransforms(interpolation="MultiLabel"),
        name="mask_t1w_tfm",
        mem_gb=0.1,
    )

    # fmt:off
    workflow.connect([
        (inputnode, gen_ref, [
            ("ref_asl_brain", "moving_image"),
            ("t1w_brain", "fixed_image"),
            ("t1w_mask", "fov_mask"),
        ]),
        (inputnode, mask_t1w_tfm, [("ref_asl_mask", "input_image")]),
        (gen_ref, mask_t1w_tfm, [("out_file", "reference_image")]),
        (inputnode, mask_t1w_tfm, [("itk_asl_to_t1", "transforms")]),
        (mask_t1w_tfm, outputnode, [("output_image", "asl_mask_t1")]),
    ])
    # fmt:on

    asl_to_t1w_transform = pe.Node(
        MultiApplyTransforms(interpolation="LanczosWindowedSinc", float=True, copy_dtype=True),
        name="asl_to_t1w_transform",
        mem_gb=mem_gb * 3 * omp_nthreads,
        n_procs=omp_nthreads,
    )
    # merge 3D volumes into 4D timeseries
    merge = pe.Node(Merge(compress=use_compression), name="merge", mem_gb=mem_gb)

    # Generate a reference on the target T1w space
    gen_final_ref = init_bold_reference_wf(
        omp_nthreads=omp_nthreads,
        pre_mask=True,
        brainmask_thresh=0.1,
    )

    if not multiecho:
        # Merge transforms placing the head motion correction last
        nforms = 2 + int(use_fieldwarp)
        merge_xforms = pe.Node(
            niu.Merge(nforms),
            name="merge_xforms",
            run_without_submitting=True,
            mem_gb=DEFAULT_MEMORY_MIN_GB,
        )
        if use_fieldwarp:
            # fmt:off
            workflow.connect([(inputnode, merge_xforms, [("fieldwarp", "in2")])])
<<<<<<< HEAD

        workflow.connect(
            [
                # merge transforms
                (
                    inputnode,
                    merge_xforms,
                    [("hmc_xforms", f"in{nforms}"), ("itk_asl_to_t1", "in1")],
                ),
                (merge_xforms, asl_to_t1w_transform, [("out", "transforms")]),
                (inputnode, asl_to_t1w_transform, [("asl_split", "input_image")]),
                (inputnode, merge, [("name_source", "header_source")]),
                (gen_ref, asl_to_t1w_transform, [("out_file", "reference_image")]),
                (asl_to_t1w_transform, merge, [("out_files", "in_files")]),
                (merge, gen_final_ref, [("out_file", "inputnode.bold_file")]),
                (mask_t1w_tfm, gen_final_ref, [("output_image", "inputnode.bold_mask")]),
                (merge, outputnode, [("out_file", "asl_t1")]),
            ]
        )
=======
            # fmt:on

        # fmt:off
        workflow.connect([
            # merge transforms
            (inputnode, merge_xforms, [
                ("hmc_xforms", f"in{nforms}"),
                ("itk_asl_to_t1", "in1"),
            ]),
            (merge_xforms, asl_to_t1w_transform, [("out", "transforms")]),
            (inputnode, asl_to_t1w_transform, [("asl_split", "input_image")]),
            (inputnode, merge, [("name_source", "header_source")]),
            (gen_ref, asl_to_t1w_transform, [("out_file", "reference_image")]),
            (asl_to_t1w_transform, merge, [("out_files", "in_files")]),
            (merge, gen_final_ref, [("out_file", "inputnode.asl_file")]),
            (mask_t1w_tfm, gen_final_ref, [("output_image", "inputnode.asl_mask")]),
            (merge, outputnode, [("out_file", "asl_t1")]),
        ])
        # fmt:on
>>>>>>> 5d7a6225

    else:
        from nipype.interfaces.fsl import Split as FSLSplit

        asl_split = pe.Node(
            FSLSplit(dimension="t"),
            name="asl_split",
            mem_gb=DEFAULT_MEMORY_MIN_GB,
        )

<<<<<<< HEAD
        workflow.connect(
            [
                (inputnode, asl_split, [("asl_split", "in_file")]),
                (asl_split, asl_to_t1w_transform, [("out_files", "input_image")]),
                (inputnode, asl_to_t1w_transform, [("itk_asl_to_t1", "transforms")]),
                (inputnode, merge, [("name_source", "header_source")]),
                (gen_ref, asl_to_t1w_transform, [("out_file", "reference_image")]),
                (asl_to_t1w_transform, merge, [("out_files", "in_files")]),
                (merge, gen_final_ref, [("out_file", "inputnode.bold_file")]),
                (mask_t1w_tfm, gen_final_ref, [("output_image", "inputnode.bold_mask")]),
                (merge, outputnode, [("out_file", "asl_t1")]),
            ]
        )
=======
        # fmt:off
        workflow.connect([
            (inputnode, asl_split, [("asl_split", "in_file")]),
            (asl_split, asl_to_t1w_transform, [("out_files", "input_image")]),
            (inputnode, asl_to_t1w_transform, [("itk_asl_to_t1", "transforms")]),
            (inputnode, merge, [("name_source", "header_source")]),
            (gen_ref, asl_to_t1w_transform, [("out_file", "reference_image")]),
            (asl_to_t1w_transform, merge, [("out_files", "in_files")]),
            (merge, gen_final_ref, [("out_file", "inputnode.asl_file")]),
            (mask_t1w_tfm, gen_final_ref, [("output_image", "inputnode.asl_mask")]),
            (merge, outputnode, [("out_file", "asl_t1")]),
        ])
        # fmt:on
>>>>>>> 5d7a6225

    if cbft1space:
        cbf_to_t1w_transform = pe.Node(
            ApplyTransforms(
                interpolation="LanczosWindowedSinc",
                float=True,
                input_image_type=3,
                dimension=3,
            ),
            name="cbf_to_t1w_transform",
            mem_gb=mem_gb * 3 * omp_nthreads,
            n_procs=omp_nthreads,
        )
        meancbf_to_t1w_transform = pe.Node(
            ApplyTransforms(
                interpolation="LanczosWindowedSinc",
                float=True,
                input_image_type=3,
            ),
            name="meancbf_to_t1w_transform",
            mem_gb=mem_gb * 3 * omp_nthreads,
            n_procs=omp_nthreads,
        )

        # fmt:off
        workflow.connect([
            (gen_final_ref, outputnode, [("outputnode.ref_image", "asl_t1_ref")]),
            (inputnode, cbf_to_t1w_transform, [("cbf", "input_image")]),
            (cbf_to_t1w_transform, outputnode, [("output_image", "cbf_t1")]),
            (inputnode, cbf_to_t1w_transform, [("itk_asl_to_t1", "transforms")]),
            (gen_ref, cbf_to_t1w_transform, [("out_file", "reference_image")]),
            (inputnode, meancbf_to_t1w_transform, [("meancbf", "input_image")]),
            (meancbf_to_t1w_transform, outputnode, [("output_image", "meancbf_t1")]),
            (inputnode, meancbf_to_t1w_transform, [("itk_asl_to_t1", "transforms")]),
            (gen_ref, meancbf_to_t1w_transform, [("out_file", "reference_image")]),
        ])
        # fmt:on

    if cbft1space and scorescrub:
        score_to_t1w_transform = pe.Node(
            ApplyTransforms(
                interpolation="LanczosWindowedSinc",
                float=True,
                input_image_type=3,
                dimension=3,
            ),
            name="score_to_t1w_transform",
            mem_gb=mem_gb * 3 * omp_nthreads,
            n_procs=omp_nthreads,
        )
        avgscore_to_t1w_transform = pe.Node(
            ApplyTransforms(
                interpolation="LanczosWindowedSinc",
                float=True,
                input_image_type=3,
            ),
            name="avgscore_to_t1w_transform",
            mem_gb=mem_gb * 3 * omp_nthreads,
            n_procs=omp_nthreads,
        )
        scrub_to_t1w_transform = pe.Node(
            ApplyTransforms(
                interpolation="LanczosWindowedSinc",
                float=True,
                input_image_type=3,
            ),
            name="scrub_to_t1w_transform",
            mem_gb=mem_gb * 3 * omp_nthreads,
            n_procs=omp_nthreads,
        )

        # fmt:off
        workflow.connect([
            (inputnode, score_to_t1w_transform, [("score", "input_image")]),
            (score_to_t1w_transform, outputnode, [("output_image", "score_t1")]),
            (inputnode, score_to_t1w_transform, [("itk_asl_to_t1", "transforms")]),
            (gen_ref, score_to_t1w_transform, [("out_file", "reference_image")]),
            (inputnode, avgscore_to_t1w_transform, [("avgscore", "input_image")]),
            (avgscore_to_t1w_transform, outputnode, [("output_image", "avgscore_t1")]),
            (inputnode, avgscore_to_t1w_transform, [("itk_asl_to_t1", "transforms")]),
            (gen_ref, avgscore_to_t1w_transform, [("out_file", "reference_image")]),
            (inputnode, scrub_to_t1w_transform, [("scrub", "input_image")]),
            (scrub_to_t1w_transform, outputnode, [("output_image", "scrub_t1")]),
            (inputnode, scrub_to_t1w_transform, [("itk_asl_to_t1", "transforms")]),
            (gen_ref, scrub_to_t1w_transform, [("out_file", "reference_image")]),
        ])
        # fmt:on

    if cbft1space and basil:
        basil_to_t1w_transform = pe.Node(
            ApplyTransforms(
                interpolation="LanczosWindowedSinc",
                float=True,
                input_image_type=3,
            ),
            name="basil_to_t1w_transform",
            mem_gb=mem_gb * 3 * omp_nthreads,
            n_procs=omp_nthreads,
        )
        pv_to_t1w_transform = pe.Node(
            ApplyTransforms(
                interpolation="LanczosWindowedSinc",
                float=True,
                input_image_type=3,
            ),
            name="pv_to_t1w_transform",
            mem_gb=mem_gb * 3 * omp_nthreads,
            n_procs=omp_nthreads,
        )
        pvwm_to_t1w_transform = pe.Node(
            ApplyTransforms(
                interpolation="LanczosWindowedSinc",
                float=True,
                input_image_type=3,
            ),
            name="pv_to_t1w_transformwm",
            mem_gb=mem_gb * 3 * omp_nthreads,
            n_procs=omp_nthreads,
        )
        att_to_t1w_transform = pe.Node(
            ApplyTransforms(
                interpolation="LanczosWindowedSinc",
                float=True,
                input_image_type=3,
            ),
            name="att_to_t1w_transform",
            mem_gb=mem_gb * 3 * omp_nthreads,
            n_procs=omp_nthreads,
        )

        # fmt:off
        workflow.connect([
            (inputnode, basil_to_t1w_transform, [("basil", "input_image")]),
            (basil_to_t1w_transform, outputnode, [("output_image", "basil_t1")]),
            (inputnode, basil_to_t1w_transform, [("itk_asl_to_t1", "transforms")]),
            (gen_ref, basil_to_t1w_transform, [("out_file", "reference_image")]),
            (inputnode, pv_to_t1w_transform, [("pv", "input_image")]),
            (pv_to_t1w_transform, outputnode, [("output_image", "pv_t1")]),
            (inputnode, pv_to_t1w_transform, [("itk_asl_to_t1", "transforms")]),
            (gen_ref, pv_to_t1w_transform, [("out_file", "reference_image")]),
            (inputnode, pvwm_to_t1w_transform, [("pvwm", "input_image")]),
            (pvwm_to_t1w_transform, outputnode, [("output_image", "pvwm_t1")]),
            (inputnode, pvwm_to_t1w_transform, [("itk_asl_to_t1", "transforms")]),
            (gen_ref, pvwm_to_t1w_transform, [("out_file", "reference_image")]),
            (inputnode, att_to_t1w_transform, [("att", "input_image")]),
            (att_to_t1w_transform, outputnode, [("output_image", "att_t1")]),
            (inputnode, att_to_t1w_transform, [("itk_asl_to_t1", "transforms")]),
            (gen_ref, att_to_t1w_transform, [("out_file", "reference_image")]),
        ])
        # fmt:on

    return workflow


def init_fsl_bbr_wf(use_bbr, asl2t1w_dof, asl2t1w_init, sloppy=False, name="fsl_bbr_wf"):
    """Build a workflow to run FSL's ``flirt``.

    This workflow uses FSL FLIRT to register a ASL image to a T1-weighted
    structural image, using a boundary-based registration (BBR) cost function.
    It is a counterpart to :py:func:`~aslprep.workflows.asl.registration.init_bbreg_wf`,
    which performs the same task using FreeSurfer's ``bbregister``.

    The ``use_bbr`` option permits a high degree of control over registration.
    If ``False``, standard, rigid coregistration will be performed by FLIRT.
    If ``True``, FLIRT-BBR will be seeded with the initial transform found by
    the rigid coregistration.
    If ``None``, after FLIRT-BBR is run, the resulting affine transform
    will be compared to the initial transform found by FLIRT.
    Excessive deviation will result in rejecting the BBR refinement and
    accepting the original, affine registration.

    Workflow Graph
        .. workflow ::
            :graph2use: orig
            :simple_form: yes

            from aslprep.workflows.asl.registration import init_fsl_bbr_wf
            wf = init_fsl_bbr_wf(use_bbr=True, asl2t1w_dof=9, asl2t1w_init='register')


    Parameters
    ----------
    use_bbr : :obj:`bool` or None
        Enable/disable boundary-based registration refinement.
        If ``None``, test BBR result for distortion before accepting.
    asl2t1w_dof : 6, 9 or 12
        Degrees-of-freedom for ASL-T1w registration
    asl2t1w_init : str, 'header' or 'register'
        If ``'header'``, use header information for initialization of ASL and T1 images.
        If ``'register'``, align volumes by their centers.
    name : :obj:`str`, optional
        Workflow name (default: fsl_bbr_wf)

    Inputs
    ------
    in_file
        Reference ASL image to be registered
    t1w_brain
        Skull-stripped T1-weighted structural image
    t1w_dseg
        FAST segmentation of ``t1w_brain``


    Outputs
    -------
    itk_asl_to_t1
        Affine transform from ``ref_asl_brain`` to T1w space (ITK format)
    itk_t1_to_asl
        Affine transform from T1 space to ASL space (ITK format)
    out_report
        Reportlet for assessing registration quality
    fallback
        Boolean indicating whether BBR was rejected (rigid FLIRT registration returned)

    """
    workflow = Workflow(name=name)
    workflow.__desc__ = f"""\
ASLPrep co-registered the ASL reference to the T1w reference using *FSL*’s `flirt` [@flirt], which
implemented the boundary-based registration cost-function [@bbr]. Co-registration used
{asl2t1w_dof} degrees of freedom. The quality of co-registration and normalization to template was
quantified using the Dice and Jaccard indices, the cross-correlation with the reference image,
and the overlap between the ASL and reference images (e.g., image coverage).
"""

    inputnode = pe.Node(
        niu.IdentityInterface(
            [
                "in_file",
                "t1w_dseg",
                "t1w_brain",
            ]
        ),
        name="inputnode",
    )
    outputnode = pe.Node(
        niu.IdentityInterface(
            [
                "itk_asl_to_t1",
                "itk_t1_to_asl",
                "out_report",
                "fallback",
            ]
        ),
        name="outputnode",
    )

    wm_mask = pe.Node(niu.Function(function=dseg_label), name="wm_mask")
    wm_mask.inputs.label = 2  # BIDS default is WM=2
    flt_bbr_init = pe.Node(
        FLIRTRPT(dof=6, generate_report=not use_bbr, uses_qform=True),
        name="flt_bbr_init",
    )

    if asl2t1w_init not in ("register", "header"):
        raise ValueError(f"Unknown ASL-T1w initialization option: {asl2t1w_init}")

    if asl2t1w_init == "header":
        raise NotImplementedError("Header-based registration initialization not supported for FSL")

    invt_bbr = pe.Node(
        fsl.ConvertXFM(invert_xfm=True),
        name="invt_bbr",
        mem_gb=DEFAULT_MEMORY_MIN_GB,
    )

    # ASL to T1 transform matrix is from fsl, using c3 tools to convert to
    # something ANTs will like.
    fsl2itk_fwd = pe.Node(
        c3.C3dAffineTool(fsl2ras=True, itk_transform=True),
        name="fsl2itk_fwd",
        mem_gb=DEFAULT_MEMORY_MIN_GB,
    )
    fsl2itk_inv = pe.Node(
        c3.C3dAffineTool(fsl2ras=True, itk_transform=True),
        name="fsl2itk_inv",
        mem_gb=DEFAULT_MEMORY_MIN_GB,
    )

    # fmt:off
    workflow.connect([
        (inputnode, flt_bbr_init, [
            ("in_file", "in_file"),
            ("t1w_brain", "reference"),
        ]),
        (inputnode, fsl2itk_fwd, [
            ("t1w_brain", "reference_file"),
            ("in_file", "source_file"),
        ]),
        (inputnode, fsl2itk_inv, [
            ("in_file", "reference_file"),
            ("t1w_brain", "source_file"),
        ]),
        (invt_bbr, fsl2itk_inv, [("out_file", "transform_file")]),
        (fsl2itk_fwd, outputnode, [("itk_transform", "itk_asl_to_t1")]),
        (fsl2itk_inv, outputnode, [("itk_transform", "itk_t1_to_asl")]),
    ])
    # fmt:on

    # Short-circuit workflow building, use rigid registration
    if use_bbr is False:
        # fmt:off
        workflow.connect([
            (flt_bbr_init, invt_bbr, [("out_matrix_file", "in_file")]),
            (flt_bbr_init, fsl2itk_fwd, [("out_matrix_file", "transform_file")]),
            (flt_bbr_init, outputnode, [("out_report", "out_report")]),
        ])
        # fmt:on
        outputnode.inputs.fallback = True

        return workflow

    flt_bbr = pe.Node(
        FLIRTRPT(cost_func="bbr", dof=asl2t1w_dof, generate_report=True),
        name="flt_bbr",
    )

    FSLDIR = os.getenv("FSLDIR")
    if FSLDIR:
        flt_bbr.inputs.schedule = op.join(FSLDIR, "etc/flirtsch/bbr.sch")
    else:
        # Should mostly be hit while building docs
        LOGGER.warning("FSLDIR unset - using packaged BBR schedule")
        flt_bbr.inputs.schedule = pkgr.resource_filename("aslprep", "data/flirtsch/bbr.sch")

    # fmt:off
    workflow.connect([
        (inputnode, wm_mask, [("t1w_dseg", "in_seg")]),
        (inputnode, flt_bbr, [("in_file", "in_file")]),
        (flt_bbr_init, flt_bbr, [("out_matrix_file", "in_matrix_file")]),
    ])
    # fmt:on

    if sloppy is True:
        downsample = pe.Node(
            niu.Function(
                function=_conditional_downsampling,
                output_names=["out_file", "out_mask"],
            ),
            name="downsample",
        )
        # fmt:off
        workflow.connect([
            (inputnode, downsample, [("t1w_brain", "in_file")]),
            (wm_mask, downsample, [("out", "in_mask")]),
            (downsample, flt_bbr, [
                ("out_file", "reference"),
                ("out_mask", "wm_seg"),
            ]),
        ])
        # fmt:on
    else:
        # fmt:off
        workflow.connect([
            (inputnode, flt_bbr, [("t1w_brain", "reference")]),
            (wm_mask, flt_bbr, [("out", "wm_seg")]),
        ])
        # fmt:on

    # Short-circuit workflow building, use boundary-based registration
    if use_bbr is True:
        # fmt:off
        workflow.connect([
            (flt_bbr, invt_bbr, [("out_matrix_file", "in_file")]),
            (flt_bbr, fsl2itk_fwd, [("out_matrix_file", "transform_file")]),
            (flt_bbr, outputnode, [("out_report", "out_report")]),
        ])
        # fmt:on
        outputnode.inputs.fallback = False

        return workflow

    # fmt:off
    workflow.connect([
        (flt_bbr, invt_bbr, [("out_matrix_file", "in_file")]),
        (flt_bbr, fsl2itk_fwd, [("out_matrix_file", "transform_file")]),
        (flt_bbr, outputnode, [("out_report", "out_report")]),
    ])
    # fmt:on

    return workflow<|MERGE_RESOLUTION|>--- conflicted
+++ resolved
@@ -341,27 +341,6 @@
         if use_fieldwarp:
             # fmt:off
             workflow.connect([(inputnode, merge_xforms, [("fieldwarp", "in2")])])
-<<<<<<< HEAD
-
-        workflow.connect(
-            [
-                # merge transforms
-                (
-                    inputnode,
-                    merge_xforms,
-                    [("hmc_xforms", f"in{nforms}"), ("itk_asl_to_t1", "in1")],
-                ),
-                (merge_xforms, asl_to_t1w_transform, [("out", "transforms")]),
-                (inputnode, asl_to_t1w_transform, [("asl_split", "input_image")]),
-                (inputnode, merge, [("name_source", "header_source")]),
-                (gen_ref, asl_to_t1w_transform, [("out_file", "reference_image")]),
-                (asl_to_t1w_transform, merge, [("out_files", "in_files")]),
-                (merge, gen_final_ref, [("out_file", "inputnode.bold_file")]),
-                (mask_t1w_tfm, gen_final_ref, [("output_image", "inputnode.bold_mask")]),
-                (merge, outputnode, [("out_file", "asl_t1")]),
-            ]
-        )
-=======
             # fmt:on
 
         # fmt:off
@@ -376,12 +355,11 @@
             (inputnode, merge, [("name_source", "header_source")]),
             (gen_ref, asl_to_t1w_transform, [("out_file", "reference_image")]),
             (asl_to_t1w_transform, merge, [("out_files", "in_files")]),
-            (merge, gen_final_ref, [("out_file", "inputnode.asl_file")]),
-            (mask_t1w_tfm, gen_final_ref, [("output_image", "inputnode.asl_mask")]),
+            (merge, gen_final_ref, [("out_file", "inputnode.bold_file")]),
+            (mask_t1w_tfm, gen_final_ref, [("output_image", "inputnode.bold_mask")]),
             (merge, outputnode, [("out_file", "asl_t1")]),
         ])
         # fmt:on
->>>>>>> 5d7a6225
 
     else:
         from nipype.interfaces.fsl import Split as FSLSplit
@@ -392,21 +370,6 @@
             mem_gb=DEFAULT_MEMORY_MIN_GB,
         )
 
-<<<<<<< HEAD
-        workflow.connect(
-            [
-                (inputnode, asl_split, [("asl_split", "in_file")]),
-                (asl_split, asl_to_t1w_transform, [("out_files", "input_image")]),
-                (inputnode, asl_to_t1w_transform, [("itk_asl_to_t1", "transforms")]),
-                (inputnode, merge, [("name_source", "header_source")]),
-                (gen_ref, asl_to_t1w_transform, [("out_file", "reference_image")]),
-                (asl_to_t1w_transform, merge, [("out_files", "in_files")]),
-                (merge, gen_final_ref, [("out_file", "inputnode.bold_file")]),
-                (mask_t1w_tfm, gen_final_ref, [("output_image", "inputnode.bold_mask")]),
-                (merge, outputnode, [("out_file", "asl_t1")]),
-            ]
-        )
-=======
         # fmt:off
         workflow.connect([
             (inputnode, asl_split, [("asl_split", "in_file")]),
@@ -415,12 +378,11 @@
             (inputnode, merge, [("name_source", "header_source")]),
             (gen_ref, asl_to_t1w_transform, [("out_file", "reference_image")]),
             (asl_to_t1w_transform, merge, [("out_files", "in_files")]),
-            (merge, gen_final_ref, [("out_file", "inputnode.asl_file")]),
-            (mask_t1w_tfm, gen_final_ref, [("output_image", "inputnode.asl_mask")]),
+            (merge, gen_final_ref, [("out_file", "inputnode.bold_file")]),
+            (mask_t1w_tfm, gen_final_ref, [("output_image", "inputnode.bold_mask")]),
             (merge, outputnode, [("out_file", "asl_t1")]),
         ])
         # fmt:on
->>>>>>> 5d7a6225
 
     if cbft1space:
         cbf_to_t1w_transform = pe.Node(
