# emacs: -*- mode: python; py-indent-offset: 4; indent-tabs-mode: nil -*-
# vi: set ft=python sts=4 ts=4 sw=4 et:
"""Workflows for calculating CBF."""
import pandas as pd
from nipype.interfaces import utility as niu
from nipype.interfaces.fsl import Info, MultiImageMaths
from nipype.pipeline import engine as pe
from templateflow.api import get as get_template

from aslprep import config
from aslprep.interfaces.ants import ApplyTransforms
from aslprep.interfaces.cbf_computation import (
    BASILCBF,
    ComputeCBF,
    ExtractCBF,
    ExtractCBForDeltaM,
    RefineMask,
    ScoreAndScrubCBF,
)
from aslprep.interfaces.parcellation import ParcellateCBF
from aslprep.niworkflows.engine.workflows import LiterateWorkflow as Workflow
from aslprep.utils.atlas import get_atlas_names, get_atlas_nifti
from aslprep.utils.misc import estimate_labeling_efficiency, get_tis, pcasl_or_pasl


def init_compute_cbf_wf(
    name_source,
    processing_target,
    metadata,
    dummy_vols,
    scorescrub=False,
    basil=False,
    m0_scale=1,
    smooth_kernel=5,
    name="compute_cbf_wf",
):
    """Create a workflow for :abbr:`CCBF (compute cbf)`.

    Workflow Graph
        .. workflow::
            :graph2use: orig
            :simple_form: yes

            from aslprep.workflows.asl.cbf import init_compute_cbf_wf

            wf = init_compute_cbf_wf(
                name_source="",
                processing_target="controllabel",
                metadata={},
                dummy_vols=0,
            )

    Parameters
    ----------
    name_source : :obj:`str`
        Path to the raw ASL file.
    metadata : :obj:`dict`
        BIDS metadata for asl file
    scorescrub
    basil
    m0_scale
    smooth_kernel
    name : :obj:`str`
        Name of workflow (default: ``compute_cbf_wf``)

    Inputs
    ------
    asl_file
        asl series NIfTI file, after preprocessing
    aslcontext : :obj:`str`
    m0scan : :obj:`str` or None
    m0scan_metadata : :obj:`dict` or None
    asl_mask
        asl mask NIFTI file
    t1w_tpms
        t1w probability maps
    t1w_mask
        t1w mask Nifti
    anat_to_aslref_xfm
        t1w to asl transformation file
    aslref_to_anat_xfm
        asl to t1w transformation file

    Outputs
    -------
    *cbf
       all cbf outputs
       cbf,score, scrub, pv, and basil
    """
    workflow = Workflow(name=name)
    workflow.__desc__ = """
### Cerebral blood flow computation and denoising

*ASLPrep* was configured to calculate cerebral blood flow (CBF) using the following methods.

The cerebral blood flow (CBF) was quantified from preprocessed ASL data using a general kinetic
model [@buxton1998general].
"""

    if m0_scale != 1:
        workflow.__desc__ += (
            f"Prior to calculating CBF, the M0 volumes were scaled by a factor of {m0_scale}."
        )

    inputnode = pe.Node(
        niu.IdentityInterface(
            fields=[
                "asl_file",
                "aslcontext",
                "m0scan",
                "m0scan_metadata",
                "asl_mask",
                "t1w_tpms",
                "t1w_mask",
                "anat_to_aslref_xfm",
                "aslref_to_anat_xfm",
            ]
        ),
        name="inputnode",
    )

    outputnode = pe.Node(
        niu.IdentityInterface(
            fields=[
                "cbf_ts",
                "mean_cbf",
                # SCORE/SCRUB outputs
                "cbf_ts_score",
                "mean_cbf_score",
                "mean_cbf_scrub",
                "score_outlier_index",
                # BASIL outputs
                "mean_cbf_basil",
                "mean_cbf_gm_basil",
                "mean_cbf_wm_basil",
                "att",
            ]
        ),
        name="outputnode",
    )

    refine_mask = pe.Node(
        RefineMask(),
        mem_gb=0.2,
        run_without_submitting=True,
        name="refine_mask",
    )

    # fmt:off
    workflow.connect([
        (inputnode, refine_mask, [
            ("t1w_mask", "t1w_mask"),
            ("asl_mask", "asl_mask"),
            ("anat_to_aslref_xfm", "transforms"),
        ]),
    ])
    # fmt:on

    # Warp tissue probability maps to ASL space
    def _pick_gm(files):
        return files[0]

    def _pick_wm(files):
        return files[1]

    def _pick_csf(files):
        return files[2]

    def _getfiledir(file):
        import os

        return os.path.dirname(file)

    gm_tfm = pe.Node(
        ApplyTransforms(interpolation="NearestNeighbor", float=True),
        name="gm_tfm",
        mem_gb=0.1,
    )

    # fmt:off
    workflow.connect([
        (inputnode, gm_tfm, [
            ("asl_mask", "reference_image"),
            ("anat_to_aslref_xfm", "transforms"),
            (("t1w_tpms", _pick_gm), "input_image"),
        ]),
    ])
    # fmt:on

    wm_tfm = pe.Node(
        ApplyTransforms(interpolation="NearestNeighbor", float=True),
        name="wm_tfm",
        mem_gb=0.1,
    )

    # fmt:off
    workflow.connect([
        (inputnode, wm_tfm, [
            ("asl_mask", "reference_image"),
            ("anat_to_aslref_xfm", "transforms"),
            (("t1w_tpms", _pick_wm), "input_image"),
        ]),
    ])
    # fmt:on

    csf_tfm = pe.Node(
        ApplyTransforms(interpolation="NearestNeighbor", float=True),
        name="csf_tfm",
        mem_gb=0.1,
    )

    # fmt:off
    workflow.connect([
        (inputnode, csf_tfm, [
            ("asl_mask", "reference_image"),
            ("anat_to_aslref_xfm", "transforms"),
            (("t1w_tpms", _pick_csf), "input_image"),
        ]),
    ])
    # fmt:on

    tiscbf = get_tis(metadata)
    is_casl = pcasl_or_pasl(metadata=metadata)

    if (processing_target == "cbf") and not basil:
        config.loggers.workflow.info(f"Only CBF volumes are detected in {name_source}.")
    elif processing_target == "cbf":
        config.loggers.workflow.warning(
            f"Only CBF volumes are detected in {name_source}. "
            "BASIL will automatically be disabled."
        )
        basil = False

    extract_deltam = pe.Node(
        ExtractCBF(
            name_source=name_source,
            dummy_vols=dummy_vols,
            fwhm=smooth_kernel,
            metadata=metadata,
        ),
        mem_gb=0.2,
        run_without_submitting=True,
        name="extract_deltam",
    )

    # fmt:off
    workflow.connect([
        (inputnode, extract_deltam, [
            ("asl_file", "asl_file"),
            ("aslcontext", "aslcontext"),
            ("m0scan", "m0scan"),
            ("m0scan_metadata", "m0scan_metadata"),
        ]),
        (refine_mask, extract_deltam, [("out_mask", "in_mask")]),
    ])
    # fmt:on

    compute_cbf = pe.Node(
        ComputeCBF(
<<<<<<< HEAD
            cbf_only=processing_target == "cbf",
=======
            cbf_only=cbf_only,
>>>>>>> 38962f2c
            m0_scale=m0_scale,
        ),
        mem_gb=0.2,
        run_without_submitting=True,
        name="compute_cbf",
    )

    # fmt:off
    workflow.connect([
        (refine_mask, compute_cbf, [("out_mask", "mask")]),
        (extract_deltam, compute_cbf, [
            ("out_file", "deltam"),
            ("m0_file", "m0_file"),
            ("metadata", "metadata"),
        ]),
        (compute_cbf, outputnode, [
            ("cbf", "cbf_ts"),
            ("mean_cbf", "mean_cbf"),
        ]),
    ])
    # fmt:on

    if scorescrub:
        score_and_scrub_cbf = pe.Node(
            ScoreAndScrubCBF(tpm_threshold=0.7, wavelet_function="huber"),
            mem_gb=0.2,
            name="score_and_scrub_cbf",
            run_without_submitting=True,
        )

        workflow.__desc__ += """

Structural Correlation based Outlier Rejection (SCORE) algorithm was applied to the CBF timeseries
to discard CBF volumes with outlying values [@dolui2017structural] before computing the mean CBF.
Following SCORE, the Structural Correlation with RobUst Bayesian (SCRUB) algorithm was applied to
the CBF maps using structural tissue probability maps to reweight the mean CBF
[@dolui2017structural;@dolui2016scrub].
"""
        # fmt:off
        workflow.connect([
            (refine_mask, score_and_scrub_cbf, [("out_mask", "mask")]),
            (compute_cbf, score_and_scrub_cbf, [("cbf", "cbf_ts")]),
            (gm_tfm, score_and_scrub_cbf, [("output_image", "gm_tpm")]),
            (wm_tfm, score_and_scrub_cbf, [("output_image", "wm_tpm")]),
            (csf_tfm, score_and_scrub_cbf, [("output_image", "csf_tpm")]),
            (score_and_scrub_cbf, outputnode, [
                ("cbf_ts_score", "cbf_ts_score"),
                ("score_outlier_index", "score_outlier_index"),
                ("mean_cbf_score", "mean_cbf_score"),
                ("mean_cbf_scrub", "mean_cbf_scrub"),
            ]),
        ])
        # fmt:on

    if basil:
        workflow.__desc__ += f"""

CBF was also computed with Bayesian Inference for Arterial Spin Labeling (BASIL)
[@chappell2008variational], as implemented in *FSL* {Info.version().split(':')[0]}.
BASIL computes CBF using a spatial regularization of the estimated perfusion image and
additionally calculates a partial-volume corrected CBF image [@chappell_pvc].
"""
        if is_casl:
            bolus = metadata["LabelingDuration"]
        else:  # pasl
            bolus = metadata["BolusCutOffDelayTime"]
            if metadata["BolusCutOffTechnique"] == "Q2TIPS":
                # BolusCutOffDelayTime is a list, and the first entry should be used.
                bolus = bolus[0]

        basilcbf = pe.Node(
            BASILCBF(
                m0_scale=m0_scale,
                bolus=bolus,
                alpha=estimate_labeling_efficiency(metadata),
                pvc=True,
                tis=tiscbf,
                pcasl=is_casl,
            ),
            name="basilcbf",
            run_without_submitting=True,
            mem_gb=0.2,
        )

        # fmt:off
        workflow.connect([
            (refine_mask, basilcbf, [("out_mask", "mask")]),
            (extract_deltam, basilcbf, [
                (("m0_file", _getfiledir), "out_basename"),
                ("out_file", "deltam"),
                ("m0_file", "mzero"),
                ("m0tr", "m0tr"),
            ]),
            (gm_tfm, basilcbf, [("output_image", "gm_tpm")]),
            (wm_tfm, basilcbf, [("output_image", "wm_tpm")]),
            (basilcbf, outputnode, [
                ("mean_cbf_basil", "mean_cbf_basil"),
                ("mean_cbf_gm_basil", "mean_cbf_gm_basil"),
                ("mean_cbf_wm_basil", "mean_cbf_wm_basil"),
                ("att", "att"),
            ]),
        ])
        # fmt:on

    return workflow


def init_compute_cbf_ge_wf(
    name_source,
    aslcontext,
    metadata,
    mem_gb,
    m0_scale=1,
    scorescrub=False,
    basil=False,
    name="compute_cbf_wf",
):
    """Calculate CBF for GE data.

    Workflow Graph
        .. workflow::
            :graph2use: orig
            :simple_form: yes

            from aslprep.workflows.asl.cbf import init_compute_cbf_ge_wf

            wf = init_compute_cbf_ge_wf(
                name_source="",
                metadata={},
                mem_gb=0.1,
            )
    """
    workflow = Workflow(name=name)
    workflow.__desc__ = """\
The CBF was quantified from *preprocessed* ASL data using a standard
model [@detre_perfusion_1992;@alsop_recommended_2015].
"""

    if m0_scale != 1:
        workflow.__desc__ += (
            f"Prior to calculating CBF, the M0 volumes were scaled by a factor of {m0_scale}."
        )

    inputnode = pe.Node(
        niu.IdentityInterface(
            fields=[
                "asl_file",
                "asl_mask",
                "t1w_tpms",
                "t1w_mask",
                "anat_to_aslref_xfm",
                "aslref_to_anat_xfm",
                "m0_file",
                "m0tr",
            ]
        ),
        name="inputnode",
    )
    outputnode = pe.Node(
        niu.IdentityInterface(
            fields=[
                "cbf_ts",
                "mean_cbf",
                # SCORE/SCRUB outputs
                "cbf_ts_score",
                "mean_cbf_score",
                "mean_cbf_scrub",
                "score_outlier_index",
                # BASIL outputs
                "mean_cbf_basil",
                "mean_cbf_gm_basil",
                "mean_cbf_wm_basil",
                "att",
            ]
        ),
        name="outputnode",
    )

    def _pick_gm(files):
        return files[0]

    def _pick_wm(files):
        return files[1]

    def _pick_csf(files):
        return files[2]

    def _getfiledir(file):
        import os

        return os.path.dirname(file)

    # convert tmps to asl_space
    # extract probability maps
    csf_tfm = pe.Node(
        ApplyTransforms(interpolation="NearestNeighbor", float=True),
        name="csf_tfm",
        mem_gb=0.1,
    )

    # fmt:off
    workflow.connect([
        (inputnode, csf_tfm, [
            ("asl_mask", "reference_image"),
            ("anat_to_aslref_xfm", "transforms"),
            (("t1w_tpms", _pick_csf), "input_image"),
        ]),
    ])
    # fmt:on

    wm_tfm = pe.Node(
        ApplyTransforms(interpolation="NearestNeighbor", float=True),
        name="wm_tfm",
        mem_gb=0.1,
    )

    # fmt:off
    workflow.connect([
        (inputnode, wm_tfm, [
            ("asl_mask", "reference_image"),
            ("anat_to_aslref_xfm", "transforms"),
            (("t1w_tpms", _pick_wm), "input_image"),
        ]),
    ])
    # fmt:on

    gm_tfm = pe.Node(
        ApplyTransforms(interpolation="NearestNeighbor", float=True),
        name="gm_tfm",
        mem_gb=0.1,
    )

    # fmt:off
    workflow.connect([
        (inputnode, gm_tfm, [
            ("asl_mask", "reference_image"),
            ("anat_to_aslref_xfm", "transforms"),
            (("t1w_tpms", _pick_gm), "input_image"),
        ]),
    ])
    # fmt:on

    aslcontext_df = pd.read_table(aslcontext)
    cbf_only = all(aslcontext_df["volume_type"].isin(("m0scan", "cbf")))
    if cbf_only and not basil:
        config.loggers.workflow.info(f"Only CBF volumes are detected in {name_source}.")
    elif cbf_only:
        config.loggers.workflow.warning(
            f"Only CBF volumes are detected in {name_source}. "
            "BASIL will automatically be disabled."
        )
        basil = False

    vol_types = aslcontext_df["volume_type"].tolist()
    deltam_volume_idx = [i for i, vol_type in enumerate(vol_types) if vol_type == "deltam"]
    cbf_volume_idx = [i for i, vol_type in enumerate(vol_types) if vol_type == "cbf"]
    control_volume_idx = [i for i, vol_type in enumerate(vol_types) if vol_type == "control"]

    tiscbf = get_tis(metadata)

    refine_mask = pe.Node(RefineMask(), mem_gb=1, run_without_submitting=True, name="refine_mask")

    # fmt:off
    workflow.connect([
        (inputnode, refine_mask, [
            ("t1w_mask", "t1w_mask"),
            ("asl_mask", "asl_mask"),
            ("anat_to_aslref_xfm", "transforms"),
        ]),
    ])
    # fmt:on

    collect_cbf = pe.Node(
        niu.IdentityInterface(
            fields=["deltam", "cbf"],
        ),
        name="collect_cbf",
    )

    is_casl = pcasl_or_pasl(metadata=metadata)

    if deltam_volume_idx or control_volume_idx:
        # If deltaM or label-control pairs are available, then calculate CBF.
        extract_deltam = pe.Node(
            ExtractCBForDeltaM(file_type="d", aslcontext=aslcontext),
            mem_gb=1,
            run_without_submitting=True,
            name="extract_deltam",
        )

        # fmt:off
        workflow.connect([
            # extract deltaM data
            (inputnode, extract_deltam, [
                ("asl_file", "asl_file"),
                ("asl_mask", "asl_mask"),
            ]),
        ])
        # fmt:on

        compute_cbf = pe.Node(
            ComputeCBF(
                metadata=metadata,
                m0_scale=m0_scale,
                cbf_only=cbf_only,
            ),
            mem_gb=mem_gb,
            run_without_submitting=True,
            name="compute_cbf",
        )

        # fmt:off
        workflow.connect([
            (inputnode, compute_cbf, [("m0_file", "m0_file")]),
            (extract_deltam, compute_cbf, [("out_file", "deltam")]),
            (extract_deltam, collect_cbf, [("out_file", "deltam")]),
            (refine_mask, compute_cbf, [("out_mask", "mask")]),
            (compute_cbf, collect_cbf, [("cbf", "cbf")]),
            (compute_cbf, outputnode, [
                ("cbf", "cbf_ts"),
                ("mean_cbf", "mean_cbf"),
            ]),
        ])
        # fmt:on

    elif cbf_volume_idx:
        extract_cbf = pe.Node(
            ExtractCBForDeltaM(file_type="c"),
            mem_gb=1,
            run_without_submitting=True,
            name="extract_cbf",
        )

        # fmt:off
        workflow.connect([
            (inputnode, extract_cbf, [
                ("asl_file", "asl_file"),
                ("asl_mask", "asl_mask"),
            ]),
        ])
        # fmt:on

        mask_cbf = pe.Node(
            MultiImageMaths(op_string=" -mul  %s "),
            mem_gb=1,
            run_without_submitting=True,
            name="mask_cbf",
        )

        # fmt:off
        workflow.connect([
            (refine_mask, mask_cbf, [("out_mask", "in_file")]),
            (extract_cbf, mask_cbf, [("out_file", "operand_files")]),
            (mask_cbf, collect_cbf, [("out_file", "cbf")]),
            (mask_cbf, outputnode, [
                ("out_file", "cbf_ts"),
                ("out_file", "mean_cbf"),
            ]),
        ])
        # fmt:on

    if scorescrub:
        workflow.__desc__ += """\
CBF is susceptible to artifacts due to low signal to noise ratio and high sensitivity to  motion.
Therefore, the Structural Correlation with RobUst Bayesian (SCRUB) algorithm was applied to the CBF
timeseries to discard few extreme outlier volumes (if present) and iteratively reweight the mean
CBF with structural tissues probability maps [@dolui2017structural;@dolui2016scrub].
"""

        score_and_scrub_cbf = pe.Node(
            ScoreAndScrubCBF(tpm_threshold=0.7, wavelet_function="huber"),
            mem_gb=mem_gb,
            name="score_and_scrub_cbf",
            run_without_submitting=True,
        )

        # fmt:off
        workflow.connect([
            (refine_mask, score_and_scrub_cbf, [("out_mask", "mask")]),
            (gm_tfm, score_and_scrub_cbf, [("output_image", "gm_tpm")]),
            (wm_tfm, score_and_scrub_cbf, [("output_image", "wm_tpm")]),
            (csf_tfm, score_and_scrub_cbf, [("output_image", "csf_tpm")]),
            (collect_cbf, score_and_scrub_cbf, [("cbf", "cbf_ts")]),
            (score_and_scrub_cbf, outputnode, [
                ("cbf_ts_score", "cbf_ts_score"),
                ("score_outlier_index", "score_outlier_index"),
                ("mean_cbf_score", "mean_cbf_score"),
                ("mean_cbf_scrub", "mean_cbf_scrub"),
            ]),
        ])
        # fmt:on

    if basil:
        workflow.__desc__ += """\
In addition, CBF was also computed by Bayesian Inference for Arterial Spin Labeling
(BASIL) as implemented in FSL. BASIL is based on Bayesian inference principles
[@chappell2008variational], and computed CBF from ASL by incorporating natural
variability of other model parameters and spatial regularization of the estimated
perfusion image, including correction of partial volume effects [@chappell_pvc].
"""

        if is_casl:
            bolus = metadata["LabelingDuration"]
        else:
            assert metadata.get("BolusCutOffFlag"), "BolusCutOffFlag must be True for PASL"
            bolus = metadata["BolusCutOffDelayTime"]
            if metadata["BolusCutOffTechnique"] == "Q2TIPS":
                # BolusCutOffDelayTime is a list, and the first entry should be used.
                bolus = bolus[0]

        basilcbf = pe.Node(
            BASILCBF(
                m0_scale=m0_scale,
                bolus=bolus,
                alpha=estimate_labeling_efficiency(metadata),
                pvc=True,
                tis=tiscbf,
                pcasl=is_casl,
            ),
            name="basilcbf",
            run_without_submitting=True,
            mem_gb=mem_gb,
        )

        # fmt:off
        workflow.connect([
            (inputnode, basilcbf, [
                (("asl_mask", _getfiledir), "out_basename"),
                ("m0_file", "mzero"),
                ("m0tr", "m0tr"),
            ]),
            (collect_cbf, basilcbf, [("deltam", "deltam")]),
            (gm_tfm, basilcbf, [("output_image", "gm_tpm")]),
            (wm_tfm, basilcbf, [("output_image", "wm_tpm")]),
            (refine_mask, basilcbf, [("out_mask", "mask")]),
            (basilcbf, outputnode, [
                ("mean_cbf_basil", "mean_cbf_basil"),
                ("mean_cbf_gm_basil", "mean_cbf_gm_basil"),
                ("mean_cbf_wm_basil", "mean_cbf_wm_basil"),
                ("att", "att"),
            ]),
        ])
        # fmt:on

    return workflow


def init_parcellate_cbf_wf(
    min_coverage=0.5,
    scorescrub=False,
    basil=False,
    mem_gb=0.1,
    omp_nthreads=1,
    name="parcellate_cbf_wf",
):
    """Parcellate CBF results using a set of atlases.

    Atlases are in MNI152NLin6Asym space, but ASLPrep is not guaranteed to generate
    MNI152NLin6Asym-space derivatives.
    However, it *is* guaranteed to generate MNI152NLin2009cAsym derivatives,
    so this workflow warps the atlases to asl reference space via the path:
    MNI152NLin6Asym --> MNI152NLin2009cAsym --> anat --> asl.

    Workflow Graph
        .. workflow::
            :graph2use: orig
            :simple_form: yes

            from aslprep.workflows.asl.cbf import init_parcellate_cbf_wf

            wf = init_parcellate_cbf_wf()

    Parameters
    ----------
    min_coverage
    scorescrub
    basil
    mem_gb
    omp_nthreads
    name
        Default is "parcellate_cbf_wf".

    Inputs
    ------
    mean_cbf : str
    mean_cbf_score : Undefined or str
    mean_cbf_scrub : Undefined or str
    mean_cbf_basil : Undefined or str
    mean_cbf_gm_basil : Undefined or str
    asl_mask : str
    anat_to_aslref_xfm : str
    MNI152NLin2009cAsym_to_anat_xfm : str
        The transform from MNI152NLin2009cAsym to the subject's anatomical space.

    Outputs
    -------
    atlas_names : list of str
        A list of atlases used for parcellating the CBF results.
        The list of atlas names is generated by :func:`aslprep.utils.atlas.get_atlas_names`.
        The atlases include: "Schaefer117", "Schaefer217", "Schaefer317", "Schaefer417",
        "Schaefer517", "Schaefer617", "Schaefer717", "Schaefer817", "Schaefer917",
        "Schaefer1017", "Glasser", "Gordon", and "subcortical" (Tian).
    mean_cbf_parcellated : list of str
    mean_cbf_score_parcellated : Undefined or list of str
        Only defined if ``scorescrub`` is True.
    mean_cbf_scrub_parcellated : Undefined or list of str
        Only defined if ``scorescrub`` is True.
    mean_cbf_basil_parcellated : Undefined or list of str
        Only defined if ``basil`` is True.
    mean_cbf_gm_basil_parcellated : Undefined or list of str
        Only defined if ``basil`` is True.
    """
    workflow = Workflow(name=name)

    workflow.__desc__ = """\
For each CBF map, the ROIs for the following atlases were extracted:
the Harvard-Oxford and the Schaefer 200 and 400-parcel resolution atlases.
"""

    inputnode = pe.Node(
        niu.IdentityInterface(
            fields=[
                "mean_cbf",
                "mean_cbf_score",
                "mean_cbf_scrub",
                "mean_cbf_basil",
                "mean_cbf_gm_basil",
                "asl_mask",
                "anat_to_aslref_xfm",
                "MNI152NLin2009cAsym_to_anat_xfm",
            ]
        ),
        name="inputnode",
    )
    outputnode = pe.Node(
        niu.IdentityInterface(
            fields=[
                "atlas_names",
                "mean_cbf_parcellated",
                "mean_cbf_score_parcellated",
                "mean_cbf_scrub_parcellated",
                "mean_cbf_basil_parcellated",
                "mean_cbf_gm_basil_parcellated",
            ],
        ),
        name="outputnode",
    )

    atlas_name_grabber = pe.Node(
        niu.Function(output_names=["atlas_names"], function=get_atlas_names),
        name="atlas_name_grabber",
    )

    # fmt:off
    workflow.connect([(atlas_name_grabber, outputnode, [("atlas_names", "atlas_names")])])
    # fmt:on

    # get atlases via pkgrf
    atlas_file_grabber = pe.MapNode(
        niu.Function(
            input_names=["atlas_name"],
            output_names=["atlas_file", "atlas_labels_file"],
            function=get_atlas_nifti,
        ),
        name="atlas_file_grabber",
        iterfield=["atlas_name"],
    )

    # fmt:off
    workflow.connect([(atlas_name_grabber, atlas_file_grabber, [("atlas_names", "atlas_name")])])
    # fmt:on

    # Atlases are in MNI152NLin6Asym
    MNI152NLin6Asym_to_MNI152NLin2009cAsym = str(
        get_template(
            template="MNI152NLin2009cAsym",
            mode="image",
            suffix="xfm",
            extension=".h5",
            **{"from": "MNI152NLin6Asym"},
        ),
    )

    # Prepare to warp atlases from MNI152NLin6Asym to ASL reference space.
    # One of the output spaces selected by the user *may* be MNI152NLin6Asym,
    # but MNI152NLin2009cAsym is always used, so it's safer to go:
    # MNI152NLin6Asym --> MNI152NLin2009cAsym --> anat --> asl
    merge_xforms = pe.Node(niu.Merge(3), name="merge_xforms")
    merge_xforms.inputs.in1 = MNI152NLin6Asym_to_MNI152NLin2009cAsym

    # fmt:off
    workflow.connect([
        (inputnode, merge_xforms, [
            ("MNI152NLin2009cAsym_to_anat_xfm", "in2"),
            ("anat_to_aslref_xfm", "in3"),
        ]),
    ])
    # fmt:on

    # Using the generated transforms, apply them to get everything in the correct MNI form
    warp_atlases_to_asl_space = pe.MapNode(
        ApplyTransforms(
            interpolation="GenericLabel",
            input_image_type=3,
            dimension=3,
        ),
        name="warp_atlases_to_asl_space",
        iterfield=["input_image"],
        mem_gb=mem_gb,
        n_procs=omp_nthreads,
    )

    # fmt:off
    workflow.connect([
        (inputnode, warp_atlases_to_asl_space, [("asl_mask", "reference_image")]),
        (atlas_file_grabber, warp_atlases_to_asl_space, [("atlas_file", "input_image")]),
        (merge_xforms, warp_atlases_to_asl_space, [("out", "transforms")]),
    ])
    # fmt:on

    cbf_types = ["mean_cbf"]
    if scorescrub:
        cbf_types += ["mean_cbf_score", "mean_cbf_scrub"]

    if basil:
        cbf_types += ["mean_cbf_basil", "mean_cbf_gm_basil"]

    for cbf_type in cbf_types:
        parcellate_cbf = pe.MapNode(
            ParcellateCBF(min_coverage=min_coverage),
            name=f"parcellate_{cbf_type}",
            iterfield=["atlas", "atlas_labels"],
            mem_gb=mem_gb,
        )

        # fmt:off
        workflow.connect([
            (inputnode, parcellate_cbf, [
                (cbf_type, "in_file"),
                ("asl_mask", "mask"),
            ]),
            (atlas_file_grabber, parcellate_cbf, [("atlas_labels_file", "atlas_labels")]),
            (warp_atlases_to_asl_space, parcellate_cbf, [("output_image", "atlas")]),
            (parcellate_cbf, outputnode, [
                ("timeseries", f"{cbf_type}_parcellated"),
                ("coverage", f"{cbf_type}_coverage"),
            ]),
        ])
        # fmt:on

    return workflow<|MERGE_RESOLUTION|>--- conflicted
+++ resolved
@@ -257,11 +257,7 @@
 
     compute_cbf = pe.Node(
         ComputeCBF(
-<<<<<<< HEAD
             cbf_only=processing_target == "cbf",
-=======
-            cbf_only=cbf_only,
->>>>>>> 38962f2c
             m0_scale=m0_scale,
         ),
         mem_gb=0.2,
