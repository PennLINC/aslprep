--- conflicted
+++ resolved
@@ -174,17 +174,14 @@
 using a single-compartment general kinetic model [@buxton1998general]
 using the Q2TIPS modification, as described in @noguchi2015technical.
 """
-<<<<<<< HEAD
         else:
             # No bolus cutoff delay technique
             raise ValueError("PASL without a bolus cut-off technique is not supported in ASLPrep.")
-=======
 
     if m0_scale != 1:
         workflow.__desc__ += (
             f"Prior to calculating CBF, the M0 volumes were scaled by a factor of {m0_scale}."
         )
->>>>>>> 38962f2c
 
     inputnode = pe.Node(
         niu.IdentityInterface(
@@ -430,13 +427,7 @@
 
         basilcbf = pe.Node(
             BASILCBF(
-<<<<<<< HEAD
-                m0scale=M0Scale,
-=======
                 m0_scale=m0_scale,
-                bolus=bolus,
-                alpha=estimate_labeling_efficiency(metadata),
->>>>>>> 38962f2c
                 pvc=True,
                 pcasl=is_casl,
             ),
@@ -767,15 +758,9 @@
 
         basilcbf = pe.Node(
             BASILCBF(
-<<<<<<< HEAD
-                m0scale=M0Scale,
+                m0_scale=m0_scale,
                 bolus=get_bolus_duration(metadata=metadata, is_casl=is_casl),
                 alpha=estimate_labeling_efficiency(metadata=metadata),
-=======
-                m0_scale=m0_scale,
-                bolus=bolus,
-                alpha=estimate_labeling_efficiency(metadata),
->>>>>>> 38962f2c
                 pvc=True,
                 tis=get_inflow_times(metadata=metadata, is_casl=is_casl),
                 pcasl=is_casl,
