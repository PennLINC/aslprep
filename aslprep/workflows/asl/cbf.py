--- conflicted
+++ resolved
@@ -42,11 +42,7 @@
     processing_target,
     aslcontext,
     metadata,
-<<<<<<< HEAD
     m0scan_metadata=None,
-    dummy_scans,
-=======
->>>>>>> 80764792
     scorescrub=False,
     basil=False,
     m0_scale=1,
