# emacs: -*- mode: python; py-indent-offset: 4; indent-tabs-mode: nil -*-
# vi: set ft=python sts=4 ts=4 sw=4 et:
"""Workflows for calculating CBF."""
import numpy as np
from nipype.interfaces import utility as niu
from nipype.interfaces.fsl import Info
from nipype.pipeline import engine as pe
from niworkflows.engine.workflows import LiterateWorkflow as Workflow
from niworkflows.interfaces.images import RobustAverage
from templateflow.api import get as get_template

from aslprep import config
from aslprep.interfaces.ants import ApplyTransforms
from aslprep.interfaces.bids import DerivativesDataSink
from aslprep.interfaces.cbf import (
    BASILCBF,
    ComputeCBF,
    ExtractCBF,
    RefineMask,
    ScoreAndScrubCBF,
)
from aslprep.interfaces.parcellation import ParcellateCBF
from aslprep.utils.asl import (
    determine_multi_pld,
    estimate_labeling_efficiency,
    get_bolus_duration,
    get_inflow_times,
    pcasl_or_pasl,
)
from aslprep.utils.atlas import get_atlas_names, get_atlas_nifti
from aslprep.utils.bids import find_atlas_entities
from aslprep.workflows.asl.util import init_enhance_and_skullstrip_asl_wf


def init_cbf_wf(
    name_source,
    processing_target,
    metadata,
    dummy_scans,
    scorescrub=False,
    basil=False,
    m0_scale=1,
    smooth_kernel=5,
    name="cbf_wf",
):
    """Create a workflow for :abbr:`CCBF (compute cbf)`.

    Workflow Graph
        .. workflow::
            :graph2use: orig
            :simple_form: yes

            import json

            from aslprep.tests.tests import mock_config
            from aslprep import config
            from aslprep.workflows.asl.cbf import init_cbf_wf

            with mock_config():
                perf_dir = config.execution.bids_dir / "sub-01" / "perf"
                with open(perf_dir / "sub-01_asl.json", "r") as fo:
                    metadata = json.load(fo)

                wf = init_cbf_wf(
                    name_source=str(perf_dir / "sub-01_asl.nii.gz"),
                    processing_target="control",
                    metadata=metadata,
                    dummy_scans=0,
                    scorescrub=True,
                    basil=True,
                )

    Parameters
    ----------
    name_source : :obj:`str`
        Path to the raw ASL file.
    metadata : :obj:`dict`
        BIDS metadata for asl file
    scorescrub
    basil
    m0_scale
    smooth_kernel
    name : :obj:`str`
        Name of workflow (default: ``cbf_wf``)

    Inputs
    ------
    asl_file
        asl series NIfTI file, after preprocessing
    aslcontext : :obj:`str`
    m0scan : :obj:`str` or None
        An M0 scan (if available as a separate file) in aslref space.
    m0scan_metadata : :obj:`dict` or None
    asl_mask
        asl mask NIFTI file
    t1w_tpms
        t1w probability maps
    t1w_mask
        t1w mask Nifti
    aslref2anat_xfm
        asl to t1w transformation file

    Outputs
    -------
    *cbf
       all cbf outputs
       cbf,score, scrub, pv, and basil
    """
    workflow = Workflow(name=name)

    workflow.__desc__ = """
### Cerebral blood flow computation and denoising

"""

    m0type = metadata["M0Type"]
    is_casl = pcasl_or_pasl(metadata=metadata)
    is_multi_pld = determine_multi_pld(metadata=metadata)
    if (processing_target == "cbf") and not basil:
        config.loggers.workflow.info(f"Only CBF volumes are detected in {name_source}.")
    elif processing_target == "cbf":
        config.loggers.workflow.warning(
            f"Only CBF volumes are detected in {name_source}. "
            "BASIL will automatically be disabled."
        )
        basil = False

    if m0type in ("Included", "Separate"):
        m0_str = (
            "Calibration (M0) volumes associated with the ASL scan were smoothed with a "
            f"Gaussian kernel (FWHM={smooth_kernel} mm) and the average calibration image was "
            f"calculated and scaled by {m0_scale}."
        )
    elif m0type == "Estimate":
        m0_str = (
            f"A single M0 estimate of {metadata['M0Estimate']} was used to produce a calibration "
            f"'image' and was scaled by {m0_scale}."
        )
    else:
        m0_str = (
            f"As no calibration images or provided M0 estimate was available for the ASL scan, "
            "the control volumes used as a substitute. "
            "The control volumes in the ASL scans were smoothed with a "
            f"Gaussian kernel (FWHM={smooth_kernel} mm) and the average control image was "
            f"calculated and scaled by {m0_scale}."
        )

    if processing_target == "cbf":
        workflow.__desc__ += """\
*ASLPrep* loaded pre-calculated cerebral blood flow (CBF) data from the ASL file.
"""

    elif is_casl:
        if is_multi_pld:
            workflow.__desc__ += f"""\
*ASLPrep* calculated cerebral blood flow (CBF) from the multi-delay
{metadata['ArterialSpinLabelingType']} data using the following method.

First, delta-M values were averaged over time for each post-labeling delay (PLD).
{m0_str}

Next, arterial transit time (ATT) was estimated on a voxel-wise basis according to
@dai2012reduced.

CBF was then calculated for each delay using the mean delta-M values and the estimated ATT,
according to the formula from @fan2017long.

CBF was then averaged over delays according to @juttukonda2021characterizing,
in which an unweighted average is calculated for each voxel across all delays in which
PLD + labeling duration > ATT.
"""
        else:
            # Single-delay (P)CASL data
            workflow.__desc__ += f"""\
*ASLPrep* calculated cerebral blood flow (CBF) from the single-delay
{metadata['ArterialSpinLabelingType']} using a single-compartment general kinetic model
[@buxton1998general].
{m0_str}
"""

    else:
        bcut = metadata.get("BolusCutOffTechnique")

        if is_multi_pld:
            raise ValueError(
                "Multi-delay data are not supported for PASL sequences at the moment."
            )

        # Single-delay PASL data, with different bolus cut-off techniques
        if bcut == "QUIPSS":
            workflow.__desc__ += f"""\
*ASLPrep* calculated cerebral blood flow (CBF) from the single-delay PASL
using a single-compartment general kinetic model [@buxton1998general]
using the QUIPSS modification, as described in @wong1998quantitative.
{m0_str}
"""
        elif bcut == "QUIPSSII":
            workflow.__desc__ += f"""\
*ASLPrep* calculated cerebral blood flow (CBF) from the single-delay PASL
using a single-compartment general kinetic model [@buxton1998general]
using the QUIPSS II modification, as described in @alsop_recommended_2015.
{m0_str}
"""
        elif bcut == "Q2TIPS":
            workflow.__desc__ += f"""\
*ASLPrep* calculated cerebral blood flow (CBF) from the single-delay PASL
using a single-compartment general kinetic model [@buxton1998general]
using the Q2TIPS modification, as described in @noguchi2015technical.
{m0_str}
"""
        else:
            # No bolus cutoff delay technique
            raise ValueError("PASL without a bolus cut-off technique is not supported in ASLPrep.")

    if "SliceTiming" in metadata:
        workflow.__desc__ += (
            "Prior to calculating CBF, post-labeling delay values were shifted on a slice-wise "
            "basis based on the slice timing."
        )

    inputnode = pe.Node(
        niu.IdentityInterface(
            fields=[
                "asl_file",
                "aslcontext",
                "m0scan",
                "m0scan_metadata",
                "asl_mask",
                "t1w_tpms",
                "t1w_mask",
                "aslref2anat_xfm",
            ],
        ),
        name="inputnode",
    )

    outputnode = pe.Node(
        niu.IdentityInterface(
            fields=[
                "mean_cbf",
                "cbf_ts",  # Only calculated for single-delay data
                "att",  # Only calculated for multi-delay data
                "plds",
                # SCORE/SCRUB outputs
                "cbf_ts_score",
                "mean_cbf_score",
                "mean_cbf_scrub",
                "score_outlier_index",
                # BASIL outputs
                "mean_cbf_basil",
                "mean_cbf_gm_basil",
                "mean_cbf_wm_basil",
                "att_basil",
            ]
        ),
        name="outputnode",
    )

    warp_t1w_mask_to_asl = pe.Node(
        ApplyTransforms(
            dimension=3,
            float=True,
            interpolation="NearestNeighbor",
            invert_transform_flags=[True],
            input_image_type=3,
            args="-v",
        ),
        name="warp_t1w_mask_to_asl",
    )
    workflow.connect([
        (inputnode, warp_t1w_mask_to_asl, [
            ("asl_mask", "reference_image"),
            ("t1w_mask", "input_image"),
            ("aslref2anat_xfm", "transforms"),
        ]),
    ])  # fmt:skip

    reduce_mask = pe.Node(
        RefineMask(),
        mem_gb=0.2,
        run_without_submitting=True,
        name="reduce_mask",
    )

    workflow.connect([
        (inputnode, reduce_mask, [("asl_mask", "asl_mask")]),
        (warp_t1w_mask_to_asl, reduce_mask, [("output_image", "t1w_mask")]),
    ])  # fmt:skip

    # Warp tissue probability maps to ASL space
    def _pick_gm(files):
        if not isinstance(files, list):
            raise ValueError(f"_pick_gm: input is not list ({files})")
        return files[0]

    def _pick_wm(files):
        if not isinstance(files, list):
            raise ValueError(f"_pick_wm: input is not list ({files})")
        return files[1]

    def _pick_csf(files):
        if not isinstance(files, list):
            raise ValueError(f"_pick_csf: input is not list ({files})")
        return files[2]

    def _getfiledir(file):
        import os

        return os.path.dirname(file)

    gm_tfm = pe.Node(
        ApplyTransforms(
            interpolation="NearestNeighbor",
            float=True,
            invert_transform_flags=[True],
            args="-v",
        ),
        name="gm_tfm",
        mem_gb=0.1,
    )

    workflow.connect([
        (inputnode, gm_tfm, [
            ("asl_mask", "reference_image"),
            ("aslref2anat_xfm", "transforms"),
            (("t1w_tpms", _pick_gm), "input_image"),
        ]),
    ])  # fmt:skip

    wm_tfm = pe.Node(
        ApplyTransforms(
            interpolation="NearestNeighbor",
            float=True,
            invert_transform_flags=[True],
            args="-v",
        ),
        name="wm_tfm",
        mem_gb=0.1,
    )

    workflow.connect([
        (inputnode, wm_tfm, [
            ("asl_mask", "reference_image"),
            ("aslref2anat_xfm", "transforms"),
            (("t1w_tpms", _pick_wm), "input_image"),
        ]),
    ])  # fmt:skip

    csf_tfm = pe.Node(
        ApplyTransforms(
            interpolation="NearestNeighbor",
            float=True,
            invert_transform_flags=[True],
            args="-v",
        ),
        name="csf_tfm",
        mem_gb=0.1,
    )

    workflow.connect([
        (inputnode, csf_tfm, [
            ("asl_mask", "reference_image"),
            ("aslref2anat_xfm", "transforms"),
            (("t1w_tpms", _pick_csf), "input_image"),
        ]),
    ])  # fmt:skip

    extract_deltam = pe.Node(
        ExtractCBF(
            name_source=name_source,
            dummy_scans=dummy_scans,
            fwhm=smooth_kernel,
            metadata=metadata,
        ),
        mem_gb=0.2,
        run_without_submitting=True,
        name="extract_deltam",
    )

    workflow.connect([
        (inputnode, extract_deltam, [
            ("asl_file", "asl_file"),
            ("aslcontext", "aslcontext"),
            ("m0scan_metadata", "m0scan_metadata"),
        ]),
        (reduce_mask, extract_deltam, [("out_mask", "in_mask")]),
    ])  # fmt:skip

    if metadata["M0Type"] == "Separate":
        mean_m0 = pe.Node(RobustAverage(), name="mean_m0", mem_gb=1)
        workflow.connect([
            (inputnode, mean_m0, [("m0scan", "in_file")]),
            (mean_m0, extract_deltam, [("out_file", "m0scan")]),
        ])  # fmt:skip

        enhance_and_skullstrip_m0scan_wf = init_enhance_and_skullstrip_asl_wf(
            pre_mask=False,
            name="enhance_and_skullstrip_m0scan_wf",
        )
        workflow.connect([
            (mean_m0, enhance_and_skullstrip_m0scan_wf, [("out_file", "inputnode.in_file")]),
            (enhance_and_skullstrip_m0scan_wf, reduce_mask, [("outputnode.mask_file", "m0_mask")]),
        ])  # fmt:skip

    compute_cbf = pe.Node(
        ComputeCBF(
            cbf_only=processing_target == "cbf",
            m0_scale=m0_scale,
        ),
        mem_gb=0.2,
        run_without_submitting=True,
        name="compute_cbf",
    )

    workflow.connect([
        (reduce_mask, compute_cbf, [("out_mask", "mask")]),
        (extract_deltam, compute_cbf, [
            ("out_file", "deltam"),
            ("m0_file", "m0_file"),
            ("metadata", "metadata"),
        ]),
        (compute_cbf, outputnode, [
            ("cbf_ts", "cbf_ts"),
            ("mean_cbf", "mean_cbf"),
            ("att", "att"),
            ("plds", "plds"),
        ]),
    ])  # fmt:skip

    if scorescrub:
        score_and_scrub_cbf = pe.Node(
            ScoreAndScrubCBF(tpm_threshold=0.7, cost_function="huber"),
            mem_gb=0.2,
            name="score_and_scrub_cbf",
            run_without_submitting=True,
        )

        workflow.__desc__ += """

Structural Correlation based Outlier Rejection (SCORE) algorithm was applied to the CBF timeseries
to discard CBF volumes with outlying values [@dolui2017structural] before computing the mean CBF.
Following SCORE, the Structural Correlation with RobUst Bayesian (SCRUB) algorithm was applied to
the CBF maps using structural tissue probability maps to reweight the mean CBF
[@dolui2017structural;@dolui2016scrub].
"""
        workflow.connect([
<<<<<<< HEAD
            (refine_mask, score_and_scrub_cbf, [("out_mask", "brain_mask")]),
=======
            (reduce_mask, score_and_scrub_cbf, [("out_mask", "mask")]),
>>>>>>> d6c868c0
            (compute_cbf, score_and_scrub_cbf, [("cbf_ts", "cbf_ts")]),
            (gm_tfm, score_and_scrub_cbf, [("output_image", "gm_tpm")]),
            (wm_tfm, score_and_scrub_cbf, [("output_image", "wm_tpm")]),
            (csf_tfm, score_and_scrub_cbf, [("output_image", "csf_tpm")]),
            (score_and_scrub_cbf, outputnode, [
                ("cbf_ts_score", "cbf_ts_score"),
                ("score_outlier_index", "score_outlier_index"),
                ("mean_cbf_score", "mean_cbf_score"),
                ("mean_cbf_scrub", "mean_cbf_scrub"),
            ]),
        ])  # fmt:skip

    if basil:
        workflow.__desc__ += f"""

CBF was also computed with Bayesian Inference for Arterial Spin Labeling (BASIL)
[@chappell2008variational], as implemented in *FSL* {Info.version()}.
BASIL computes CBF using a spatial regularization of the estimated perfusion image and
additionally calculates a partial-volume corrected CBF image [@chappell_pvc].
"""
        # Node to define bolus
        determine_bolus_duration = pe.Node(
            niu.Function(
                function=get_bolus_duration,
                input_names=["metadata", "is_casl"],
                output_names=["bolus"],
            ),
            name="determine_bolus_duration",
        )
        determine_bolus_duration.inputs.is_casl = is_casl
        workflow.connect([(extract_deltam, determine_bolus_duration, [("metadata", "metadata")])])

        # Node to define tis
        determine_inflow_times = pe.Node(
            niu.Function(
                function=get_inflow_times,
                input_names=["metadata", "is_casl"],
                output_names=["tis"],
            ),
            name="determine_inflow_times",
        )
        determine_inflow_times.inputs.is_casl = is_casl

        workflow.connect([(extract_deltam, determine_inflow_times, [("metadata", "metadata")])])

        # Node to estimate labeling efficiency
        estimate_alpha = pe.Node(
            niu.Function(
                function=estimate_labeling_efficiency,
                input_names=["metadata"],
                output_names=["labeling_efficiency"],
            ),
            name="estimate_alpha",
        )

        workflow.connect([(extract_deltam, estimate_alpha, [("metadata", "metadata")])])

        basil_kwargs = {}
        if "SliceTiming" in metadata.keys():
            slicetime_diffs = np.unique(np.diff(metadata["SliceTiming"]))
            # Check if slice times are monotonic
            monotonic_slicetimes = slicetime_diffs.size == 1
            # Check if slice times are ascending
            ascending_slicetimes = np.all(slicetime_diffs > 0)
            # Only set slicedt for ascending slice orders.
            if monotonic_slicetimes and ascending_slicetimes:
                basil_kwargs["slice_spacing"] = slicetime_diffs[0]
            else:
                config.loggers.interface.warning(
                    "Slice times are not ascending. They will be ignored in the BASIL call."
                )

        basilcbf = pe.Node(
            BASILCBF(
                m0_scale=m0_scale,
                pvc=True,
                pcasl=is_casl,
                **basil_kwargs,
            ),
            name="basilcbf",
            run_without_submitting=True,
            mem_gb=0.2,
        )

        workflow.connect([
            (reduce_mask, basilcbf, [("out_mask", "mask")]),
            (extract_deltam, basilcbf, [
                (("m0_file", _getfiledir), "out_basename"),
                ("out_file", "deltam"),
                ("m0_file", "mzero"),
            ]),
            (determine_bolus_duration, basilcbf, [("bolus", "bolus")]),
            (determine_inflow_times, basilcbf, [("tis", "tis")]),
            (estimate_alpha, basilcbf, [("labeling_efficiency", "alpha")]),
            (gm_tfm, basilcbf, [("output_image", "gm_tpm")]),
            (wm_tfm, basilcbf, [("output_image", "wm_tpm")]),
            (basilcbf, outputnode, [
                ("mean_cbf_basil", "mean_cbf_basil"),
                ("mean_cbf_gm_basil", "mean_cbf_gm_basil"),
                ("mean_cbf_wm_basil", "mean_cbf_wm_basil"),
                ("att_basil", "att_basil"),
            ]),
<<<<<<< HEAD
        ])
        # fmt:on

    return workflow


def init_compute_cbf_ge_wf(
    name_source,
    aslcontext,
    metadata,
    mem_gb,
    m0_scale=1,
    scorescrub=False,
    basil=False,
    name="compute_cbf_wf",
):
    """Calculate CBF for GE data.

    Workflow Graph
        .. workflow::
            :graph2use: orig
            :simple_form: yes

            import json

            from aslprep.tests.tests import mock_config
            from aslprep import config
            from aslprep.workflows.asl.cbf import init_compute_cbf_ge_wf

            with mock_config():
                perf_dir = config.execution.bids_dir / "sub-01" / "perf"
                with open(perf_dir / "sub-01_asl.json", "r") as fo:
                    metadata = json.load(fo)

                wf = init_compute_cbf_ge_wf(
                    name_source=str(perf_dir / "sub-01_asl.nii.gz"),
                    aslcontext=str(perf_dir / "sub-01_aslcontext.tsv"),
                    metadata=metadata,
                    mem_gb=0.1,
                )
    """
    workflow = Workflow(name=name)
    workflow.__desc__ = """\
The CBF was quantified from *preprocessed* ASL data using a standard
model [@detre_perfusion_1992;@alsop_recommended_2015].
"""
    if "SliceTiming" in metadata:
        workflow.__desc__ += (
            "Prior to calculating CBF, post-labeling delay values were shifted on a slice-wise "
            "basis based on the slice timing."
        )

    if m0_scale != 1:
        workflow.__desc__ += (
            f"Prior to calculating CBF, the M0 volumes were scaled by a factor of {m0_scale}."
        )

    inputnode = pe.Node(
        niu.IdentityInterface(
            fields=[
                "asl_file",
                "asl_mask",
                "t1w_tpms",
                "t1w_mask",
                "anat_to_aslref_xfm",
                "aslref_to_anat_xfm",
                "m0_file",
                "m0tr",
            ]
        ),
        name="inputnode",
    )
    outputnode = pe.Node(
        niu.IdentityInterface(
            fields=[
                "cbf_ts",
                "mean_cbf",
                "att",
                # SCORE/SCRUB outputs
                "cbf_ts_score",
                "mean_cbf_score",
                "mean_cbf_scrub",
                "score_outlier_index",
                # BASIL outputs
                "mean_cbf_basil",
                "mean_cbf_gm_basil",
                "mean_cbf_wm_basil",
                "att_basil",
            ]
        ),
        name="outputnode",
    )

    def _pick_gm(files):
        return files[0]

    def _pick_wm(files):
        return files[1]

    def _pick_csf(files):
        return files[2]

    def _getfiledir(file):
        import os

        return os.path.dirname(file)

    # convert tmps to asl_space
    # extract probability maps
    csf_tfm = pe.Node(
        ApplyTransforms(interpolation="NearestNeighbor", float=True),
        name="csf_tfm",
        mem_gb=0.1,
    )

    # fmt:off
    workflow.connect([
        (inputnode, csf_tfm, [
            ("asl_mask", "reference_image"),
            ("anat_to_aslref_xfm", "transforms"),
            (("t1w_tpms", _pick_csf), "input_image"),
        ]),
    ])
    # fmt:on

    wm_tfm = pe.Node(
        ApplyTransforms(interpolation="NearestNeighbor", float=True),
        name="wm_tfm",
        mem_gb=0.1,
    )

    # fmt:off
    workflow.connect([
        (inputnode, wm_tfm, [
            ("asl_mask", "reference_image"),
            ("anat_to_aslref_xfm", "transforms"),
            (("t1w_tpms", _pick_wm), "input_image"),
        ]),
    ])
    # fmt:on

    gm_tfm = pe.Node(
        ApplyTransforms(interpolation="NearestNeighbor", float=True),
        name="gm_tfm",
        mem_gb=0.1,
    )

    # fmt:off
    workflow.connect([
        (inputnode, gm_tfm, [
            ("asl_mask", "reference_image"),
            ("anat_to_aslref_xfm", "transforms"),
            (("t1w_tpms", _pick_gm), "input_image"),
        ]),
    ])
    # fmt:on

    aslcontext_df = pd.read_table(aslcontext)
    cbf_only = all(aslcontext_df["volume_type"].isin(("m0scan", "cbf")))
    if cbf_only and not basil:
        config.loggers.workflow.info(f"Only CBF volumes are detected in {name_source}.")
    elif cbf_only:
        config.loggers.workflow.warning(
            f"Only CBF volumes are detected in {name_source}. "
            "BASIL will automatically be disabled."
        )
        basil = False

    vol_types = aslcontext_df["volume_type"].tolist()
    deltam_volume_idx = [i for i, vol_type in enumerate(vol_types) if vol_type == "deltam"]
    cbf_volume_idx = [i for i, vol_type in enumerate(vol_types) if vol_type == "cbf"]
    control_volume_idx = [i for i, vol_type in enumerate(vol_types) if vol_type == "control"]

    refine_mask = pe.Node(RefineMask(), mem_gb=1, run_without_submitting=True, name="refine_mask")

    # fmt:off
    workflow.connect([
        (inputnode, refine_mask, [
            ("t1w_mask", "t1w_mask"),
            ("asl_mask", "asl_mask"),
            ("anat_to_aslref_xfm", "transforms"),
        ]),
    ])
    # fmt:on

    collect_cbf = pe.Node(
        niu.IdentityInterface(
            fields=["deltam", "cbf"],
        ),
        name="collect_cbf",
    )

    is_casl = pcasl_or_pasl(metadata=metadata)

    if deltam_volume_idx or control_volume_idx:
        # If deltaM or label-control pairs are available, then calculate CBF.
        extract_deltam = pe.Node(
            ExtractCBForDeltaM(file_type="d", aslcontext=aslcontext),
            mem_gb=1,
            run_without_submitting=True,
            name="extract_deltam",
        )

        # fmt:off
        workflow.connect([
            # extract deltaM data
            (inputnode, extract_deltam, [
                ("asl_file", "asl_file"),
                ("asl_mask", "asl_mask"),
            ]),
        ])
        # fmt:on

        compute_cbf = pe.Node(
            ComputeCBF(
                metadata=metadata,
                m0_scale=m0_scale,
                cbf_only=cbf_only,
            ),
            mem_gb=mem_gb,
            run_without_submitting=True,
            name="compute_cbf",
        )

        # fmt:off
        workflow.connect([
            (inputnode, compute_cbf, [("m0_file", "m0_file")]),
            (extract_deltam, compute_cbf, [("out_file", "deltam")]),
            (extract_deltam, collect_cbf, [("out_file", "deltam")]),
            (refine_mask, compute_cbf, [("out_mask", "mask")]),
            (compute_cbf, collect_cbf, [("cbf_ts", "cbf")]),
            (compute_cbf, outputnode, [
                ("cbf_ts", "cbf_ts"),
                ("mean_cbf", "mean_cbf"),
                ("att", "att"),
            ]),
        ])
        # fmt:on

    elif cbf_volume_idx:
        extract_cbf = pe.Node(
            ExtractCBForDeltaM(file_type="c"),
            mem_gb=1,
            run_without_submitting=True,
            name="extract_cbf",
        )

        # fmt:off
        workflow.connect([
            (inputnode, extract_cbf, [
                ("asl_file", "asl_file"),
                ("asl_mask", "asl_mask"),
            ]),
        ])
        # fmt:on

        mask_cbf = pe.Node(
            MultiImageMaths(op_string=" -mul  %s "),
            mem_gb=1,
            run_without_submitting=True,
            name="mask_cbf",
        )

        # fmt:off
        workflow.connect([
            (refine_mask, mask_cbf, [("out_mask", "in_file")]),
            (extract_cbf, mask_cbf, [("out_file", "operand_files")]),
            (mask_cbf, collect_cbf, [("out_file", "cbf")]),
            (mask_cbf, outputnode, [
                ("out_file", "cbf_ts"),
                ("out_file", "mean_cbf"),
            ]),
        ])
        # fmt:on

    else:
        raise ValueError(f"Unknown processing: {vol_types}")

    if scorescrub:
        workflow.__desc__ += """\
CBF is susceptible to artifacts due to low signal to noise ratio and high sensitivity to  motion.
Therefore, the Structural Correlation with RobUst Bayesian (SCRUB) algorithm was applied to the CBF
timeseries to discard few extreme outlier volumes (if present) and iteratively reweight the mean
CBF with structural tissues probability maps [@dolui2017structural;@dolui2016scrub].
"""

        score_and_scrub_cbf = pe.Node(
            ScoreAndScrubCBF(tpm_threshold=0.7, cost_function="huber"),
            mem_gb=mem_gb,
            name="score_and_scrub_cbf",
            run_without_submitting=True,
        )

        # fmt:off
        workflow.connect([
            (refine_mask, score_and_scrub_cbf, [("out_mask", "brain_mask")]),
            (gm_tfm, score_and_scrub_cbf, [("output_image", "gm_tpm")]),
            (wm_tfm, score_and_scrub_cbf, [("output_image", "wm_tpm")]),
            (csf_tfm, score_and_scrub_cbf, [("output_image", "csf_tpm")]),
            (collect_cbf, score_and_scrub_cbf, [("cbf", "cbf_ts")]),
            (score_and_scrub_cbf, outputnode, [
                ("cbf_ts_score", "cbf_ts_score"),
                ("score_outlier_index", "score_outlier_index"),
                ("mean_cbf_score", "mean_cbf_score"),
                ("mean_cbf_scrub", "mean_cbf_scrub"),
            ]),
        ])
        # fmt:on

    if basil:
        workflow.__desc__ += """\
In addition, CBF was also computed by Bayesian Inference for Arterial Spin Labeling
(BASIL) as implemented in FSL. BASIL is based on Bayesian inference principles
[@chappell2008variational], and computed CBF from ASL by incorporating natural
variability of other model parameters and spatial regularization of the estimated
perfusion image, including correction of partial volume effects [@chappell_pvc].
"""

        basil_kwargs = {}
        if "SliceTiming" in metadata.keys():
            # This won't work for non-ascending slice orders.
            basil_kwargs["slice_spacing"] = abs(
                metadata["SliceTiming"][1] - metadata["SliceTiming"][0]
            )

        basilcbf = pe.Node(
            BASILCBF(
                m0_scale=m0_scale,
                bolus=get_bolus_duration(metadata=metadata, is_casl=is_casl),
                alpha=estimate_labeling_efficiency(metadata=metadata),
                pvc=True,
                tis=get_inflow_times(metadata=metadata, is_casl=is_casl),
                pcasl=is_casl,
                **basil_kwargs,
            ),
            name="basilcbf",
            run_without_submitting=True,
            mem_gb=mem_gb,
        )
=======
        ])  # fmt:skip
>>>>>>> d6c868c0

        if metadata["M0Type"] != "Estimate":
            workflow.connect([(extract_deltam, basilcbf, [("m0tr", "m0tr")])])

    return workflow


def init_parcellate_cbf_wf(
    cbf_3d,
    min_coverage=0.5,
    mem_gb=0.1,
    omp_nthreads=1,
    name="parcellate_cbf_wf",
):
    """Parcellate CBF results using a set of atlases.

    Atlases are in MNI152NLin6Asym space, but ASLPrep is not guaranteed to generate
    MNI152NLin6Asym-space derivatives.
    However, it *is* guaranteed to generate MNI152NLin2009cAsym derivatives,
    so this workflow warps the atlases to asl reference space via the path:
    MNI152NLin6Asym --> MNI152NLin2009cAsym --> anat --> asl.

    Workflow Graph
        .. workflow::
            :graph2use: orig
            :simple_form: yes

            from aslprep.workflows.asl.cbf import init_parcellate_cbf_wf

            wf = init_parcellate_cbf_wf(cbf_3d=["mean_cbf", "mean_cbf_score"])

    Parameters
    ----------
    min_coverage
    scorescrub
    basil
    mem_gb
    omp_nthreads
    name
        Default is "parcellate_cbf_wf".

    Inputs
    ------
    source_file : str
    mean_cbf : str
    mean_cbf_score : Undefined or str
    mean_cbf_scrub : Undefined or str
    mean_cbf_basil : Undefined or str
    mean_cbf_gm_basil : Undefined or str
    asl_mask : str
    aslref2anat_xfm : str
    MNI152NLin2009cAsym_to_anat_xfm : str
        The transform from MNI152NLin2009cAsym to the subject's anatomical space.

    Outputs
    -------
    atlas_names : list of str
        A list of atlases used for parcellating the CBF results.
        The list of atlas names is generated by :func:`aslprep.utils.atlas.get_atlas_names`.
        The atlases include: "4S156Parcels", "4S256Parcels", "4S356Parcels", "4S456Parcels",
        "4S556Parcels", "4S656Parcels", "4S756Parcels", "4S856Parcels", "4S956Parcels",
        "4S1056Parcels", "Glasser", "Gordon", "Tian", and "HCP".
    mean_cbf_parcellated : list of str
    mean_cbf_score_parcellated : Undefined or list of str
        Only defined if ``scorescrub`` is True.
    mean_cbf_scrub_parcellated : Undefined or list of str
        Only defined if ``scorescrub`` is True.
    mean_cbf_basil_parcellated : Undefined or list of str
        Only defined if ``basil`` is True.
    mean_cbf_gm_basil_parcellated : Undefined or list of str
        Only defined if ``basil`` is True.
    """
    CBF_ENTITIES = {
        "mean_cbf": {},
        "mean_cbf_score": {
            "desc": "score",
        },
        "mean_cbf_scrub": {
            "desc": "scrub",
        },
        "mean_cbf_basil": {
            "desc": "basil",
        },
        "mean_cbf_gm_basil": {
            "desc": "basilGM",
        },
        "mean_cbf_wm_basil": {
            "desc": "basilWM",
        },
    }
    workflow = Workflow(name=name)

    workflow.__desc__ = f"""
Parcellated CBF estimates were extracted for the following atlases:
the Schaefer Supplemented with Subcortical Structures (4S) atlas
[@Schaefer_2017; @pauli2018high; @king2019functional; @najdenovska2018vivo; @glasser2013minimal] at
10 different resolutions (156, 256, 356, 456, 556, 656, 756, 856, 956, and 1056 parcels),
the Glasser atlas [@Glasser_2016], the Gordon atlas [@Gordon_2014],
the Tian subcortical atlas [@tian2020topographic], and the HCP CIFTI subcortical atlas
[@glasser2013minimal].
In cases of partial coverage, either uncovered voxels (values of all zeros or NaNs) were
ignored (when the parcel had >{min_coverage * 100}% coverage)
or the whole parcel was set to zero (when the parcel had <{min_coverage * 100}% coverage).
"""

    input_fields = [
        "source_file",
        "asl_mask",
        "aslref2anat_xfm",
        "MNI152NLin2009cAsym_to_anat_xfm",
    ]
    input_fields += cbf_3d
    inputnode = pe.Node(
        niu.IdentityInterface(fields=input_fields),
        name="inputnode",
    )
    output_fields = ["atlas_names"] + [f"{field}_parcellated" for field in cbf_3d]
    outputnode = pe.Node(
        niu.IdentityInterface(fields=output_fields),
        name="outputnode",
    )

    atlas_name_grabber = pe.Node(
        niu.Function(
            input_names=["subset"],
            output_names=["atlas_names"],
            function=get_atlas_names,
        ),
        name="atlas_name_grabber",
    )
    atlas_name_grabber.inputs.subset = "all"
    workflow.connect([(atlas_name_grabber, outputnode, [("atlas_names", "atlas_names")])])

    # get atlases via aslprep.data.load
    atlas_file_grabber = pe.MapNode(
        niu.Function(
            input_names=["atlas_name"],
            output_names=["atlas_file", "atlas_labels_file", "atlas_metadata_file"],
            function=get_atlas_nifti,
        ),
        name="atlas_file_grabber",
        iterfield=["atlas_name"],
    )
    workflow.connect([(atlas_name_grabber, atlas_file_grabber, [("atlas_names", "atlas_name")])])

    # Atlases are in MNI152NLin6Asym
    MNI152NLin6Asym_to_MNI152NLin2009cAsym = str(
        get_template(
            template="MNI152NLin2009cAsym",
            mode="image",
            suffix="xfm",
            extension=".h5",
            **{"from": "MNI152NLin6Asym"},
        ),
    )

    # Prepare to warp atlases from MNI152NLin6Asym to ASL reference space.
    # One of the output spaces selected by the user *may* be MNI152NLin6Asym,
    # but MNI152NLin2009cAsym is always used, so it's safer to go:
    # MNI152NLin6Asym --> MNI152NLin2009cAsym --> anat --> asl
    merge_xforms = pe.Node(niu.Merge(3), name="merge_xforms")
    merge_xforms.inputs.in1 = MNI152NLin6Asym_to_MNI152NLin2009cAsym

    workflow.connect([
        (inputnode, merge_xforms, [
            ("MNI152NLin2009cAsym_to_anat_xfm", "in2"),
            ("aslref2anat_xfm", "in3"),
        ]),
    ])  # fmt:skip

    # Using the generated transforms, apply them to get everything in the correct MNI form
    warp_atlases_to_asl_space = pe.MapNode(
        ApplyTransforms(
            interpolation="GenericLabel",
            input_image_type=3,
            dimension=3,
            invert_transform_flags=[False, False, True],
            args="-v",
        ),
        name="warp_atlases_to_asl_space",
        iterfield=["input_image"],
        mem_gb=mem_gb,
        n_procs=omp_nthreads,
    )

    workflow.connect([
        (inputnode, warp_atlases_to_asl_space, [("asl_mask", "reference_image")]),
        (atlas_file_grabber, warp_atlases_to_asl_space, [("atlas_file", "input_image")]),
        (merge_xforms, warp_atlases_to_asl_space, [("out", "transforms")]),
    ])  # fmt:skip

    for cbf_type in cbf_3d:
        parcellate_cbf = pe.MapNode(
            ParcellateCBF(min_coverage=min_coverage),
            name=f"parcellate_{cbf_type}",
            iterfield=["atlas", "atlas_labels"],
            mem_gb=mem_gb,
        )

        workflow.connect([
            (inputnode, parcellate_cbf, [
                (cbf_type, "in_file"),
                ("asl_mask", "mask"),
            ]),
            (atlas_file_grabber, parcellate_cbf, [("atlas_labels_file", "atlas_labels")]),
            (warp_atlases_to_asl_space, parcellate_cbf, [("output_image", "atlas")]),
        ])  # fmt:skip

        ds_cbf = pe.MapNode(
            DerivativesDataSink(
                base_directory=config.execution.aslprep_dir,
                check_hdr=False,
                suffix="cbf",
                **CBF_ENTITIES[cbf_type],
            ),
            name=f"ds_{cbf_type}",
            iterfield=["atlas", "in_file"],
            run_without_submitting=True,
        )
        workflow.connect([
            (inputnode, ds_cbf, [("source_file", "source_file")]),
            (atlas_name_grabber, ds_cbf, [("atlas_names", "atlas")]),
            (parcellate_cbf, ds_cbf, [("timeseries", "in_file")]),
        ])  # fmt:skip

        if cbf_type in ("mean_cbf", "mean_cbf_basil"):
            # I think it is easier to only retain the coverage file for the regular CBF estimates.
            # SCORE/SCRUB CBF should have the same coverage as the regular CBF.
            # BASIL might have different coverage because it drops any voxels with negative CBF,
            # but the different PVC types will have the same coverage as the main BASIL CBF.
            ds_coverage = pe.MapNode(
                DerivativesDataSink(
                    base_directory=config.execution.aslprep_dir,
                    check_hdr=False,
                    suffix="coverage",
                    **CBF_ENTITIES[cbf_type],
                ),
                name=f"ds_coverage_{cbf_type}",
                iterfield=["atlas", "in_file"],
                run_without_submitting=True,
            )

            workflow.connect([
                (inputnode, ds_coverage, [("source_file", "source_file")]),
                (atlas_name_grabber, ds_coverage, [("atlas_names", "atlas")]),
                (parcellate_cbf, ds_coverage, [("coverage", "in_file")]),
            ])  # fmt:skip

    # Get entities from atlas for datasinks
    get_atlas_entities = pe.MapNode(
        niu.Function(
            input_names=["filename"],
            output_names=["tpl", "atlas", "res", "suffix", "extension"],
            function=find_atlas_entities,
        ),
        name="get_atlas_entities",
        iterfield=["filename"],
    )
    workflow.connect([(atlas_file_grabber, get_atlas_entities, [("atlas_file", "filename")])])

    # Write out standard-space atlas file.
    # This won't be in the same space that the data were parcellated in,
    # but it's useful as a reference.
    ds_atlas = pe.MapNode(
        DerivativesDataSink(
            base_directory=config.execution.aslprep_dir,
            check_hdr=False,
            dismiss_entities=["datatype", "subject", "session", "task", "run", "desc"],
            allowed_entities=["space", "res", "den", "atlas", "desc", "cohort"],
        ),
        name="ds_atlas",
        iterfield=["space", "atlas", "resolution", "suffix", "extension", "in_file"],
        run_without_submitting=True,
    )

    workflow.connect([
        (inputnode, ds_atlas, [("source_file", "source_file")]),
        (atlas_file_grabber, ds_atlas, [("atlas_file", "in_file")]),
        (get_atlas_entities, ds_atlas, [
            ("tpl", "space"),
            ("atlas", "atlas"),
            ("res", "resolution"),
            ("suffix", "suffix"),
            ("extension", "extension"),
        ]),
    ])  # fmt:skip

    ds_atlas_labels_file = pe.MapNode(
        DerivativesDataSink(
            base_directory=config.execution.aslprep_dir,
            check_hdr=False,
            dismiss_entities=[
                "datatype",
                "subject",
                "session",
                "task",
                "run",
                "desc",
                "space",
                "res",
                "den",
                "cohort",
            ],
            allowed_entities=["atlas"],
            extension=".tsv",
        ),
        name="ds_atlas_labels_file",
        iterfield=["atlas", "suffix", "in_file"],
        run_without_submitting=True,
    )

    workflow.connect([
        (inputnode, ds_atlas_labels_file, [("source_file", "source_file")]),
        (atlas_file_grabber, ds_atlas_labels_file, [("atlas_labels_file", "in_file")]),
        (get_atlas_entities, ds_atlas_labels_file, [
            ("atlas", "atlas"),
            ("suffix", "suffix"),
        ]),
    ])  # fmt:skip

    ds_atlas_metadata = pe.MapNode(
        DerivativesDataSink(
            base_directory=config.execution.aslprep_dir,
            check_hdr=False,
            dismiss_entities=[
                "datatype",
                "subject",
                "session",
                "task",
                "run",
                "desc",
                "space",
                "res",
                "den",
                "cohort",
            ],
            allowed_entities=["atlas"],
            extension=".json",
        ),
        name="ds_atlas_metadata",
        iterfield=["atlas", "suffix", "in_file"],
        run_without_submitting=True,
    )

    workflow.connect([
        (inputnode, ds_atlas_metadata, [("source_file", "source_file")]),
        (atlas_file_grabber, ds_atlas_metadata, [("atlas_metadata_file", "in_file")]),
        (get_atlas_entities, ds_atlas_metadata, [
            ("atlas", "atlas"),
            ("suffix", "suffix"),
        ]),
    ])  # fmt:skip

    return workflow<|MERGE_RESOLUTION|>--- conflicted
+++ resolved
@@ -444,11 +444,7 @@
 [@dolui2017structural;@dolui2016scrub].
 """
         workflow.connect([
-<<<<<<< HEAD
-            (refine_mask, score_and_scrub_cbf, [("out_mask", "brain_mask")]),
-=======
-            (reduce_mask, score_and_scrub_cbf, [("out_mask", "mask")]),
->>>>>>> d6c868c0
+            (reduce_mask, score_and_scrub_cbf, [("out_mask", "brain_mask")]),
             (compute_cbf, score_and_scrub_cbf, [("cbf_ts", "cbf_ts")]),
             (gm_tfm, score_and_scrub_cbf, [("output_image", "gm_tpm")]),
             (wm_tfm, score_and_scrub_cbf, [("output_image", "wm_tpm")]),
@@ -551,349 +547,7 @@
                 ("mean_cbf_wm_basil", "mean_cbf_wm_basil"),
                 ("att_basil", "att_basil"),
             ]),
-<<<<<<< HEAD
-        ])
-        # fmt:on
-
-    return workflow
-
-
-def init_compute_cbf_ge_wf(
-    name_source,
-    aslcontext,
-    metadata,
-    mem_gb,
-    m0_scale=1,
-    scorescrub=False,
-    basil=False,
-    name="compute_cbf_wf",
-):
-    """Calculate CBF for GE data.
-
-    Workflow Graph
-        .. workflow::
-            :graph2use: orig
-            :simple_form: yes
-
-            import json
-
-            from aslprep.tests.tests import mock_config
-            from aslprep import config
-            from aslprep.workflows.asl.cbf import init_compute_cbf_ge_wf
-
-            with mock_config():
-                perf_dir = config.execution.bids_dir / "sub-01" / "perf"
-                with open(perf_dir / "sub-01_asl.json", "r") as fo:
-                    metadata = json.load(fo)
-
-                wf = init_compute_cbf_ge_wf(
-                    name_source=str(perf_dir / "sub-01_asl.nii.gz"),
-                    aslcontext=str(perf_dir / "sub-01_aslcontext.tsv"),
-                    metadata=metadata,
-                    mem_gb=0.1,
-                )
-    """
-    workflow = Workflow(name=name)
-    workflow.__desc__ = """\
-The CBF was quantified from *preprocessed* ASL data using a standard
-model [@detre_perfusion_1992;@alsop_recommended_2015].
-"""
-    if "SliceTiming" in metadata:
-        workflow.__desc__ += (
-            "Prior to calculating CBF, post-labeling delay values were shifted on a slice-wise "
-            "basis based on the slice timing."
-        )
-
-    if m0_scale != 1:
-        workflow.__desc__ += (
-            f"Prior to calculating CBF, the M0 volumes were scaled by a factor of {m0_scale}."
-        )
-
-    inputnode = pe.Node(
-        niu.IdentityInterface(
-            fields=[
-                "asl_file",
-                "asl_mask",
-                "t1w_tpms",
-                "t1w_mask",
-                "anat_to_aslref_xfm",
-                "aslref_to_anat_xfm",
-                "m0_file",
-                "m0tr",
-            ]
-        ),
-        name="inputnode",
-    )
-    outputnode = pe.Node(
-        niu.IdentityInterface(
-            fields=[
-                "cbf_ts",
-                "mean_cbf",
-                "att",
-                # SCORE/SCRUB outputs
-                "cbf_ts_score",
-                "mean_cbf_score",
-                "mean_cbf_scrub",
-                "score_outlier_index",
-                # BASIL outputs
-                "mean_cbf_basil",
-                "mean_cbf_gm_basil",
-                "mean_cbf_wm_basil",
-                "att_basil",
-            ]
-        ),
-        name="outputnode",
-    )
-
-    def _pick_gm(files):
-        return files[0]
-
-    def _pick_wm(files):
-        return files[1]
-
-    def _pick_csf(files):
-        return files[2]
-
-    def _getfiledir(file):
-        import os
-
-        return os.path.dirname(file)
-
-    # convert tmps to asl_space
-    # extract probability maps
-    csf_tfm = pe.Node(
-        ApplyTransforms(interpolation="NearestNeighbor", float=True),
-        name="csf_tfm",
-        mem_gb=0.1,
-    )
-
-    # fmt:off
-    workflow.connect([
-        (inputnode, csf_tfm, [
-            ("asl_mask", "reference_image"),
-            ("anat_to_aslref_xfm", "transforms"),
-            (("t1w_tpms", _pick_csf), "input_image"),
-        ]),
-    ])
-    # fmt:on
-
-    wm_tfm = pe.Node(
-        ApplyTransforms(interpolation="NearestNeighbor", float=True),
-        name="wm_tfm",
-        mem_gb=0.1,
-    )
-
-    # fmt:off
-    workflow.connect([
-        (inputnode, wm_tfm, [
-            ("asl_mask", "reference_image"),
-            ("anat_to_aslref_xfm", "transforms"),
-            (("t1w_tpms", _pick_wm), "input_image"),
-        ]),
-    ])
-    # fmt:on
-
-    gm_tfm = pe.Node(
-        ApplyTransforms(interpolation="NearestNeighbor", float=True),
-        name="gm_tfm",
-        mem_gb=0.1,
-    )
-
-    # fmt:off
-    workflow.connect([
-        (inputnode, gm_tfm, [
-            ("asl_mask", "reference_image"),
-            ("anat_to_aslref_xfm", "transforms"),
-            (("t1w_tpms", _pick_gm), "input_image"),
-        ]),
-    ])
-    # fmt:on
-
-    aslcontext_df = pd.read_table(aslcontext)
-    cbf_only = all(aslcontext_df["volume_type"].isin(("m0scan", "cbf")))
-    if cbf_only and not basil:
-        config.loggers.workflow.info(f"Only CBF volumes are detected in {name_source}.")
-    elif cbf_only:
-        config.loggers.workflow.warning(
-            f"Only CBF volumes are detected in {name_source}. "
-            "BASIL will automatically be disabled."
-        )
-        basil = False
-
-    vol_types = aslcontext_df["volume_type"].tolist()
-    deltam_volume_idx = [i for i, vol_type in enumerate(vol_types) if vol_type == "deltam"]
-    cbf_volume_idx = [i for i, vol_type in enumerate(vol_types) if vol_type == "cbf"]
-    control_volume_idx = [i for i, vol_type in enumerate(vol_types) if vol_type == "control"]
-
-    refine_mask = pe.Node(RefineMask(), mem_gb=1, run_without_submitting=True, name="refine_mask")
-
-    # fmt:off
-    workflow.connect([
-        (inputnode, refine_mask, [
-            ("t1w_mask", "t1w_mask"),
-            ("asl_mask", "asl_mask"),
-            ("anat_to_aslref_xfm", "transforms"),
-        ]),
-    ])
-    # fmt:on
-
-    collect_cbf = pe.Node(
-        niu.IdentityInterface(
-            fields=["deltam", "cbf"],
-        ),
-        name="collect_cbf",
-    )
-
-    is_casl = pcasl_or_pasl(metadata=metadata)
-
-    if deltam_volume_idx or control_volume_idx:
-        # If deltaM or label-control pairs are available, then calculate CBF.
-        extract_deltam = pe.Node(
-            ExtractCBForDeltaM(file_type="d", aslcontext=aslcontext),
-            mem_gb=1,
-            run_without_submitting=True,
-            name="extract_deltam",
-        )
-
-        # fmt:off
-        workflow.connect([
-            # extract deltaM data
-            (inputnode, extract_deltam, [
-                ("asl_file", "asl_file"),
-                ("asl_mask", "asl_mask"),
-            ]),
-        ])
-        # fmt:on
-
-        compute_cbf = pe.Node(
-            ComputeCBF(
-                metadata=metadata,
-                m0_scale=m0_scale,
-                cbf_only=cbf_only,
-            ),
-            mem_gb=mem_gb,
-            run_without_submitting=True,
-            name="compute_cbf",
-        )
-
-        # fmt:off
-        workflow.connect([
-            (inputnode, compute_cbf, [("m0_file", "m0_file")]),
-            (extract_deltam, compute_cbf, [("out_file", "deltam")]),
-            (extract_deltam, collect_cbf, [("out_file", "deltam")]),
-            (refine_mask, compute_cbf, [("out_mask", "mask")]),
-            (compute_cbf, collect_cbf, [("cbf_ts", "cbf")]),
-            (compute_cbf, outputnode, [
-                ("cbf_ts", "cbf_ts"),
-                ("mean_cbf", "mean_cbf"),
-                ("att", "att"),
-            ]),
-        ])
-        # fmt:on
-
-    elif cbf_volume_idx:
-        extract_cbf = pe.Node(
-            ExtractCBForDeltaM(file_type="c"),
-            mem_gb=1,
-            run_without_submitting=True,
-            name="extract_cbf",
-        )
-
-        # fmt:off
-        workflow.connect([
-            (inputnode, extract_cbf, [
-                ("asl_file", "asl_file"),
-                ("asl_mask", "asl_mask"),
-            ]),
-        ])
-        # fmt:on
-
-        mask_cbf = pe.Node(
-            MultiImageMaths(op_string=" -mul  %s "),
-            mem_gb=1,
-            run_without_submitting=True,
-            name="mask_cbf",
-        )
-
-        # fmt:off
-        workflow.connect([
-            (refine_mask, mask_cbf, [("out_mask", "in_file")]),
-            (extract_cbf, mask_cbf, [("out_file", "operand_files")]),
-            (mask_cbf, collect_cbf, [("out_file", "cbf")]),
-            (mask_cbf, outputnode, [
-                ("out_file", "cbf_ts"),
-                ("out_file", "mean_cbf"),
-            ]),
-        ])
-        # fmt:on
-
-    else:
-        raise ValueError(f"Unknown processing: {vol_types}")
-
-    if scorescrub:
-        workflow.__desc__ += """\
-CBF is susceptible to artifacts due to low signal to noise ratio and high sensitivity to  motion.
-Therefore, the Structural Correlation with RobUst Bayesian (SCRUB) algorithm was applied to the CBF
-timeseries to discard few extreme outlier volumes (if present) and iteratively reweight the mean
-CBF with structural tissues probability maps [@dolui2017structural;@dolui2016scrub].
-"""
-
-        score_and_scrub_cbf = pe.Node(
-            ScoreAndScrubCBF(tpm_threshold=0.7, cost_function="huber"),
-            mem_gb=mem_gb,
-            name="score_and_scrub_cbf",
-            run_without_submitting=True,
-        )
-
-        # fmt:off
-        workflow.connect([
-            (refine_mask, score_and_scrub_cbf, [("out_mask", "brain_mask")]),
-            (gm_tfm, score_and_scrub_cbf, [("output_image", "gm_tpm")]),
-            (wm_tfm, score_and_scrub_cbf, [("output_image", "wm_tpm")]),
-            (csf_tfm, score_and_scrub_cbf, [("output_image", "csf_tpm")]),
-            (collect_cbf, score_and_scrub_cbf, [("cbf", "cbf_ts")]),
-            (score_and_scrub_cbf, outputnode, [
-                ("cbf_ts_score", "cbf_ts_score"),
-                ("score_outlier_index", "score_outlier_index"),
-                ("mean_cbf_score", "mean_cbf_score"),
-                ("mean_cbf_scrub", "mean_cbf_scrub"),
-            ]),
-        ])
-        # fmt:on
-
-    if basil:
-        workflow.__desc__ += """\
-In addition, CBF was also computed by Bayesian Inference for Arterial Spin Labeling
-(BASIL) as implemented in FSL. BASIL is based on Bayesian inference principles
-[@chappell2008variational], and computed CBF from ASL by incorporating natural
-variability of other model parameters and spatial regularization of the estimated
-perfusion image, including correction of partial volume effects [@chappell_pvc].
-"""
-
-        basil_kwargs = {}
-        if "SliceTiming" in metadata.keys():
-            # This won't work for non-ascending slice orders.
-            basil_kwargs["slice_spacing"] = abs(
-                metadata["SliceTiming"][1] - metadata["SliceTiming"][0]
-            )
-
-        basilcbf = pe.Node(
-            BASILCBF(
-                m0_scale=m0_scale,
-                bolus=get_bolus_duration(metadata=metadata, is_casl=is_casl),
-                alpha=estimate_labeling_efficiency(metadata=metadata),
-                pvc=True,
-                tis=get_inflow_times(metadata=metadata, is_casl=is_casl),
-                pcasl=is_casl,
-                **basil_kwargs,
-            ),
-            name="basilcbf",
-            run_without_submitting=True,
-            mem_gb=mem_gb,
-        )
-=======
         ])  # fmt:skip
->>>>>>> d6c868c0
 
         if metadata["M0Type"] != "Estimate":
             workflow.connect([(extract_deltam, basilcbf, [("m0tr", "m0tr")])])
