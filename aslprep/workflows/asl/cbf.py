# emacs: -*- mode: python; py-indent-offset: 4; indent-tabs-mode: nil -*-
# vi: set ft=python sts=4 ts=4 sw=4 et:
"""Workflows for calculating CBF."""
import pandas as pd
from nipype.interfaces import utility as niu
from nipype.interfaces.fsl import Info, MultiImageMaths
from nipype.pipeline import engine as pe
from templateflow.api import get as get_template

from aslprep import config
from aslprep.interfaces.ants import ApplyTransforms
from aslprep.interfaces.cbf_computation import (
    BASILCBF,
    ComputeCBF,
    ExtractCBF,
    ExtractCBForDeltaM,
    RefineMask,
    ScoreAndScrubCBF,
)
from aslprep.interfaces.parcellation import ParcellateCBF
from aslprep.niworkflows.engine.workflows import LiterateWorkflow as Workflow
from aslprep.utils.atlas import get_atlas_names, get_atlas_nifti
from aslprep.utils.misc import (
    determine_multi_pld,
    estimate_labeling_efficiency,
    get_bolus_duration,
    get_inflow_times,
    pcasl_or_pasl,
)


def init_compute_cbf_wf(
    name_source,
    processing_target,
    metadata,
    dummy_vols,
    scorescrub=False,
    basil=False,
    m0_scale=1,
    smooth_kernel=5,
    name="compute_cbf_wf",
):
    """Create a workflow for :abbr:`CCBF (compute cbf)`.

    Workflow Graph
        .. workflow::
            :graph2use: orig
            :simple_form: yes

            from aslprep.workflows.asl.cbf import init_compute_cbf_wf

            wf = init_compute_cbf_wf(
                name_source="",
                processing_target="controllabel",
                metadata={},
                dummy_vols=0,
            )

    Parameters
    ----------
    name_source : :obj:`str`
        Path to the raw ASL file.
    metadata : :obj:`dict`
        BIDS metadata for asl file
    scorescrub
    basil
    m0_scale
    smooth_kernel
    name : :obj:`str`
        Name of workflow (default: ``compute_cbf_wf``)

    Inputs
    ------
    asl_file
        asl series NIfTI file, after preprocessing
    aslcontext : :obj:`str`
    m0scan : :obj:`str` or None
    m0scan_metadata : :obj:`dict` or None
    asl_mask
        asl mask NIFTI file
    t1w_tpms
        t1w probability maps
    t1w_mask
        t1w mask Nifti
    anat_to_aslref_xfm
        t1w to asl transformation file
    aslref_to_anat_xfm
        asl to t1w transformation file

    Outputs
    -------
    *cbf
       all cbf outputs
       cbf,score, scrub, pv, and basil
    """
    workflow = Workflow(name=name)

    workflow.__desc__ = """
### Cerebral blood flow computation and denoising

"""

    is_casl = pcasl_or_pasl(metadata=metadata)
    is_multi_pld = determine_multi_pld(metadata=metadata)
    aslcontext_df = pd.read_table(aslcontext)
    cbf_only = all(aslcontext_df["volume_type"].isin(("m0scan", "cbf")))
    if cbf_only and not basil:
        config.loggers.workflow.info(f"Only CBF volumes are detected in {name_source}.")
    elif cbf_only:
        config.loggers.workflow.warning(
            f"Only CBF volumes are detected in {name_source}. "
            "BASIL will automatically be disabled."
        )
        basil = False

    if cbf_only:
        workflow.__desc__ += """\
*ASLPrep* loaded pre-calculated cerebral blood flow (CBF) data from the ASL file.
"""

    elif is_casl:
        if is_multi_pld:
            workflow.__desc__ += f"""\
*ASLPrep* calculated cerebral blood flow (CBF) from the multi-delay
{metadata['ArterialSpinLabelingType']} data using the following method.

First, delta-M values were averaged over time for each post-labeling delay (PLD).

Next, arterial transit time (ATT) was estimated on a voxel-wise basis according to
@dai2012reduced.

CBF was then calculated for each delay using the mean delta-M values and the estimated ATT,
according to the formula from @fan2017long.

CBF was then averaged over delays according to @juttukonda2021characterizing,
in which an unweighted average is calculated for each voxel across all delays in which
PLD + labeling duration > ATT.
"""
        else:
            # Single-delay (P)CASL data
            workflow.__desc__ += f"""\
*ASLPrep* calculated cerebral blood flow (CBF) from the single-delay
{metadata['ArterialSpinLabelingType']} using a single-compartment general kinetic model
[@buxton1998general].
"""

    else:
        bcut = metadata.get("BolusCutOffDelayTechnique")

        if is_multi_pld:
            raise ValueError(
                "Multi-delay data are not supported for PASL sequences at the moment."
            )

        # Single-delay PASL data, with different bolus cut-off techniques
        if bcut == "QUIPSS":
            workflow.__desc__ += """\
*ASLPrep* calculated cerebral blood flow (CBF) from the single-delay PASL
using a single-compartment general kinetic model [@buxton1998general]
using the QUIPSS modification, as described in @wong1998quantitative.
"""
        elif bcut == "QUIPSSII":
            workflow.__desc__ += """\
*ASLPrep* calculated cerebral blood flow (CBF) from the single-delay PASL
using a single-compartment general kinetic model [@buxton1998general]
using the QUIPSS II modification, as described in @alsop_recommended_2015.
"""
        elif bcut == "Q2TIPS":
            workflow.__desc__ += """\
*ASLPrep* calculated cerebral blood flow (CBF) from the single-delay PASL
using a single-compartment general kinetic model [@buxton1998general]
using the Q2TIPS modification, as described in @noguchi2015technical.
"""
        else:
            # No bolus cutoff delay technique
            raise ValueError("PASL without a bolus cut-off technique is not supported in ASLPrep.")
    if "SliceTiming" in metadata:
        workflow.__desc__ += (
            "Prior to calculating CBF, post-labeling delay values were shifted on a slice-wise "
            "basis based on the slice timing."
        )

    if m0_scale != 1:
        workflow.__desc__ += (
            f"Prior to calculating CBF, the M0 volumes were scaled by a factor of {m0_scale}."
        )

    inputnode = pe.Node(
        niu.IdentityInterface(
            fields=[
                "asl_file",
                "aslcontext",
                "m0scan",
                "m0scan_metadata",
                "asl_mask",
                "t1w_tpms",
                "t1w_mask",
                "anat_to_aslref_xfm",
                "aslref_to_anat_xfm",
            ]
        ),
        name="inputnode",
    )

    outputnode = pe.Node(
        niu.IdentityInterface(
            fields=[
                "mean_cbf",
                "cbf_ts",  # Only calculated for single-delay data
                "att",  # Only calculated for multi-delay data
                # SCORE/SCRUB outputs
                "cbf_ts_score",
                "mean_cbf_score",
                "mean_cbf_scrub",
                "score_outlier_index",
                # BASIL outputs
                "mean_cbf_basil",
                "mean_cbf_gm_basil",
                "mean_cbf_wm_basil",
                "att_basil",
            ]
        ),
        name="outputnode",
    )

    refine_mask = pe.Node(
        RefineMask(),
        mem_gb=0.2,
        run_without_submitting=True,
        name="refine_mask",
    )

    # fmt:off
    workflow.connect([
        (inputnode, refine_mask, [
            ("t1w_mask", "t1w_mask"),
            ("asl_mask", "asl_mask"),
            ("anat_to_aslref_xfm", "transforms"),
        ]),
    ])
    # fmt:on

    # Warp tissue probability maps to ASL space
    def _pick_gm(files):
        return files[0]

    def _pick_wm(files):
        return files[1]

    def _pick_csf(files):
        return files[2]

    def _getfiledir(file):
        import os

        return os.path.dirname(file)

    gm_tfm = pe.Node(
        ApplyTransforms(interpolation="NearestNeighbor", float=True),
        name="gm_tfm",
        mem_gb=0.1,
    )

    # fmt:off
    workflow.connect([
        (inputnode, gm_tfm, [
            ("asl_mask", "reference_image"),
            ("anat_to_aslref_xfm", "transforms"),
            (("t1w_tpms", _pick_gm), "input_image"),
        ]),
    ])
    # fmt:on

    wm_tfm = pe.Node(
        ApplyTransforms(interpolation="NearestNeighbor", float=True),
        name="wm_tfm",
        mem_gb=0.1,
    )

    # fmt:off
    workflow.connect([
        (inputnode, wm_tfm, [
            ("asl_mask", "reference_image"),
            ("anat_to_aslref_xfm", "transforms"),
            (("t1w_tpms", _pick_wm), "input_image"),
        ]),
    ])
    # fmt:on

    csf_tfm = pe.Node(
        ApplyTransforms(interpolation="NearestNeighbor", float=True),
        name="csf_tfm",
        mem_gb=0.1,
    )

    # fmt:off
    workflow.connect([
        (inputnode, csf_tfm, [
            ("asl_mask", "reference_image"),
            ("anat_to_aslref_xfm", "transforms"),
            (("t1w_tpms", _pick_csf), "input_image"),
        ]),
    ])
    # fmt:on

<<<<<<< HEAD
=======
    tiscbf = get_tis(metadata)
    is_casl = pcasl_or_pasl(metadata=metadata)

    if (processing_target == "cbf") and not basil:
        config.loggers.workflow.info(f"Only CBF volumes are detected in {name_source}.")
    elif processing_target == "cbf":
        config.loggers.workflow.warning(
            f"Only CBF volumes are detected in {name_source}. "
            "BASIL will automatically be disabled."
        )
        basil = False

>>>>>>> 2721f5a2
    extract_deltam = pe.Node(
        ExtractCBF(
            name_source=name_source,
            dummy_vols=dummy_vols,
            fwhm=smooth_kernel,
            metadata=metadata,
        ),
        mem_gb=0.2,
        run_without_submitting=True,
        name="extract_deltam",
    )

    # fmt:off
    workflow.connect([
        (inputnode, extract_deltam, [
            ("asl_file", "asl_file"),
            ("aslcontext", "aslcontext"),
            ("m0scan", "m0scan"),
            ("m0scan_metadata", "m0scan_metadata"),
        ]),
        (refine_mask, extract_deltam, [("out_mask", "in_mask")]),
    ])
    # fmt:on

    compute_cbf = pe.Node(
        ComputeCBF(
            cbf_only=processing_target == "cbf",
            m0_scale=m0_scale,
        ),
        mem_gb=0.2,
        run_without_submitting=True,
        name="compute_cbf",
    )

    # fmt:off
    workflow.connect([
        (refine_mask, compute_cbf, [("out_mask", "mask")]),
        (extract_deltam, compute_cbf, [
            ("out_file", "deltam"),
            ("m0_file", "m0_file"),
            ("metadata", "metadata"),
        ]),
        (compute_cbf, outputnode, [
            ("cbf_ts", "cbf_ts"),
            ("mean_cbf", "mean_cbf"),
            ("att", "att"),
        ]),
    ])
    # fmt:on

    if scorescrub:
        score_and_scrub_cbf = pe.Node(
            ScoreAndScrubCBF(tpm_threshold=0.7, wavelet_function="huber"),
            mem_gb=0.2,
            name="score_and_scrub_cbf",
            run_without_submitting=True,
        )

        workflow.__desc__ += """

Structural Correlation based Outlier Rejection (SCORE) algorithm was applied to the CBF timeseries
to discard CBF volumes with outlying values [@dolui2017structural] before computing the mean CBF.
Following SCORE, the Structural Correlation with RobUst Bayesian (SCRUB) algorithm was applied to
the CBF maps using structural tissue probability maps to reweight the mean CBF
[@dolui2017structural;@dolui2016scrub].
"""
        # fmt:off
        workflow.connect([
            (refine_mask, score_and_scrub_cbf, [("out_mask", "mask")]),
            (compute_cbf, score_and_scrub_cbf, [("cbf_ts", "cbf_ts")]),
            (gm_tfm, score_and_scrub_cbf, [("output_image", "gm_tpm")]),
            (wm_tfm, score_and_scrub_cbf, [("output_image", "wm_tpm")]),
            (csf_tfm, score_and_scrub_cbf, [("output_image", "csf_tpm")]),
            (score_and_scrub_cbf, outputnode, [
                ("cbf_ts_score", "cbf_ts_score"),
                ("score_outlier_index", "score_outlier_index"),
                ("mean_cbf_score", "mean_cbf_score"),
                ("mean_cbf_scrub", "mean_cbf_scrub"),
            ]),
        ])
        # fmt:on

    if basil:
        workflow.__desc__ += f"""

CBF was also computed with Bayesian Inference for Arterial Spin Labeling (BASIL)
[@chappell2008variational], as implemented in *FSL* {Info.version().split(':')[0]}.
BASIL computes CBF using a spatial regularization of the estimated perfusion image and
additionally calculates a partial-volume corrected CBF image [@chappell_pvc].
"""
        # Node to define bolus
        determine_bolus_duration = pe.Node(
            niu.Function(
                function=get_bolus_duration,
                input_names=["metadata", "is_casl"],
                output_names=["bolus"],
            ),
            name="determine_bolus_duration",
        )
        determine_bolus_duration.inputs.is_casl = is_casl
        workflow.connect([(extract_deltam, determine_bolus_duration, [("metadata", "metadata")])])

        # Node to define tis
        determine_inflow_times = pe.Node(
            niu.Function(
                function=get_inflow_times,
                input_names=["metadata", "is_casl"],
                output_names=["tis"],
            ),
            name="determine_inflow_times",
        )
        determine_inflow_times.inputs.is_casl = is_casl

        workflow.connect([(extract_deltam, determine_inflow_times, [("metadata", "metadata")])])

        # Node to estimate labeling efficiency
        estimate_alpha = pe.Node(
            niu.Function(
                function=estimate_labeling_efficiency,
                input_names=["metadata"],
                output_names=["labeling_efficiency"],
            ),
            name="estimate_alpha",
        )

        workflow.connect([(extract_deltam, estimate_alpha, [("metadata", "metadata")])])

        basil_kwargs = {}
        if "SliceTiming" in metadata.keys():
            # This won't work for non-ascending slice orders.
            basil_kwargs["slice_spacing"] = abs(
                metadata["SliceTiming"][1] - metadata["SliceTiming"][0]
            )

        basilcbf = pe.Node(
            BASILCBF(
                m0_scale=m0_scale,
                pvc=True,
                pcasl=is_casl,
                **basil_kwargs,
            ),
            name="basilcbf",
            run_without_submitting=True,
            mem_gb=0.2,
        )

        # fmt:off
        workflow.connect([
            (refine_mask, basilcbf, [("out_mask", "mask")]),
            (extract_deltam, basilcbf, [
                (("m0_file", _getfiledir), "out_basename"),
                ("out_file", "deltam"),
                ("m0_file", "mzero"),
                ("m0tr", "m0tr"),
            ]),
            (determine_bolus_duration, basilcbf, [("bolus", "bolus")]),
            (determine_inflow_times, basilcbf, [("tis", "tis")]),
            (estimate_alpha, basilcbf, [("labeling_efficiency", "alpha")]),
            (gm_tfm, basilcbf, [("output_image", "gm_tpm")]),
            (wm_tfm, basilcbf, [("output_image", "wm_tpm")]),
            (basilcbf, outputnode, [
                ("mean_cbf_basil", "mean_cbf_basil"),
                ("mean_cbf_gm_basil", "mean_cbf_gm_basil"),
                ("mean_cbf_wm_basil", "mean_cbf_wm_basil"),
                ("att_basil", "att_basil"),
            ]),
        ])
        # fmt:on

    return workflow


def init_compute_cbf_ge_wf(
    name_source,
    aslcontext,
    metadata,
    mem_gb,
    m0_scale=1,
    scorescrub=False,
    basil=False,
    name="compute_cbf_wf",
):
    """Calculate CBF for GE data.

    Workflow Graph
        .. workflow::
            :graph2use: orig
            :simple_form: yes

            from aslprep.workflows.asl.cbf import init_compute_cbf_ge_wf

            wf = init_compute_cbf_ge_wf(
                name_source="",
                metadata={},
                mem_gb=0.1,
            )
    """
    workflow = Workflow(name=name)
    workflow.__desc__ = """\
The CBF was quantified from *preprocessed* ASL data using a standard
model [@detre_perfusion_1992;@alsop_recommended_2015].
"""
    if "SliceTiming" in metadata:
        workflow.__desc__ += (
            "Prior to calculating CBF, post-labeling delay values were shifted on a slice-wise "
            "basis based on the slice timing."
        )

    if m0_scale != 1:
        workflow.__desc__ += (
            f"Prior to calculating CBF, the M0 volumes were scaled by a factor of {m0_scale}."
        )

    inputnode = pe.Node(
        niu.IdentityInterface(
            fields=[
                "asl_file",
                "asl_mask",
                "t1w_tpms",
                "t1w_mask",
                "anat_to_aslref_xfm",
                "aslref_to_anat_xfm",
                "m0_file",
                "m0tr",
            ]
        ),
        name="inputnode",
    )
    outputnode = pe.Node(
        niu.IdentityInterface(
            fields=[
                "cbf_ts",
                "mean_cbf",
                "att",
                # SCORE/SCRUB outputs
                "cbf_ts_score",
                "mean_cbf_score",
                "mean_cbf_scrub",
                "score_outlier_index",
                # BASIL outputs
                "mean_cbf_basil",
                "mean_cbf_gm_basil",
                "mean_cbf_wm_basil",
                "att_basil",
            ]
        ),
        name="outputnode",
    )

    def _pick_gm(files):
        return files[0]

    def _pick_wm(files):
        return files[1]

    def _pick_csf(files):
        return files[2]

    def _getfiledir(file):
        import os

        return os.path.dirname(file)

    # convert tmps to asl_space
    # extract probability maps
    csf_tfm = pe.Node(
        ApplyTransforms(interpolation="NearestNeighbor", float=True),
        name="csf_tfm",
        mem_gb=0.1,
    )

    # fmt:off
    workflow.connect([
        (inputnode, csf_tfm, [
            ("asl_mask", "reference_image"),
            ("anat_to_aslref_xfm", "transforms"),
            (("t1w_tpms", _pick_csf), "input_image"),
        ]),
    ])
    # fmt:on

    wm_tfm = pe.Node(
        ApplyTransforms(interpolation="NearestNeighbor", float=True),
        name="wm_tfm",
        mem_gb=0.1,
    )

    # fmt:off
    workflow.connect([
        (inputnode, wm_tfm, [
            ("asl_mask", "reference_image"),
            ("anat_to_aslref_xfm", "transforms"),
            (("t1w_tpms", _pick_wm), "input_image"),
        ]),
    ])
    # fmt:on

    gm_tfm = pe.Node(
        ApplyTransforms(interpolation="NearestNeighbor", float=True),
        name="gm_tfm",
        mem_gb=0.1,
    )

    # fmt:off
    workflow.connect([
        (inputnode, gm_tfm, [
            ("asl_mask", "reference_image"),
            ("anat_to_aslref_xfm", "transforms"),
            (("t1w_tpms", _pick_gm), "input_image"),
        ]),
    ])
    # fmt:on

    aslcontext_df = pd.read_table(aslcontext)
    cbf_only = all(aslcontext_df["volume_type"].isin(("m0scan", "cbf")))
    if cbf_only and not basil:
        config.loggers.workflow.info(f"Only CBF volumes are detected in {name_source}.")
    elif cbf_only:
        config.loggers.workflow.warning(
            f"Only CBF volumes are detected in {name_source}. "
            "BASIL will automatically be disabled."
        )
        basil = False

    vol_types = aslcontext_df["volume_type"].tolist()
    deltam_volume_idx = [i for i, vol_type in enumerate(vol_types) if vol_type == "deltam"]
    cbf_volume_idx = [i for i, vol_type in enumerate(vol_types) if vol_type == "cbf"]
    control_volume_idx = [i for i, vol_type in enumerate(vol_types) if vol_type == "control"]

    refine_mask = pe.Node(RefineMask(), mem_gb=1, run_without_submitting=True, name="refine_mask")

    # fmt:off
    workflow.connect([
        (inputnode, refine_mask, [
            ("t1w_mask", "t1w_mask"),
            ("asl_mask", "asl_mask"),
            ("anat_to_aslref_xfm", "transforms"),
        ]),
    ])
    # fmt:on

    collect_cbf = pe.Node(
        niu.IdentityInterface(
            fields=["deltam", "cbf"],
        ),
        name="collect_cbf",
    )

    is_casl = pcasl_or_pasl(metadata=metadata)

    if deltam_volume_idx or control_volume_idx:
        # If deltaM or label-control pairs are available, then calculate CBF.
        extract_deltam = pe.Node(
            ExtractCBForDeltaM(file_type="d", aslcontext=aslcontext),
            mem_gb=1,
            run_without_submitting=True,
            name="extract_deltam",
        )

        # fmt:off
        workflow.connect([
            # extract deltaM data
            (inputnode, extract_deltam, [
                ("asl_file", "asl_file"),
                ("asl_mask", "asl_mask"),
            ]),
        ])
        # fmt:on

        compute_cbf = pe.Node(
            ComputeCBF(
                metadata=metadata,
                m0_scale=m0_scale,
                cbf_only=cbf_only,
            ),
            mem_gb=mem_gb,
            run_without_submitting=True,
            name="compute_cbf",
        )

        # fmt:off
        workflow.connect([
            (inputnode, compute_cbf, [("m0_file", "m0_file")]),
            (extract_deltam, compute_cbf, [("out_file", "deltam")]),
            (extract_deltam, collect_cbf, [("out_file", "deltam")]),
            (refine_mask, compute_cbf, [("out_mask", "mask")]),
            (compute_cbf, collect_cbf, [("cbf_ts", "cbf")]),
            (compute_cbf, outputnode, [
                ("cbf_ts", "cbf_ts"),
                ("mean_cbf", "mean_cbf"),
                ("att", "att"),
            ]),
        ])
        # fmt:on

    elif cbf_volume_idx:
        extract_cbf = pe.Node(
            ExtractCBForDeltaM(file_type="c"),
            mem_gb=1,
            run_without_submitting=True,
            name="extract_cbf",
        )

        # fmt:off
        workflow.connect([
            (inputnode, extract_cbf, [
                ("asl_file", "asl_file"),
                ("asl_mask", "asl_mask"),
            ]),
        ])
        # fmt:on

        mask_cbf = pe.Node(
            MultiImageMaths(op_string=" -mul  %s "),
            mem_gb=1,
            run_without_submitting=True,
            name="mask_cbf",
        )

        # fmt:off
        workflow.connect([
            (refine_mask, mask_cbf, [("out_mask", "in_file")]),
            (extract_cbf, mask_cbf, [("out_file", "operand_files")]),
            (mask_cbf, collect_cbf, [("out_file", "cbf")]),
            (mask_cbf, outputnode, [
                ("out_file", "cbf_ts"),
                ("out_file", "mean_cbf"),
            ]),
        ])
        # fmt:on

    if scorescrub:
        workflow.__desc__ += """\
CBF is susceptible to artifacts due to low signal to noise ratio and high sensitivity to  motion.
Therefore, the Structural Correlation with RobUst Bayesian (SCRUB) algorithm was applied to the CBF
timeseries to discard few extreme outlier volumes (if present) and iteratively reweight the mean
CBF with structural tissues probability maps [@dolui2017structural;@dolui2016scrub].
"""

        score_and_scrub_cbf = pe.Node(
            ScoreAndScrubCBF(tpm_threshold=0.7, wavelet_function="huber"),
            mem_gb=mem_gb,
            name="score_and_scrub_cbf",
            run_without_submitting=True,
        )

        # fmt:off
        workflow.connect([
            (refine_mask, score_and_scrub_cbf, [("out_mask", "mask")]),
            (gm_tfm, score_and_scrub_cbf, [("output_image", "gm_tpm")]),
            (wm_tfm, score_and_scrub_cbf, [("output_image", "wm_tpm")]),
            (csf_tfm, score_and_scrub_cbf, [("output_image", "csf_tpm")]),
            (collect_cbf, score_and_scrub_cbf, [("cbf", "cbf_ts")]),
            (score_and_scrub_cbf, outputnode, [
                ("cbf_ts_score", "cbf_ts_score"),
                ("score_outlier_index", "score_outlier_index"),
                ("mean_cbf_score", "mean_cbf_score"),
                ("mean_cbf_scrub", "mean_cbf_scrub"),
            ]),
        ])
        # fmt:on

    if basil:
        workflow.__desc__ += """\
In addition, CBF was also computed by Bayesian Inference for Arterial Spin Labeling
(BASIL) as implemented in FSL. BASIL is based on Bayesian inference principles
[@chappell2008variational], and computed CBF from ASL by incorporating natural
variability of other model parameters and spatial regularization of the estimated
perfusion image, including correction of partial volume effects [@chappell_pvc].
"""

        basil_kwargs = {}
        if "SliceTiming" in metadata.keys():
            # This won't work for non-ascending slice orders.
            basil_kwargs["slice_spacing"] = abs(
                metadata["SliceTiming"][1] - metadata["SliceTiming"][0]
            )

        basilcbf = pe.Node(
            BASILCBF(
                m0_scale=m0_scale,
                bolus=get_bolus_duration(metadata=metadata, is_casl=is_casl),
                alpha=estimate_labeling_efficiency(metadata=metadata),
                pvc=True,
                tis=get_inflow_times(metadata=metadata, is_casl=is_casl),
                pcasl=is_casl,
                **basil_kwargs,
            ),
            name="basilcbf",
            run_without_submitting=True,
            mem_gb=mem_gb,
        )

        # fmt:off
        workflow.connect([
            (inputnode, basilcbf, [
                (("asl_mask", _getfiledir), "out_basename"),
                ("m0_file", "mzero"),
                ("m0tr", "m0tr"),
            ]),
            (collect_cbf, basilcbf, [("deltam", "deltam")]),
            (gm_tfm, basilcbf, [("output_image", "gm_tpm")]),
            (wm_tfm, basilcbf, [("output_image", "wm_tpm")]),
            (refine_mask, basilcbf, [("out_mask", "mask")]),
            (basilcbf, outputnode, [
                ("mean_cbf_basil", "mean_cbf_basil"),
                ("mean_cbf_gm_basil", "mean_cbf_gm_basil"),
                ("mean_cbf_wm_basil", "mean_cbf_wm_basil"),
                ("att_basil", "att_basil"),
            ]),
        ])
        # fmt:on

    return workflow


def init_parcellate_cbf_wf(
    min_coverage=0.5,
    scorescrub=False,
    basil=False,
    mem_gb=0.1,
    omp_nthreads=1,
    name="parcellate_cbf_wf",
):
    """Parcellate CBF results using a set of atlases.

    Atlases are in MNI152NLin6Asym space, but ASLPrep is not guaranteed to generate
    MNI152NLin6Asym-space derivatives.
    However, it *is* guaranteed to generate MNI152NLin2009cAsym derivatives,
    so this workflow warps the atlases to asl reference space via the path:
    MNI152NLin6Asym --> MNI152NLin2009cAsym --> anat --> asl.

    Workflow Graph
        .. workflow::
            :graph2use: orig
            :simple_form: yes

            from aslprep.workflows.asl.cbf import init_parcellate_cbf_wf

            wf = init_parcellate_cbf_wf()

    Parameters
    ----------
    min_coverage
    scorescrub
    basil
    mem_gb
    omp_nthreads
    name
        Default is "parcellate_cbf_wf".

    Inputs
    ------
    mean_cbf : str
    mean_cbf_score : Undefined or str
    mean_cbf_scrub : Undefined or str
    mean_cbf_basil : Undefined or str
    mean_cbf_gm_basil : Undefined or str
    asl_mask : str
    anat_to_aslref_xfm : str
    MNI152NLin2009cAsym_to_anat_xfm : str
        The transform from MNI152NLin2009cAsym to the subject's anatomical space.

    Outputs
    -------
    atlas_names : list of str
        A list of atlases used for parcellating the CBF results.
        The list of atlas names is generated by :func:`aslprep.utils.atlas.get_atlas_names`.
        The atlases include: "Schaefer117", "Schaefer217", "Schaefer317", "Schaefer417",
        "Schaefer517", "Schaefer617", "Schaefer717", "Schaefer817", "Schaefer917",
        "Schaefer1017", "Glasser", "Gordon", and "subcortical" (Tian).
    mean_cbf_parcellated : list of str
    mean_cbf_score_parcellated : Undefined or list of str
        Only defined if ``scorescrub`` is True.
    mean_cbf_scrub_parcellated : Undefined or list of str
        Only defined if ``scorescrub`` is True.
    mean_cbf_basil_parcellated : Undefined or list of str
        Only defined if ``basil`` is True.
    mean_cbf_gm_basil_parcellated : Undefined or list of str
        Only defined if ``basil`` is True.
    """
    workflow = Workflow(name=name)

    workflow.__desc__ = """\
For each CBF map, the ROIs for the following atlases were extracted:
the Harvard-Oxford and the Schaefer 200 and 400-parcel resolution atlases.
"""

    inputnode = pe.Node(
        niu.IdentityInterface(
            fields=[
                "mean_cbf",
                "mean_cbf_score",
                "mean_cbf_scrub",
                "mean_cbf_basil",
                "mean_cbf_gm_basil",
                "asl_mask",
                "anat_to_aslref_xfm",
                "MNI152NLin2009cAsym_to_anat_xfm",
            ]
        ),
        name="inputnode",
    )
    outputnode = pe.Node(
        niu.IdentityInterface(
            fields=[
                "atlas_names",
                "mean_cbf_parcellated",
                "mean_cbf_score_parcellated",
                "mean_cbf_scrub_parcellated",
                "mean_cbf_basil_parcellated",
                "mean_cbf_gm_basil_parcellated",
            ],
        ),
        name="outputnode",
    )

    atlas_name_grabber = pe.Node(
        niu.Function(output_names=["atlas_names"], function=get_atlas_names),
        name="atlas_name_grabber",
    )

    # fmt:off
    workflow.connect([(atlas_name_grabber, outputnode, [("atlas_names", "atlas_names")])])
    # fmt:on

    # get atlases via pkgrf
    atlas_file_grabber = pe.MapNode(
        niu.Function(
            input_names=["atlas_name"],
            output_names=["atlas_file", "atlas_labels_file"],
            function=get_atlas_nifti,
        ),
        name="atlas_file_grabber",
        iterfield=["atlas_name"],
    )

    # fmt:off
    workflow.connect([(atlas_name_grabber, atlas_file_grabber, [("atlas_names", "atlas_name")])])
    # fmt:on

    # Atlases are in MNI152NLin6Asym
    MNI152NLin6Asym_to_MNI152NLin2009cAsym = str(
        get_template(
            template="MNI152NLin2009cAsym",
            mode="image",
            suffix="xfm",
            extension=".h5",
            **{"from": "MNI152NLin6Asym"},
        ),
    )

    # Prepare to warp atlases from MNI152NLin6Asym to ASL reference space.
    # One of the output spaces selected by the user *may* be MNI152NLin6Asym,
    # but MNI152NLin2009cAsym is always used, so it's safer to go:
    # MNI152NLin6Asym --> MNI152NLin2009cAsym --> anat --> asl
    merge_xforms = pe.Node(niu.Merge(3), name="merge_xforms")
    merge_xforms.inputs.in1 = MNI152NLin6Asym_to_MNI152NLin2009cAsym

    # fmt:off
    workflow.connect([
        (inputnode, merge_xforms, [
            ("MNI152NLin2009cAsym_to_anat_xfm", "in2"),
            ("anat_to_aslref_xfm", "in3"),
        ]),
    ])
    # fmt:on

    # Using the generated transforms, apply them to get everything in the correct MNI form
    warp_atlases_to_asl_space = pe.MapNode(
        ApplyTransforms(
            interpolation="GenericLabel",
            input_image_type=3,
            dimension=3,
        ),
        name="warp_atlases_to_asl_space",
        iterfield=["input_image"],
        mem_gb=mem_gb,
        n_procs=omp_nthreads,
    )

    # fmt:off
    workflow.connect([
        (inputnode, warp_atlases_to_asl_space, [("asl_mask", "reference_image")]),
        (atlas_file_grabber, warp_atlases_to_asl_space, [("atlas_file", "input_image")]),
        (merge_xforms, warp_atlases_to_asl_space, [("out", "transforms")]),
    ])
    # fmt:on

    cbf_types = ["mean_cbf"]
    if scorescrub:
        cbf_types += ["mean_cbf_score", "mean_cbf_scrub"]

    if basil:
        cbf_types += ["mean_cbf_basil", "mean_cbf_gm_basil"]

    for cbf_type in cbf_types:
        parcellate_cbf = pe.MapNode(
            ParcellateCBF(min_coverage=min_coverage),
            name=f"parcellate_{cbf_type}",
            iterfield=["atlas", "atlas_labels"],
            mem_gb=mem_gb,
        )

        # fmt:off
        workflow.connect([
            (inputnode, parcellate_cbf, [
                (cbf_type, "in_file"),
                ("asl_mask", "mask"),
            ]),
            (atlas_file_grabber, parcellate_cbf, [("atlas_labels_file", "atlas_labels")]),
            (warp_atlases_to_asl_space, parcellate_cbf, [("output_image", "atlas")]),
            (parcellate_cbf, outputnode, [
                ("timeseries", f"{cbf_type}_parcellated"),
                ("coverage", f"{cbf_type}_coverage"),
            ]),
        ])
        # fmt:on

    return workflow<|MERGE_RESOLUTION|>--- conflicted
+++ resolved
@@ -174,6 +174,7 @@
         else:
             # No bolus cutoff delay technique
             raise ValueError("PASL without a bolus cut-off technique is not supported in ASLPrep.")
+
     if "SliceTiming" in metadata:
         workflow.__desc__ += (
             "Prior to calculating CBF, post-labeling delay values were shifted on a slice-wise "
@@ -303,21 +304,6 @@
     ])
     # fmt:on
 
-<<<<<<< HEAD
-=======
-    tiscbf = get_tis(metadata)
-    is_casl = pcasl_or_pasl(metadata=metadata)
-
-    if (processing_target == "cbf") and not basil:
-        config.loggers.workflow.info(f"Only CBF volumes are detected in {name_source}.")
-    elif processing_target == "cbf":
-        config.loggers.workflow.warning(
-            f"Only CBF volumes are detected in {name_source}. "
-            "BASIL will automatically be disabled."
-        )
-        basil = False
-
->>>>>>> 2721f5a2
     extract_deltam = pe.Node(
         ExtractCBF(
             name_source=name_source,
