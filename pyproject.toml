[build-system]
requires = ["hatchling", "hatch-vcs", "nipreps-versions"]
build-backend = "hatchling.build"

[project]
name = "aslprep"
description = "ASLPrep - A Robust Preprocessing Pipeline for ASL Data"
readme = "long_description.rst"
authors = [{name = "The ASLPrep Developers"}]
classifiers = [
    "Development Status :: 4 - Beta",
    "Intended Audience :: Science/Research",
    "Topic :: Scientific/Engineering :: Image Recognition",
    "License :: OSI Approved :: BSD License",
    "Programming Language :: Python :: 3.10",
]
license = {file = "LICENSE.md"}
requires-python = ">=3.10"
dependencies = [
    'importlib_resources; python_version < "3.11"',
    "fmriprep ~= 23.2.0a1",
    "indexed_gzip >= 0.8.8",
    "looseversion",
    "networkx ~= 2.8.8",  # nipype needs networkx, but 3+ isn"t compatible with nipype 1.8.5
    "nibabel >= 4.0.1",
    "nipype >= 1.8.5",
    "nitransforms >= 21.0.0",
    "niworkflows",
    "numpy >= 1.22",
    "packaging",
    "pandas",
    "psutil >= 5.4",
<<<<<<< HEAD
    "pybids >= 0.15.2",
    "requests",
=======
    "pybids ~= 0.16.4",
    "pyyaml",
    "scipy == 1.10.1",  # 1.11 introduces backwards incompatible change to scipy.stats.mode that doesn't work with bundled SDCFlows
>>>>>>> 10fc6bac
    "sdcflows",
    "sentry-sdk >= 0.6.9",
    "smriprep ~= 0.13.1",
    "templateflow >= 23.0.0",
    "toml",

]
dynamic = ["version"]

[project.urls]
Homepage = "https://github.com/PennLINC/aslprep"
Documentation = "https://www.aslprep.readthedocs.io"
Paper = "https://doi.org/10.1038/s41592-022-01458-7"
"Docker Images" = "https://hub.docker.com/r/pennlinc/aslprep/tags/"
NiPreps = "https://www.nipreps.org/"

[project.optional-dependencies]
doc = [
    "doctest-ignore-unicode",
    "m2r",
    "mistune < 2",  # just temporary until m2r addresses this issue
    "nbsphinx",
    "packaging",
    "pydot >= 1.2.3",
    "pydotplus",
    "recommonmark",
    "sphinx >= 6.2.1",
    "sphinx-argparse",
    "sphinx-markdown-tables",
    "sphinx_rtd_theme >= 1.2.2",
    "sphinxcontrib-apidoc",
    "sphinxcontrib-bibtex",
]
test = [
    "codecov",
    "coverage",
    "pytest",
    "pytest-cov",
]
maint = [
    "fuzzywuzzy",
    "python-Levenshtein",
]

# Aliases
all = ["aslprep[doc,maint,test]"]

[project.scripts]
aslprep = "aslprep.cli.run:main"
aslprep-combineqc = "aslprep.cli.aggregate_qc:main"

#
# Hatch configurations
#

[tool.hatch.metadata]
allow-direct-references = true

[tool.hatch.build.targets.sdist]
exclude = [".git_archival.txt"]  # No longer needed in sdist

[tool.hatch.build.targets.wheel]
packages = ["aslprep"]
exclude = [
    "aslprep/tests/data",  # Large test data directory
]

##  The following two sections configure setuptools_scm in the hatch way

[tool.hatch.version]
source = "vcs"
# raw-options = { version_scheme = "nipreps-calver" }

[tool.hatch.build.hooks.vcs]
version-file = "aslprep/_version.py"

#
# Developer tool configurations
#

[tool.black]
line-length = 99
target-version = ["py38"]
exclude = '''
# Directories
/(
    \.eggs
  | \.git
  | \.hg
  | \.mypy_cache
  | \.tox
  | \.venv
  | venv
  | _build
  | build
  | dist
  | aslprep/niworkflows
  | aslprep/pybids
  | aslprep/sdcflows
  | aslprep/smriprep
)/
'''

[tool.isort]
profile = "black"
skip_gitignore = true
skip = ["aslprep/niworkflows", "aslprep/pybids", "aslprep/sdcflows", "aslprep/smriprep"]

[tool.flake8]
max-line-length = 99
doctests = "False"
exclude = [
    "*build/",
    "aslprep/_warnings.py",
    "aslprep/config.py",
    "aslprep/data/",
    "aslprep/niworkflows/",
    "aslprep/sdcflows/",
    "aslprep/tests/",
]
ignore = ["D107", "E203", "E402", "E722", "W503", "N803", "N806", "N815"]
per-file-ignores = [
    "**/__init__.py : F401",
    "docs/conf.py : E265",
]

[tool.pytest.ini_options]
addopts = '-m "not examples_pcasl_singlepld_philips and not examples_pcasl_singlepld_siemens and not examples_pcasl_singlepld_ge and not examples_pcasl_multipld and not examples_pasl_multipld and not test_001 and not test_002 and not test_003"'
markers = [
    "examples_pasl_multipld: mark integration test",
    "examples_pcasl_multipld: mark integration test",
    "examples_pcasl_singlepld_ge: mark integration test",
    "examples_pcasl_singlepld_philips: mark integration test",
    "examples_pcasl_singlepld_siemens: mark integration test",
    "test_001: mark integration test for subject 01",
    "test_002: mark integration test for subject 10R01383",
    "test_003: mark integration test for subject A00086748",
]

[tool.coverage.run]
branch = true
omit = [
    "*/tests/*",
    "*/__init__.py",
    "*/conftest.py",
    "aslprep/_version.py"
]

[tool.coverage.report]
# Regexes for lines to exclude from consideration
exclude_lines = [
    'raise NotImplementedError',
    'warnings\.warn',
]<|MERGE_RESOLUTION|>--- conflicted
+++ resolved
@@ -30,14 +30,8 @@
     "packaging",
     "pandas",
     "psutil >= 5.4",
-<<<<<<< HEAD
-    "pybids >= 0.15.2",
+    "pybids ~= 0.16.4",
     "requests",
-=======
-    "pybids ~= 0.16.4",
-    "pyyaml",
-    "scipy == 1.10.1",  # 1.11 introduces backwards incompatible change to scipy.stats.mode that doesn't work with bundled SDCFlows
->>>>>>> 10fc6bac
     "sdcflows",
     "sentry-sdk >= 0.6.9",
     "smriprep ~= 0.13.1",
