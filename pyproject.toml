--- conflicted
+++ resolved
@@ -33,18 +33,11 @@
     "psutil <= 5.9",
     "pybids <= 0.16.4",
     "requests",
-<<<<<<< HEAD
     "scipy >= 1.8.0,<=1.12.0",  # nipype needs networkx, which needs scipy > 1.8.0
-    "sdcflows ~= 2.8.0",
-    "sentry-sdk >= 0.6.9",
-    "smriprep ~= 0.13.1",
-    "templateflow >= 23.0.0",
-=======
     "sdcflows <= 2.8.0",
     "sentry-sdk <= 1.40",
     "smriprep <= 0.15",
     "templateflow <= 23.0.0",
->>>>>>> aeee1a22
     "toml",
 
 ]
