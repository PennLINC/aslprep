--- conflicted
+++ resolved
@@ -17,13 +17,8 @@
 license = {file = "LICENSE.md"}
 requires-python = ">=3.11"
 dependencies = [
-<<<<<<< HEAD
     'importlib_resources; python_version < "3.12"',
     "fmriprep == 24.1.0rc2",
-=======
-    'importlib_resources; python_version < "3.11"',
-    "fmriprep >= 23.2, <= 24.1.0",
->>>>>>> 73a8c5d0
     "indexed_gzip <= 1.8.7",
     "looseversion",
     "networkx ~= 3.3",  # nipype needs networkx, but 3+ isn"t compatible with nipype 1.8.5
