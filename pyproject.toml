[build-system]
requires = ["hatchling", "hatch-vcs", "nipreps-versions"]
build-backend = "hatchling.build"

[project]
name = "aslprep"
description = "ASLPrep - A Robust Preprocessing Pipeline for ASL Data"
readme = "long_description.rst"
authors = [{name = "The ASLPrep Developers"}]
classifiers = [
    "Development Status :: 4 - Beta",
    "Intended Audience :: Science/Research",
    "Topic :: Scientific/Engineering :: Image Recognition",
    "License :: OSI Approved :: BSD License",
    "Programming Language :: Python :: 3.10",
]
license = {file = "LICENSE.md"}
requires-python = ">=3.10"
dependencies = [
    'importlib_resources; python_version < "3.11"',
    "acres",
    "fmriprep >= 24.1.0, <= 24.1.1",
    "indexed_gzip <= 1.9.4",
    "looseversion",
    "networkx ~= 3.3",  # nipype needs networkx, but 3+ isn"t compatible with nipype 1.8.5
    "nibabel <= 5.3.2",
    "nilearn ~= 0.11.0",
    "nipype >= 1.8.5",
    "nitransforms >= 21.0.0",
    "niworkflows ~= 1.13.0",
    "numpy >= 1.26",
    "packaging",
    "pandas",
    "psutil <= 7.0.0",
    "pybids <= 0.19.0",
    "requests",
<<<<<<< HEAD
    "sdcflows <= 2.12.0",
    "sentry-sdk <= 2.22.0",
=======
    "sdcflows <= 2.11.0",
    "sentry-sdk <= 2.24.1",
>>>>>>> a07b357d
    "smriprep <= 0.17.0",
    "templateflow <= 24.2.2",
    "toml",
]
dynamic = ["version"]

[project.urls]
Homepage = "https://github.com/PennLINC/aslprep"
Documentation = "https://www.aslprep.readthedocs.io"
Paper = "https://doi.org/10.1038/s41592-022-01458-7"
"Docker Images" = "https://hub.docker.com/r/pennlinc/aslprep/tags/"
NiPreps = "https://www.nipreps.org/"

[project.optional-dependencies]
doc = [
    "doctest-ignore-unicode",
    "lxml_html_clean",
    "myst_parser",
    "nbsphinx",
    "packaging",
    "pydot >= 1.2.3",
    "pydotplus",
    "sphinx >= 6.2.1",
    "sphinx-argparse",
    "sphinx-markdown-tables",
    "sphinx_rtd_theme >= 1.2.2",
    "sphinxcontrib-apidoc",
    "sphinxcontrib-bibtex",
]
dev = [
    "ruff ~= 0.11.0",
    "pre-commit",
]
test = [
    "codecov",
    "coverage",
    "pytest",
    "pytest-cov",
]
maint = [
    "fuzzywuzzy",
    "python-Levenshtein",
]

# Aliases
all = ["aslprep[dev,doc,maint,test]"]

[project.scripts]
aslprep = "aslprep.cli.run:main"
aslprep-combineqc = "aslprep.cli.aggregate_qc:main"

#
# Hatch configurations
#

[tool.hatch.metadata]
allow-direct-references = true

[tool.hatch.build.targets.sdist]
exclude = [".git_archival.txt"]  # No longer needed in sdist

[tool.hatch.build.targets.wheel]
packages = ["aslprep"]
exclude = [
    "aslprep/tests/data",  # Large test data directory
]

##  The following two sections configure setuptools_scm in the hatch way

[tool.hatch.version]
source = "vcs"
# raw-options = { version_scheme = "nipreps-calver" }

[tool.hatch.build.hooks.vcs]
version-file = "aslprep/_version.py"

#
# Developer tool configurations
#

# Disable black
[tool.black]
exclude = ".*"

[tool.ruff]
line-length = 99

[tool.ruff.lint]
extend-select = [
  "F",
  "E",
  "W",
  "I",
  "UP",
  "YTT",
  "S",
  "BLE",
  "B",
  "A",
  # "CPY",
  "C4",
  "DTZ",
  "T10",
  # "EM",
  "EXE",
  "FA",
  "ISC",
  "ICN",
  "PT",
  "Q",
]
ignore = [
  "UP031",  # TODO: Fix these
  "S311",  # We are not using random for cryptographic purposes
  "ISC001",
  "S603",
]

[tool.ruff.lint.flake8-quotes]
inline-quotes = "single"

[tool.ruff.lint.extend-per-file-ignores]
"*/test_*.py" = ["S101"]
"aslprep/utils/debug.py" = ["A002", "T100"]
"docs/conf.py" = ["A001"]
"docs/sphinxext/github_link.py" = ["BLE001"]

[tool.ruff.format]
quote-style = "single"

[tool.pytest.ini_options]
addopts = '-m "not examples_pcasl_singlepld_philips and not examples_pcasl_singlepld_siemens and not examples_pcasl_singlepld_ge and not examples_pcasl_multipld and not examples_pasl_multipld and not qtab and not test_001 and not test_002 and not test_003_minimal and not test_003_resampling and not test_003_full"'
markers = [
    "examples_pasl_multipld: mark integration test",
    "examples_pcasl_multipld: mark integration test",
    "examples_pcasl_singlepld_ge: mark integration test",
    "examples_pcasl_singlepld_philips: mark integration test",
    "examples_pcasl_singlepld_siemens: mark integration test",
    "qtab: mark integration test",
    "test_001: mark integration test",
    "test_002: mark integration test",
    "test_003_minimal: mark integration test",
    "test_003_resampling: mark integration test",
    "test_003_full: mark integration test",
]

[tool.coverage.run]
branch = false
omit = [
    "*/tests/*",
    "*/__init__.py",
    "*/conftest.py",
    "aslprep/_version.py"
]

[tool.coverage.report]
# Regexes for lines to exclude from consideration
exclude_lines = [
    'raise NotImplementedError',
    'warnings\.warn',
]<|MERGE_RESOLUTION|>--- conflicted
+++ resolved
@@ -34,13 +34,8 @@
     "psutil <= 7.0.0",
     "pybids <= 0.19.0",
     "requests",
-<<<<<<< HEAD
     "sdcflows <= 2.12.0",
-    "sentry-sdk <= 2.22.0",
-=======
-    "sdcflows <= 2.11.0",
     "sentry-sdk <= 2.24.1",
->>>>>>> a07b357d
     "smriprep <= 0.17.0",
     "templateflow <= 24.2.2",
     "toml",
