--- conflicted
+++ resolved
@@ -90,17 +90,6 @@
     niworkflows/data/*json
     niworkflows/data/*txt
     niworkflows/reports/*tpl
-<<<<<<< HEAD
-    smriprep/data/*.json
-    smriprep/data/*.bib
-    smriprep/data/*.txt
-    smriprep/data/*.json
-=======
-    sdcflows/data/*json
-    sdcflows/data/*txt
-    sdcflows/data/*mat
-    sdcflows/data/*nii.gz
->>>>>>> 4a2f920a
     VERSION
 
 [options.entry_points]
