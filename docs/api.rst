--- conflicted
+++ resolved
@@ -19,89 +19,7 @@
 .. toctree::
    :glob:
 
-<<<<<<< HEAD
-.. autosummary::
-   :toctree: generated/
-   :template: function.rst
-
-   aslprep.workflows.base
-   aslprep.workflows.asl.apply
-   aslprep.workflows.asl.base
-   aslprep.workflows.asl.cbf
-   aslprep.workflows.asl.confounds
-   aslprep.workflows.asl.fit
-   aslprep.workflows.asl.hmc
-   aslprep.workflows.asl.outputs
-   aslprep.workflows.asl.plotting
-   aslprep.workflows.asl.reference
-
-
-*************************************
-:mod:`aslprep.interfaces`: Interfaces
-*************************************
-
-.. automodule:: aslprep.interfaces
-   :no-members:
-   :no-inherited-members:
-
-.. currentmodule:: aslprep
-
-.. autosummary::
-   :toctree: generated/
-   :template: module.rst
-
-   aslprep.interfaces.ants
-   aslprep.interfaces.bids
-   aslprep.interfaces.cbf
-   aslprep.interfaces.confounds
-   aslprep.interfaces.parcellation
-   aslprep.interfaces.plotting
-   aslprep.interfaces.reference
-   aslprep.interfaces.reports
-   aslprep.interfaces.utility
-
-
-*******************************
-:mod:`aslprep.utils`: Utilities
-*******************************
-
-.. automodule:: aslprep.utils
-   :no-members:
-   :no-inherited-members:
-
-.. currentmodule:: aslprep
-
-.. autosummary::
-   :toctree: generated/
-   :template: module.rst
-
-   aslprep.utils.asl
-   aslprep.utils.atlas
-   aslprep.utils.bids
-   aslprep.utils.cbf
-   aslprep.utils.confounds
-   aslprep.utils.misc
-   aslprep.utils.plotting
-   aslprep.utils.sentry
-
-***********************************
-:mod:`aslprep.data`: Data resources
-***********************************
-
-.. automodule:: aslprep.data
-   :no-members:
-   :no-inherited-members:
-
-.. currentmodule:: aslprep
-
-.. autosummary::
-   :toctree: generated/
-   :template: module.rst
-
-   aslprep.data
-=======
    api/aslprep.cli
    api/aslprep.workflows
    api/aslprep.interfaces
-   api/aslprep.utils
->>>>>>> a5175c94
+   api/aslprep.utils