--- conflicted
+++ resolved
@@ -20,39 +20,7 @@
 
 .. autosummary::
    :toctree: generated/
-<<<<<<< HEAD
    :template: function.rst
-
-   workflows.base.init_aslprep_wf
-   workflows.base.init_single_subject_wf
-   workflows.asl.base.init_asl_preproc_wf
-   workflows.asl.cbf.init_cbf_compt_wf
-   workflows.asl.cbf.init_cbfqc_compt_wf
-   workflows.asl.cbf.init_cbfgeqc_compt_wf
-   workflows.asl.cbf.init_cbfplot_wf
-   workflows.asl.cbf.init_gecbfplot_wf
-   workflows.asl.cbf.init_cbfroiquant_wf
-   workflows.asl.cbf.init_gecbf_compt_wf
-   workflows.asl.confounds.init_asl_confs_wf
-   workflows.asl.confounds.init_carpetplot_wf
-   workflows.asl.ge_utils.init_asl_geref_wf
-   workflows.asl.ge_utils.init_asl_gereg_wf
-   workflows.asl.ge_utils.init_asl_t1_getrans_wf
-   workflows.asl.ge_utils.init_asl_gestd_trans_wf
-   workflows.asl.gecbf.init_asl_gepreproc_wf
-   workflows.asl.hmc.init_asl_hmc_wf
-   workflows.asl.outputs.init_asl_derivatives_wf
-   workflows.asl.outputs.init_geasl_derivatives_wf
-   workflows.asl.registration.init_asl_reg_wf
-   workflows.asl.registration.init_asl_t1_trans_wf
-   workflows.asl.registration.init_fsl_bbr_wf
-   workflows.asl.resampling.init_asl_surf_wf
-   workflows.asl.resampling.init_asl_std_trans_wf
-   workflows.asl.resampling.init_asl_preproc_trans_wf
-   workflows.asl.stc.init_asl_stc_wf
-   workflows.asl.t2s.init_asl_t2s_wf
-=======
-   :template: module.rst
 
    aslprep.workflows.base
    aslprep.workflows.asl.base
@@ -67,7 +35,6 @@
    aslprep.workflows.asl.registration
    aslprep.workflows.asl.resampling
    aslprep.workflows.asl.util
->>>>>>> 12112e99
 
 
 *************************************
