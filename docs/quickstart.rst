.. include:: links.rst

---------------------
Quick Start Tutorial
---------------------

There are many to run *ASLPrep* for running but most have sensible defaults and don’t need to be changed. 
This page describes basic steps to run  *ASLPrep*. ASLPrep requires valid BIDS datasets and this is example of BIDS dataset in 
`openneuro <https://openneuro.org/datasets/ds000240/versions/2.0.0>`_.

Suppose the following data is available in the BIDS input:: 

    sub-01/anat/sub-01_T1w.nii.gz
    sub-01/anat/sub-01_T1w.json
    sub-01/perf/sub-01_asl.jnii.gz
    sub-01/perf/sub-01_asl.json
    sub-01/perf/sub-01_aslcontext.tsv



ASLPrep installation
---------------------
There are two ways to install *ASLPrep*:

1. Installation through `pip`::
    
     pip install aslprep 
  
This method is recommended for users who are familiar with Python,have Python packages  and all dependencies installed. 
see :ref:`Installtation`.  Python 3.7 (or above) is required

2. Installation through Docker/ Singularity
For every new version of *ASLPrep* that is released, a corresponding Docker
image is generated. In order to run *ASLPrep* Docker images, the Docker Engine must be installed.

The docker image can be pull down as below:: 

    docker pull pennlinc/aslprep:latest 

For singularity image,  a singularity image directly on the system
using the following command::

    singularity build aslprep.sif docker://pennlinc/aslprep:latest

It requires instalation of Singularity version >= 2.5


See  :ref:`run_docker`  and  :ref:`run_singularity` for more information. 

Running ASLPrep
----------------

One way to process these data would be to call *ASLprep*  like this::

<<<<<<< HEAD
       aslprep  \
       /path/to/inputs /path/to/outputs participant  \
       --fs-license-file /path/to/license.txt \
       --participant_label sub-01  # for subject label sub-01
=======
    aslprep  \
    /path/to/inputs /path/to/outputs participant  \
    --fs-license-file /path/to/license.txt
>>>>>>> fc5a1f52

For any other options see the usage notes >  :ref:`Usage`

With a docker container, the follwoing command can be called::

   docker run -ti --rm \
        -v path/to/data:/data:ro \
        -v path/to/output:/out \
        pennlinc/aslprep  \
        /data /out/out \
        participant

For example: ::

    docker run -ti -m 12GB --rm \
        -v $HOME/ds000240:/data:ro \   # ds000240 is the BIDS dataset directory 
        -v $HOME/ds000240/derivatives:/out \
        -v $HOME/tmp/ds000240-workdir:/work \
        -v ${FREESURFER_HOME}:/fs \
        pennlinc/aslprep \
        /data /out/aslprep \
        participant \
        --participant-label 01
        --fs-license-file /fs/license.txt
        -w /work


With singularity image, the following command can be called::

   singularity run --cleanenv aslprep.sif \
        path/to/data/dir path/to/output/dir \
        participant \
        --participant-label label




ASLPrep outputs
---------------

 After suscessful run, *ASLPrep* generates outputs with  HTML report per subject that provide visual assessment of the 
 processed data. The outputs include preprocessed ASL data, computed CBF maps, cofound quality metrics, preprocessed 
 structural images, and other outputs. 

 







<|MERGE_RESOLUTION|>--- conflicted
+++ resolved
@@ -52,16 +52,11 @@
 
 One way to process these data would be to call *ASLprep*  like this::
 
-<<<<<<< HEAD
        aslprep  \
        /path/to/inputs /path/to/outputs participant  \
        --fs-license-file /path/to/license.txt \
        --participant_label sub-01  # for subject label sub-01
-=======
-    aslprep  \
-    /path/to/inputs /path/to/outputs participant  \
-    --fs-license-file /path/to/license.txt
->>>>>>> fc5a1f52
+
 
 For any other options see the usage notes >  :ref:`Usage`
 
