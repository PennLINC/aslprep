<<<<<<< HEAD
FROM pennlinc/aslprep_build:0.0.18
=======
FROM pennlinc/aslprep_build:0.0.19
>>>>>>> 0cffbc2d

# Install aslprep
COPY . /src/aslprep

ARG VERSION=0.0.1

# Force static versioning within container
RUN echo "${VERSION}" > /src/aslprep/aslprep/VERSION && \
    echo "include aslprep/VERSION" >> /src/aslprep/MANIFEST.in && \
    pip install --no-cache-dir "/src/aslprep[doc,maint,test]"

RUN find $HOME -type d -exec chmod go=u {} + && \
    find $HOME -type f -exec chmod go=u {} + && \
    rm -rf $HOME/.npm $HOME/.conda $HOME/.empty

RUN ldconfig
WORKDIR /tmp/

ENTRYPOINT ["/opt/conda/envs/aslprep/bin/aslprep"]

ARG BUILD_DATE
ARG VCS_REF
ARG VERSION
LABEL org.label-schema.build-date=$BUILD_DATE \
      org.label-schema.name="aslprep" \
      org.label-schema.description="ASLPrep: A Robust Preprocessing Pipeline for ASL Data" \
      org.label-schema.url="https://aslprep.readthedocs.io/" \
      org.label-schema.vcs-ref=$VCS_REF \
      org.label-schema.vcs-url="https://github.com/PennLINC/aslprep" \
      org.label-schema.version=$VERSION \
      org.label-schema.schema-version="1.0"<|MERGE_RESOLUTION|>--- conflicted
+++ resolved
@@ -1,8 +1,4 @@
-<<<<<<< HEAD
-FROM pennlinc/aslprep_build:0.0.18
-=======
 FROM pennlinc/aslprep_build:0.0.19
->>>>>>> 0cffbc2d
 
 # Install aslprep
 COPY . /src/aslprep
